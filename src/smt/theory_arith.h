--- conflicted
+++ resolved
@@ -973,11 +973,7 @@
            \brief A monomial is 'pure' if does not have a numeric coefficient.
         */
         bool is_pure_monomial(expr * m) const { return m_util.is_mul(m) && (to_app(m)->get_num_args() > 2 || !m_util.is_numeral(to_app(m)->get_arg(0))); }
-<<<<<<< HEAD
-        bool is_pure_monomial(theory_var v) const { return is_pure_monomial(get_enode(v)->get_owner()); }
-=======
         bool is_pure_monomial(theory_var v) const { return is_pure_monomial(get_enode(v)->get_expr()); }
->>>>>>> 39af2a18
         void mark_var(theory_var v, svector<theory_var> & vars, var_set & already_found);
         void mark_dependents(theory_var v, svector<theory_var> & vars, var_set & already_found, row_set & already_visited_rows);
         void get_non_linear_cluster(svector<theory_var> & vars);
