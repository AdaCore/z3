--- conflicted
+++ resolved
@@ -101,11 +101,7 @@
     }
 
     std::ostream& context::display_literals_verbose(std::ostream & out, unsigned num_lits, literal const * lits) const {
-<<<<<<< HEAD
-        display_verbose(out, m, num_lits, lits, m_bool_var2expr.c_ptr(), "\n"); return out;
-=======
         display_verbose(out, m, num_lits, lits, m_bool_var2expr.data(), "\n"); return out;
->>>>>>> 39af2a18
     }
 
     std::ostream& context::display_literal_smt2(std::ostream& out, literal l) const {
@@ -150,11 +146,7 @@
 
     void context::display_enode_defs(std::ostream & out) const {
         for (enode * x : m_enodes) {
-<<<<<<< HEAD
-            expr * n = x->get_owner();
-=======
             expr * n = x->get_expr();
->>>>>>> 39af2a18
             ast_def_ll_pp(out, m, n, get_pp_visited(), true, false);
         }
     }
@@ -179,11 +171,7 @@
     }
 
     std::ostream& context::display_clause(std::ostream & out, clause const * cls) const {
-<<<<<<< HEAD
-        cls->display_compact(out, m, m_bool_var2expr.c_ptr());
-=======
         cls->display_compact(out, m, m_bool_var2expr.data());
->>>>>>> 39af2a18
         return out;
     }
 
@@ -241,10 +229,6 @@
                 display_literal(out << lit << " ", lit);
                 if (!is_relevant(lit)) out << " n ";
                 out << ": ";
-<<<<<<< HEAD
-                display_verbose(out, m, 1, &lit, m_bool_var2expr.c_ptr());
-                out << "\n";
-=======
                 display_verbose(out, m, 1, &lit, m_bool_var2expr.data());
                 if (level > 0) {
                     auto j = get_justification(lit.var());
@@ -252,7 +236,6 @@
                 }
                 else 
                     out << "\n";
->>>>>>> 39af2a18
             }
         }
     }
@@ -484,11 +467,7 @@
         }
         for (unsigned i = 0; i < num_eq_antecedents; i++) {
             enode_pair const & p = eq_antecedents[i];
-<<<<<<< HEAD
-            n = m.mk_eq(p.first->get_owner(), p.second->get_owner());
-=======
             n = m.mk_eq(p.first->get_expr(), p.second->get_expr());
->>>>>>> 39af2a18
             fmls.push_back(n);
         }
         if (consequent != false_literal) {
