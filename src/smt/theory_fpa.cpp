/*++
Copyright (c) 2014 Microsoft Corporation

Module Name:

    theory_fpa.cpp

Abstract:

    Floating-Point Theory Plugin

Author:

    Christoph (cwinter) 2014-04-23

Revision History:

--*/
#include "ast/ast_smt2_pp.h"
#include "smt/smt_context.h"
#include "smt/theory_fpa.h"
#include "smt/theory_bv.h"
#include "smt/smt_model_generator.h"
#include "ast/fpa/bv2fpa_converter.h"

namespace smt {

    theory_fpa::theory_fpa(context& ctx) :
        theory(ctx, ctx.get_manager().mk_family_id("fpa")),
        m_th_rw(ctx.get_manager()),
        m_converter(ctx.get_manager(), m_th_rw),
        m_rw(ctx.get_manager(), m_converter, params_ref()),
<<<<<<< HEAD
        m_trail_stack(*this),
=======
        m_trail_stack(),
>>>>>>> 39af2a18
        m_fpa_util(m_converter.fu()),
        m_bv_util(m_converter.bu()),
        m_arith_util(m_converter.au()),
        m_is_initialized(true)
    {
        params_ref p;
        p.set_bool("arith_lhs", true);
        m_th_rw.updt_params(p);        
    }

    theory_fpa::~theory_fpa()
    {
        m_trail_stack.reset();

        if (m_is_initialized) {
            dec_ref_map_key_values(m, m_conversions);
            dec_ref_collection_values(m, m_is_added_to_model);

            m_converter.reset();
            m_rw.reset();
            m_th_rw.reset();
            m_is_initialized = false;
        }

        SASSERT(m_trail_stack.get_num_scopes() == 0);
        SASSERT(m_conversions.empty());
        SASSERT(m_is_added_to_model.empty());
    }

    app * theory_fpa::fpa_value_proc::mk_value(model_generator & mg, expr_ref_vector const & values) {
        TRACE("t_fpa_detail",
              ast_manager & m = m_th.get_manager();
              for (unsigned i = 0; i < values.size(); i++)
                  tout << "value[" << i << "] = " << mk_ismt2_pp(values[i], m) << std::endl;);

        mpf_manager & mpfm = m_fu.fm();
        unsynch_mpz_manager & mpzm = mpfm.mpz_manager();
        app * result;

        scoped_mpz bias(mpzm);
        mpzm.power(mpz(2), m_ebits - 1, bias);
        mpzm.dec(bias);

        scoped_mpz sgn_z(mpzm), sig_z(mpzm), exp_z(mpzm);
        unsigned bv_sz;

        if (values.size() == 1) {
            SASSERT(m_bu.is_bv(values[0]));
            SASSERT(m_bu.get_bv_size(values[0]) == (m_ebits + m_sbits));

            rational all_r(0);
            scoped_mpz all_z(mpzm);

            VERIFY(m_bu.is_numeral(values[0], all_r, bv_sz));
            SASSERT(bv_sz == (m_ebits + m_sbits));
            SASSERT(all_r.is_int());
            mpzm.set(all_z, all_r.to_mpq().numerator());

            mpzm.machine_div2k(all_z, m_ebits + m_sbits - 1, sgn_z);
            mpzm.mod(all_z, mpfm.m_powers2(m_ebits + m_sbits - 1), all_z);

            mpzm.machine_div2k(all_z, m_sbits - 1, exp_z);
            mpzm.mod(all_z, mpfm.m_powers2(m_sbits - 1), all_z);

            mpzm.set(sig_z, all_z);
        }
        else if (values.size() == 3) {
            rational sgn_r(0), exp_r(0), sig_r(0);

            bool r = m_bu.is_numeral(values[0], sgn_r, bv_sz);
            SASSERT(r && bv_sz == 1);
            r = m_bu.is_numeral(values[1], exp_r, bv_sz);
            SASSERT(r && bv_sz == m_ebits);
            r = m_bu.is_numeral(values[2], sig_r, bv_sz);
            SASSERT(r && bv_sz == m_sbits - 1);
            (void)r;

            SASSERT(mpzm.is_one(sgn_r.to_mpq().denominator()));
            SASSERT(mpzm.is_one(exp_r.to_mpq().denominator()));
            SASSERT(mpzm.is_one(sig_r.to_mpq().denominator()));

            mpzm.set(sgn_z, sgn_r.to_mpq().numerator());
            mpzm.set(exp_z, exp_r.to_mpq().numerator());
            mpzm.set(sig_z, sig_r.to_mpq().numerator());
        }
        else
            UNREACHABLE();

        scoped_mpz exp_u = exp_z - bias;
        SASSERT(mpzm.is_int64(exp_u));

        scoped_mpf f(mpfm);
        mpfm.set(f, m_ebits, m_sbits, mpzm.is_one(sgn_z), mpzm.get_int64(exp_u), sig_z);
        result = m_fu.mk_value(f);

        TRACE("t_fpa", tout << "result: [" <<
                       mpzm.to_string(sgn_z) << "," <<
                       mpzm.to_string(exp_z) << "," <<
                       mpzm.to_string(sig_z) << "] --> " <<
                       mk_ismt2_pp(result, m_th.get_manager()) << std::endl;);

        return result;
    }

    app * theory_fpa::fpa_rm_value_proc::mk_value(model_generator & mg, expr_ref_vector const & values) {
        SASSERT(values.size() == 1);

        TRACE("t_fpa_detail",
              ast_manager & m = m_th.get_manager();
              for (unsigned i = 0; i < values.size(); i++)
              tout << "value[" << i << "] = " << mk_ismt2_pp(values[i], m) << std::endl;);

        app * result = nullptr;
        unsigned bv_sz;

        rational val(0);
        VERIFY(m_bu.is_numeral(values[0], val, bv_sz));
        SASSERT(bv_sz == 3);

        switch (val.get_uint64())
        {
        case BV_RM_TIES_TO_AWAY: result = m_fu.mk_round_nearest_ties_to_away(); break;
        case BV_RM_TIES_TO_EVEN: result = m_fu.mk_round_nearest_ties_to_even(); break;
        case BV_RM_TO_NEGATIVE: result = m_fu.mk_round_toward_negative(); break;
        case BV_RM_TO_POSITIVE: result = m_fu.mk_round_toward_positive(); break;
        case BV_RM_TO_ZERO:
        default: result = m_fu.mk_round_toward_zero();
        }

        TRACE("t_fpa", tout << "result: " << mk_ismt2_pp(result, m_th.get_manager()) << std::endl;);

        return result;
    }


    expr_ref theory_fpa::convert(expr * e)
    {
        expr_ref res(m);
        expr * ccnv;
        TRACE("t_fpa", tout << "converting " << mk_ismt2_pp(e, m) << std::endl;);

        if (m_conversions.find(e, ccnv)) {
            res = ccnv;
            TRACE("t_fpa_detail", tout << "cached:" << std::endl;
            tout << mk_ismt2_pp(e, m) << std::endl << " -> " << std::endl <<
                mk_ismt2_pp(res, m) << std::endl;);
        }
        else {
            res = m_rw.convert(m_th_rw, e);

            TRACE("t_fpa_detail", tout << "converted; caching:" << std::endl;
                                  tout << mk_ismt2_pp(e, m) << std::endl << " -> " << std::endl <<
                                          mk_ismt2_pp(res, m) << std::endl;);

            m_conversions.insert(e, res);
            m.inc_ref(e);
            m.inc_ref(res);
<<<<<<< HEAD
            m_trail_stack.push(insert_ref2_map<theory_fpa, ast_manager, expr, expr>(m, m_conversions, e, res.get()));
=======
            m_trail_stack.push(insert_ref2_map<ast_manager, expr, expr>(m, m_conversions, e, res.get()));
>>>>>>> 39af2a18
        }

        return res;
    }

    expr_ref theory_fpa::mk_side_conditions()
    {

        expr_ref res(m), t(m);
        expr_ref_vector fmls(m);
        proof_ref t_pr(m);

        for (expr* arg : m_converter.m_extra_assertions) {
            ctx.get_rewriter()(arg, t, t_pr);
            fmls.push_back(std::move(t));
        }
        m_converter.m_extra_assertions.reset();
        res = m.mk_and(fmls);

        m_th_rw(res);

        CTRACE("t_fpa", !m.is_true(res), tout << "side condition: " << mk_ismt2_pp(res, m) << std::endl;);
        return res;
    }

    void theory_fpa::assert_cnstr(expr * e) {
        if (m.is_true(e)) return;
        TRACE("t_fpa_detail", tout << "asserting " << mk_ismt2_pp(e, m) << "\n";);
        if (m.has_trace_stream()) log_axiom_instantiation(e);
        ctx.internalize(e, false);
        if (m.has_trace_stream()) m.trace_stream() << "[end-of-instance]\n";
        literal lit(ctx.get_literal(e));
        ctx.mark_as_relevant(lit);
        ctx.mk_th_axiom(get_id(), 1, &lit);
    }

    void theory_fpa::attach_new_th_var(enode * n) {
        theory_var v = mk_var(n);
        ctx.attach_th_var(n, this, v);
<<<<<<< HEAD
        TRACE("t_fpa", tout << "new theory var: " << mk_ismt2_pp(n->get_owner(), m) << " := " << v << "\n";);
=======
        TRACE("t_fpa", tout << "new theory var: " << mk_ismt2_pp(n->get_expr(), m) << " := " << v << "\n";);
>>>>>>> 39af2a18
    }

    bool theory_fpa::internalize_atom(app * atom, bool gate_ctx) {
        TRACE("t_fpa_internalize", tout << "internalizing atom: " << mk_ismt2_pp(atom, m) << std::endl;);
        SASSERT(atom->get_family_id() == get_family_id());

        if (ctx.b_internalized(atom))
            return true;

        ctx.internalize(atom->get_args(), atom->get_num_args(), false);

        literal l(ctx.mk_bool_var(atom));
        ctx.set_var_theory(l.var(), get_id());

        expr_ref bv_atom(m_rw.convert_atom(m_th_rw, atom));
        expr_ref bv_atom_w_side_c(m), atom_eq(m);
        bv_atom_w_side_c = m.mk_and(bv_atom, mk_side_conditions());
        m_th_rw(bv_atom_w_side_c);
        atom_eq = m.mk_eq(atom, bv_atom_w_side_c);
        assert_cnstr(atom_eq);
        return true;
    }

    bool theory_fpa::internalize_term(app * term) {
        TRACE("t_fpa_internalize", tout << "internalizing term: " << mk_ismt2_pp(term, m) << "\n";);
        SASSERT(term->get_family_id() == get_family_id());
        SASSERT(!ctx.e_internalized(term));

        ctx.internalize(term->get_args(), term->get_num_args(), false);

        enode * e = (ctx.e_internalized(term)) ? ctx.get_enode(term) :
                                                 ctx.mk_enode(term, false, false, true);

        if (!is_attached_to_var(e)) {
            attach_new_th_var(e);

            // The conversion operators fp.to_* appear in non-FP constraints.
            // The corresponding constraints will not be translated and added
            // via convert(...) and assert_cnstr(...) in initialize_atom(...).
            // Therefore, we translate and assert them here.
            fpa_op_kind k = (fpa_op_kind)term->get_decl_kind();
            switch (k) {
            case OP_FPA_TO_FP:
            case OP_FPA_TO_UBV:
            case OP_FPA_TO_SBV:
            case OP_FPA_TO_REAL:
            case OP_FPA_TO_IEEE_BV: {
                expr_ref conv = convert(term);
                expr_ref eq(m.mk_eq(term, conv), m);
                assert_cnstr(eq);
                assert_cnstr(mk_side_conditions());
                break;
            }
            default: /* ignore */;
            }
        }

        return true;
    }

    void theory_fpa::apply_sort_cnstr(enode * n, sort * s) {
<<<<<<< HEAD
        TRACE("t_fpa", tout << "apply sort cnstr for: " << mk_ismt2_pp(n->get_owner(), m) << "\n";);
=======
        TRACE("t_fpa", tout << "apply sort cnstr for: " << mk_ismt2_pp(n->get_expr(), m) << "\n";);
>>>>>>> 39af2a18
        SASSERT(s->get_family_id() == get_family_id());
        SASSERT(m_fpa_util.is_float(s) || m_fpa_util.is_rm(s));
        SASSERT(m_fpa_util.is_float(n->get_expr()) || m_fpa_util.is_rm(n->get_expr()));
        SASSERT(n->get_expr()->get_decl()->get_range() == s);

<<<<<<< HEAD
        app * owner = n->get_owner();
=======
        app * owner = n->get_expr();
>>>>>>> 39af2a18

        if (!is_attached_to_var(n)) {
            attach_new_th_var(n);

            if (m_fpa_util.is_rm(s)) {
                // For every RM term, we need to make sure that it's
                // associated bit-vector is within the valid range.
                if (!m_fpa_util.is_bv2rm(owner)) {
                    expr_ref valid(m), limit(m);
                    limit = m_bv_util.mk_numeral(4, 3);
                    valid = m_bv_util.mk_ule(m_converter.wrap(owner), limit);
                    assert_cnstr(valid);
                }
            }

            if (!ctx.relevancy())
                relevant_eh(owner);
        }
    }

    void theory_fpa::new_eq_eh(theory_var x, theory_var y) {
        enode * e_x = get_enode(x);
        enode * e_y = get_enode(y);

        TRACE("t_fpa", tout << "new eq: " << x << " = " << y << std::endl;
                       tout << mk_ismt2_pp(e_x->get_expr(), m) << std::endl << " = " << std::endl <<
                               mk_ismt2_pp(e_y->get_expr(), m) << std::endl;);

        fpa_util & fu = m_fpa_util;

<<<<<<< HEAD
        expr * xe = e_x->get_owner();
        expr * ye = e_y->get_owner();
=======
        expr * xe = e_x->get_expr();
        expr * ye = e_y->get_expr();
>>>>>>> 39af2a18

        if (m_fpa_util.is_bvwrap(xe) || m_fpa_util.is_bvwrap(ye))
            return;

        expr_ref xc = convert(xe);
        expr_ref yc = convert(ye);

        TRACE("t_fpa_detail", tout << "xc = " << mk_ismt2_pp(xc, m) << std::endl <<
                                      "yc = " << mk_ismt2_pp(yc, m) << std::endl;);

        expr_ref c(m);

        if ((fu.is_float(xe) && fu.is_float(ye)) ||
            (fu.is_rm(xe) && fu.is_rm(ye)))
            m_converter.mk_eq(xc, yc, c);
        else
            c = m.mk_eq(xc, yc);

        m_th_rw(c);

        expr_ref xe_eq_ye(m), c_eq_iff(m);
        xe_eq_ye = m.mk_eq(xe, ye);
        c_eq_iff = m.mk_iff(xe_eq_ye, c);
        assert_cnstr(c_eq_iff);
        assert_cnstr(mk_side_conditions());
    }

    void theory_fpa::new_diseq_eh(theory_var x, theory_var y) {
        enode * e_x = get_enode(x);
        enode * e_y = get_enode(y);

        TRACE("t_fpa", tout << "new diseq: " << x << " != " << y << std::endl;
                       tout << mk_ismt2_pp(e_x->get_expr(), m) << std::endl << " != " << std::endl <<
                           mk_ismt2_pp(e_y->get_expr(), m) << std::endl;);

        fpa_util & fu = m_fpa_util;

<<<<<<< HEAD
        expr * xe = e_x->get_owner();
        expr * ye = e_y->get_owner();
=======
        expr * xe = e_x->get_expr();
        expr * ye = e_y->get_expr();
>>>>>>> 39af2a18

        if (m_fpa_util.is_bvwrap(xe) || m_fpa_util.is_bvwrap(ye))
            return;

        expr_ref xc = convert(xe);
        expr_ref yc = convert(ye);

        expr_ref c(m);

        if ((fu.is_float(xe) && fu.is_float(ye))||
            (fu.is_rm(xe) && fu.is_rm(ye))) {
            m_converter.mk_eq(xc, yc, c);
            c = m.mk_not(c);
        }
        else {
            expr_ref xc_eq_yc(m);
            xc_eq_yc = m.mk_eq(xc, yc);
            c = m.mk_not(xc_eq_yc);
        }

        m_th_rw(c);

        expr_ref xe_eq_ye(m), not_xe_eq_ye(m), c_eq_iff(m);
        xe_eq_ye = m.mk_eq(xe, ye);
        not_xe_eq_ye = m.mk_not(xe_eq_ye);
        c_eq_iff = m.mk_iff(not_xe_eq_ye, c);
        assert_cnstr(c_eq_iff);
        assert_cnstr(mk_side_conditions());
    }

    theory* theory_fpa::mk_fresh(context* new_ctx) {
        return alloc(theory_fpa, *new_ctx);
    }

    void theory_fpa::push_scope_eh() {
        theory::push_scope_eh();
        m_trail_stack.push_scope();
    }

    void theory_fpa::pop_scope_eh(unsigned num_scopes) {
        m_trail_stack.pop_scope(num_scopes);
        TRACE("t_fpa", tout << "pop " << num_scopes << "; now " << m_trail_stack.get_num_scopes() << "\n";);
        theory::pop_scope_eh(num_scopes);
    }

    void theory_fpa::assign_eh(bool_var v, bool is_true) {
        expr * e = ctx.bool_var2expr(v);

        TRACE("t_fpa", tout << "assign_eh for: " << v << " (" << is_true << "):\n" << mk_ismt2_pp(e, m) << "\n";);

        expr_ref converted = convert(e);
        converted = m.mk_and(converted, mk_side_conditions());

        expr_ref cnstr(m);
        cnstr = (is_true) ? m.mk_implies(e, converted) : m.mk_implies(converted, e);
        m_th_rw(cnstr);
        assert_cnstr(cnstr);
    }

    void theory_fpa::relevant_eh(app * n) {
        TRACE("t_fpa", tout << "relevant_eh for: " << mk_ismt2_pp(n, m) << "\n";);

        mpf_manager & mpfm = m_fpa_util.fm();

        if (m_fpa_util.is_float(n) || m_fpa_util.is_rm(n)) {
            if (!m_fpa_util.is_fp(n)) {
                expr_ref wrapped(m), c(m);
                wrapped = m_converter.wrap(n);
                mpf_rounding_mode rm;
                scoped_mpf val(mpfm);
                if (m_fpa_util.is_rm_numeral(n, rm)) {
                    expr_ref rm_num(m);
                    rm_num = m_bv_util.mk_numeral(rm, 3);
                    c = m.mk_eq(wrapped, rm_num);
                    assert_cnstr(c);
                }
                else if (m_fpa_util.is_numeral(n, val)) {
                    expr_ref bv_val_e(m), cc_args(m);
                    bv_val_e = convert(n);
                    SASSERT(is_app(bv_val_e));
                    SASSERT(to_app(bv_val_e)->get_num_args() == 3);
                    app_ref bv_val_a(m);
                    bv_val_a = to_app(bv_val_e.get());
                    expr * args[] = { bv_val_a->get_arg(0), bv_val_a->get_arg(1), bv_val_a->get_arg(2) };
                    cc_args = m_bv_util.mk_concat(3, args);
                    c = m.mk_eq(wrapped, cc_args);
                    assert_cnstr(c);
                    assert_cnstr(mk_side_conditions());
                }
                else {
                    expr_ref wu(m);
<<<<<<< HEAD
                    wu = m.mk_eq(m_converter.unwrap(wrapped, m.get_sort(n)), n);
=======
                    wu = m.mk_eq(m_converter.unwrap(wrapped, n->get_sort()), n);
>>>>>>> 39af2a18
                    TRACE("t_fpa", tout << "w/u eq: " << std::endl << mk_ismt2_pp(wu, m) << std::endl;);
                    assert_cnstr(wu);
                }
            }
        }
        else if (n->get_family_id() == get_family_id()) {
            // These are the conversion functions fp.to_* */
            SASSERT(!m_fpa_util.is_float(n) && !m_fpa_util.is_rm(n));
        }
        else {
            /* Theory variables can be merged when (= bv-term (bvwrap fp-term)),
               in which case context::relevant_eh may call theory_fpa::relevant_eh
               after theory_bv::relevant_eh, regardless of whether theory_fpa is
               interested in this term. But, this can only happen because of
               (bvwrap ...) terms, i.e., `n' must be a bit-vector expression,
               which we can safely ignore. */
            SASSERT(m_bv_util.is_bv(n));
        }
    }

    void theory_fpa::reset_eh() {
        TRACE("t_fpa", tout << "reset_eh\n";);
        pop_scope_eh(m_trail_stack.get_num_scopes());
        m_converter.reset();
        m_rw.reset();
        m_th_rw.reset();
        m_trail_stack.pop_scope(m_trail_stack.get_num_scopes());
        if (m_factory) {
            dealloc(m_factory);
            m_factory = nullptr;
        }
        dec_ref_map_key_values(m, m_conversions);
        dec_ref_collection_values(m, m_is_added_to_model);
        theory::reset_eh();
    }

    final_check_status theory_fpa::final_check_eh() {
        TRACE("t_fpa", tout << "final_check_eh\n";);
        SASSERT(m_converter.m_extra_assertions.empty());
        return FC_DONE;
    }

    void theory_fpa::init_model(model_generator & mg) {
        TRACE("t_fpa", tout << "initializing model" << std::endl; display(tout););
        m_factory = alloc(fpa_value_factory, m, get_family_id());
        mg.register_factory(m_factory);
    }

    enode* theory_fpa::ensure_enode(expr* e) {
        ctx.ensure_internalized(e);
        enode* n = ctx.get_enode(e);
        ctx.mark_as_relevant(n);
        return n;
    }

    app* theory_fpa::get_ite_value(expr* e) {
        expr* e1, *e2, *e3;
        while (m.is_ite(e, e1, e2, e3) && ctx.e_internalized(e)) {
            if (ctx.get_enode(e2)->get_root() == ctx.get_enode(e)->get_root()) {
                e = e2;
            }
            else if (ctx.get_enode(e3)->get_root() == ctx.get_enode(e)->get_root()) {
                e = e3;
            }
            else {
                break;
            }
        }
        return to_app(e);
    }

    model_value_proc * theory_fpa::mk_value(enode * n, model_generator & mg) {
<<<<<<< HEAD
        TRACE("t_fpa", tout << "mk_value for: " << mk_ismt2_pp(n->get_owner(), m) <<
                            " (sort " << mk_ismt2_pp(m.get_sort(n->get_owner()), m) << ")\n";);

        app_ref owner(m);
        owner = get_ite_value(n->get_owner());
=======
        TRACE("t_fpa", tout << "mk_value for: " << mk_ismt2_pp(n->get_expr(), m) <<
                            " (sort " << mk_ismt2_pp(n->get_expr()->get_sort(), m) << ")\n";);

        app_ref owner(m);
        owner = get_ite_value(n->get_expr());
>>>>>>> 39af2a18

        // If the owner is not internalized, it doesn't have an enode associated.
        SASSERT(ctx.e_internalized(owner));

        if (m_fpa_util.is_rm_numeral(owner) ||
            m_fpa_util.is_numeral(owner)) {
            return alloc(expr_wrapper_proc, owner);
        }

        model_value_proc * res = nullptr;

        app_ref wrapped(m);
        wrapped = m_converter.wrap(owner);
        SASSERT(m_bv_util.is_bv(wrapped));

        CTRACE("t_fpa_detail", !ctx.e_internalized(wrapped),
                tout << "Model dependency not internalized: " <<
                mk_ismt2_pp(wrapped, m) <<
                " (owner " << (!ctx.e_internalized(owner) ? "not" : "is") <<
                " internalized)" << std::endl;);

        if (m_fpa_util.is_fp(owner)) {
            SASSERT(to_app(owner)->get_num_args() == 3);
            app_ref a0(m), a1(m), a2(m);
            a0 = to_app(owner->get_arg(0));
            a1 = to_app(owner->get_arg(1));
            a2 = to_app(owner->get_arg(2));
            unsigned ebits = m_fpa_util.get_ebits(owner->get_sort());
            unsigned sbits = m_fpa_util.get_sbits(owner->get_sort());
            fpa_value_proc * vp = alloc(fpa_value_proc, this, ebits, sbits);
            vp->add_dependency(ctx.get_enode(a0));
            vp->add_dependency(ctx.get_enode(a1));
            vp->add_dependency(ctx.get_enode(a2));
            TRACE("t_fpa_detail", tout << "Depends on: " <<
                  mk_ismt2_pp(a0, m) << " eq. cls. #" << get_enode(a0)->get_root()->get_expr()->get_id() << std::endl <<
                  mk_ismt2_pp(a1, m) << " eq. cls. #" << get_enode(a1)->get_root()->get_expr()->get_id() << std::endl <<
                  mk_ismt2_pp(a2, m) << " eq. cls. #" << get_enode(a2)->get_root()->get_expr()->get_id() << std::endl;);
            res = vp;
        }
        else if (m_fpa_util.is_bv2rm(owner)) {
            SASSERT(to_app(owner)->get_num_args() == 1);
            app_ref a0(m);
            a0 = to_app(owner->get_arg(0));
            fpa_rm_value_proc * vp = alloc(fpa_rm_value_proc, this);
            vp->add_dependency(ctx.get_enode(a0));
            TRACE("t_fpa_detail", tout << "Depends on: " <<
                mk_ismt2_pp(a0, m) << " eq. cls. #" << get_enode(a0)->get_root()->get_expr()->get_id() << std::endl;);
            res = vp;
        }
        else if (ctx.e_internalized(wrapped)) {
            if (m_fpa_util.is_rm(owner)) {
                fpa_rm_value_proc * vp = alloc(fpa_rm_value_proc, this);
                vp->add_dependency(ctx.get_enode(wrapped));
                res = vp;
            }
            else if (m_fpa_util.is_float(owner)) {
                unsigned ebits = m_fpa_util.get_ebits(owner->get_sort());
                unsigned sbits = m_fpa_util.get_sbits(owner->get_sort());
                fpa_value_proc * vp = alloc(fpa_value_proc, this, ebits, sbits);
                enode * en = ctx.get_enode(wrapped);
                vp->add_dependency(en);
                TRACE("t_fpa_detail", tout << "Depends on: " << mk_ismt2_pp(wrapped, m) << " eq. cls. #" << en->get_root()->get_expr()->get_id() << std::endl;);
                res = vp;
            }
        }
        else {
            unsigned ebits = m_fpa_util.get_ebits(owner->get_sort());
            unsigned sbits = m_fpa_util.get_sbits(owner->get_sort());
            return alloc(expr_wrapper_proc, m_fpa_util.mk_pzero(ebits, sbits));
        }

        SASSERT(res != 0);
        return res;
    }

    void theory_fpa::finalize_model(model_generator & mg) {
        proto_model & mdl = mg.get_model();
        proto_model new_model(m);

        bv2fpa_converter bv2fp(m, m_converter);

        obj_hashtable<func_decl> seen;
        bv2fp.convert_min_max_specials(&mdl, &new_model, seen);
        bv2fp.convert_uf2bvuf(&mdl, &new_model, seen);

        for (func_decl* f : seen) 
            mdl.unregister_decl(f);

        for (unsigned i = 0; i < new_model.get_num_constants(); i++) {
            func_decl * f = new_model.get_constant(i);
            mdl.register_decl(f, new_model.get_const_interp(f));
        }

        for (unsigned i = 0; i < new_model.get_num_functions(); i++) {
            func_decl * f = new_model.get_function(i);
            func_interp * fi = new_model.get_func_interp(f)->copy();
            mdl.register_decl(f, fi);
        }
    }

    void theory_fpa::display(std::ostream & out) const
    {

        bool first = true;
        for (enode* n : ctx.enodes()) {
            theory_var v = n->get_th_var(get_family_id());
            if (v != -1) {
                if (first) out << "fpa theory variables:" << std::endl;
                out << v << " -> " <<
                    mk_ismt2_pp(n->get_expr(), m) << std::endl;
                first = false;
            }
        }
        // if there are no fpa theory variables, was fp ever used?
        if (first) return;

        out << "bv theory variables:" << std::endl;
        for (enode * n : ctx.enodes()) {
            theory_var v = n->get_th_var(m_bv_util.get_family_id());
            if (v != -1) out << v << " -> " <<
                mk_ismt2_pp(n->get_expr(), m) << std::endl;
        }

        out << "arith theory variables:" << std::endl;
        for (enode* n : ctx.enodes()) {
            theory_var v = n->get_th_var(m_arith_util.get_family_id());
            if (v != -1) out << v << " -> " <<
                mk_ismt2_pp(n->get_expr(), m) << std::endl;
        }

        out << "equivalence classes:\n";
        for (enode * n : ctx.enodes()) {
            expr * e = n->get_expr();
            expr * r = n->get_root()->get_expr();
            out << r->get_id() << " --> " << mk_ismt2_pp(e, m) << std::endl;
        }
    }
};<|MERGE_RESOLUTION|>--- conflicted
+++ resolved
@@ -30,11 +30,7 @@
         m_th_rw(ctx.get_manager()),
         m_converter(ctx.get_manager(), m_th_rw),
         m_rw(ctx.get_manager(), m_converter, params_ref()),
-<<<<<<< HEAD
-        m_trail_stack(*this),
-=======
         m_trail_stack(),
->>>>>>> 39af2a18
         m_fpa_util(m_converter.fu()),
         m_bv_util(m_converter.bu()),
         m_arith_util(m_converter.au()),
@@ -192,11 +188,7 @@
             m_conversions.insert(e, res);
             m.inc_ref(e);
             m.inc_ref(res);
-<<<<<<< HEAD
-            m_trail_stack.push(insert_ref2_map<theory_fpa, ast_manager, expr, expr>(m, m_conversions, e, res.get()));
-=======
             m_trail_stack.push(insert_ref2_map<ast_manager, expr, expr>(m, m_conversions, e, res.get()));
->>>>>>> 39af2a18
         }
 
         return res;
@@ -236,11 +228,7 @@
     void theory_fpa::attach_new_th_var(enode * n) {
         theory_var v = mk_var(n);
         ctx.attach_th_var(n, this, v);
-<<<<<<< HEAD
-        TRACE("t_fpa", tout << "new theory var: " << mk_ismt2_pp(n->get_owner(), m) << " := " << v << "\n";);
-=======
         TRACE("t_fpa", tout << "new theory var: " << mk_ismt2_pp(n->get_expr(), m) << " := " << v << "\n";);
->>>>>>> 39af2a18
     }
 
     bool theory_fpa::internalize_atom(app * atom, bool gate_ctx) {
@@ -302,21 +290,13 @@
     }
 
     void theory_fpa::apply_sort_cnstr(enode * n, sort * s) {
-<<<<<<< HEAD
-        TRACE("t_fpa", tout << "apply sort cnstr for: " << mk_ismt2_pp(n->get_owner(), m) << "\n";);
-=======
         TRACE("t_fpa", tout << "apply sort cnstr for: " << mk_ismt2_pp(n->get_expr(), m) << "\n";);
->>>>>>> 39af2a18
         SASSERT(s->get_family_id() == get_family_id());
         SASSERT(m_fpa_util.is_float(s) || m_fpa_util.is_rm(s));
         SASSERT(m_fpa_util.is_float(n->get_expr()) || m_fpa_util.is_rm(n->get_expr()));
         SASSERT(n->get_expr()->get_decl()->get_range() == s);
 
-<<<<<<< HEAD
-        app * owner = n->get_owner();
-=======
         app * owner = n->get_expr();
->>>>>>> 39af2a18
 
         if (!is_attached_to_var(n)) {
             attach_new_th_var(n);
@@ -347,13 +327,8 @@
 
         fpa_util & fu = m_fpa_util;
 
-<<<<<<< HEAD
-        expr * xe = e_x->get_owner();
-        expr * ye = e_y->get_owner();
-=======
         expr * xe = e_x->get_expr();
         expr * ye = e_y->get_expr();
->>>>>>> 39af2a18
 
         if (m_fpa_util.is_bvwrap(xe) || m_fpa_util.is_bvwrap(ye))
             return;
@@ -391,13 +366,8 @@
 
         fpa_util & fu = m_fpa_util;
 
-<<<<<<< HEAD
-        expr * xe = e_x->get_owner();
-        expr * ye = e_y->get_owner();
-=======
         expr * xe = e_x->get_expr();
         expr * ye = e_y->get_expr();
->>>>>>> 39af2a18
 
         if (m_fpa_util.is_bvwrap(xe) || m_fpa_util.is_bvwrap(ye))
             return;
@@ -489,11 +459,7 @@
                 }
                 else {
                     expr_ref wu(m);
-<<<<<<< HEAD
-                    wu = m.mk_eq(m_converter.unwrap(wrapped, m.get_sort(n)), n);
-=======
                     wu = m.mk_eq(m_converter.unwrap(wrapped, n->get_sort()), n);
->>>>>>> 39af2a18
                     TRACE("t_fpa", tout << "w/u eq: " << std::endl << mk_ismt2_pp(wu, m) << std::endl;);
                     assert_cnstr(wu);
                 }
@@ -566,19 +532,11 @@
     }
 
     model_value_proc * theory_fpa::mk_value(enode * n, model_generator & mg) {
-<<<<<<< HEAD
-        TRACE("t_fpa", tout << "mk_value for: " << mk_ismt2_pp(n->get_owner(), m) <<
-                            " (sort " << mk_ismt2_pp(m.get_sort(n->get_owner()), m) << ")\n";);
-
-        app_ref owner(m);
-        owner = get_ite_value(n->get_owner());
-=======
         TRACE("t_fpa", tout << "mk_value for: " << mk_ismt2_pp(n->get_expr(), m) <<
                             " (sort " << mk_ismt2_pp(n->get_expr()->get_sort(), m) << ")\n";);
 
         app_ref owner(m);
         owner = get_ite_value(n->get_expr());
->>>>>>> 39af2a18
 
         // If the owner is not internalized, it doesn't have an enode associated.
         SASSERT(ctx.e_internalized(owner));
