/*++
Copyright (c) 2011 Microsoft Corporation

Module Name:

    theory_dl.h

Abstract:

    Theory for DL constants.
    DL constants are discrete and ordered by the linear order LT.
    Constants have a parameter which indicates the numeric value that ranges
    from 0 up to the size of the domain.
   
    The procedure works by a simple reduction to bit-vectors. We enforce an injection into bit-vectors.

Author:

    Nikolaj Bjorner (nbjorner) 2011-1-10

Revision History:

--*/

#include "ast/dl_decl_plugin.h"
#include "ast/bv_decl_plugin.h"
#include "ast/ast_pp.h"
#include "model/value_factory.h"
#include "smt/smt_theory.h"
#include "smt/smt_model_generator.h"
#include "smt/theory_bv.h"
#include "smt/smt_context.h"

// Basic approach: reduce theory to bit-vectors:
//
// rep(c(n)) = n
// LT(x,y) <=> rep(x) < rep(y)
// val(rep(x)) = x
// 0 <= rep(x) <= max_value
// 


namespace smt {


    class dl_factory : public simple_factory<unsigned> {
        datalog::dl_decl_util& m_util;
    public:
        dl_factory(datalog::dl_decl_util& u, proto_model& m):
            simple_factory<unsigned>(u.get_manager(), u.get_family_id()),
            m_util(u)
        {}

        app * mk_value_core(unsigned const & val, sort * s) override {
            return m_util.mk_numeral(val, s);
        }
    };

    class theory_dl : public theory {
        datalog::dl_decl_util   m_util;
        bv_util        m_bv;
        ast_ref_vector m_trail;
        obj_map<sort,func_decl*> m_reps;
        obj_map<sort,func_decl*> m_vals;

        ast_manager& m() { return get_manager(); }
        datalog::dl_decl_util& u() { return m_util; }
        bv_util& b() { return m_bv; }

        class dl_value_proc : public smt::model_value_proc {
            theory_dl&                  m_th;
            smt::enode*                 m_node;
        public:
            
            dl_value_proc(theory_dl& th, smt::enode* n) : m_th(th), m_node(n) {}
            
            void get_dependencies(buffer<smt::model_value_dependency> & result) override {}
            
            app * mk_value(smt::model_generator & mg, expr_ref_vector const & ) override {
                smt::context& ctx = m_th.get_context();
                app* result = nullptr;
                expr* n = m_node->get_expr();
                sort* s = n->get_sort();
                func_decl* r, *v;
                m_th.get_rep(s, r, v);
                app_ref rep_of(m_th.m());
                rep_of = m_th.m().mk_app(r, m_node->get_expr());
                theory_id bv_id = m_th.m().mk_family_id("bv");
                theory_bv* th_bv = dynamic_cast<theory_bv*>(ctx.get_theory(bv_id));
                SASSERT(th_bv);
                rational val;
                if (ctx.e_internalized(rep_of) && th_bv && 
                    th_bv->get_fixed_value(rep_of.get(), val)) {
                    result = m_th.u().mk_numeral(val.get_int64(), s);
                }
                else {
                    result = m_th.u().mk_numeral(0, s);
                }
                TRACE("theory_dl", tout << mk_pp(result, m_th.m()) << "\n";);
                return result;
            }        
        };
        
    public:
        theory_dl(context& ctx):
            theory(ctx, ctx.get_manager().mk_family_id("datalog_relation")),
            m_util(ctx.get_manager()),
            m_bv(ctx.get_manager()),
            m_trail(ctx.get_manager())
        {
        }


        char const * get_name() const override { return "datalog"; }

        bool internalize_atom(app * atom, bool gate_ctx) override {
            TRACE("theory_dl", tout << mk_pp(atom, m()) << "\n";);
            if (ctx.b_internalized(atom)) {
                return true;
            }
            switch(atom->get_decl_kind()) {
            case datalog::OP_DL_LT: {
                app* a = to_app(atom->get_arg(0));
                app* b = to_app(atom->get_arg(1));
                ctx.internalize(a, false);
                ctx.internalize(b, false);
                literal l(ctx.mk_bool_var(atom));
                ctx.set_var_theory(l.var(), get_id());                
                mk_lt(a,b);
                return true;
            }
            default:
                break;
            }
            return false;
        }

        bool internalize_term(app * term) override {
            TRACE("theory_dl", tout << mk_pp(term, m()) << "\n";);
            if (u().is_finite_sort(term)) {
                return mk_rep(term);
            }
            else {
                return false;
            }
        }

        void new_eq_eh(theory_var v1, theory_var v2) override {
            
        }

        void new_diseq_eh(theory_var v1, theory_var v2) override {

        }

        theory * mk_fresh(context * new_ctx) override {
            return alloc(theory_dl, *new_ctx);
        }

        void init_model(smt::model_generator & m) override {
            m.register_factory(alloc(dl_factory, m_util, m.get_model()));
        }
        
        smt::model_value_proc * mk_value(smt::enode * n, smt::model_generator&) override {
            return alloc(dl_value_proc, *this, n);
        }

        void apply_sort_cnstr(enode * n, sort * s) override {
            app* term = n->get_expr();
            if (u().is_finite_sort(term)) {
                mk_rep(term);
            }
        }

        
        void relevant_eh(app * n) override {
            if (u().is_finite_sort(n)) {
                sort* s = n->get_sort();
                func_decl* r, *v;
                get_rep(s, r, v);
                
                if (n->get_decl() != v) {
                    expr* rep = m().mk_app(r, n);
                    uint64_t vl;
                    if (u().is_numeral_ext(n, vl)) {
                        assert_cnstr(m().mk_eq(rep, mk_bv_constant(vl, s)));
                    }
                    else {
                        assert_cnstr(m().mk_eq(m().mk_app(v,rep), n));
                        assert_cnstr(b().mk_ule(rep, max_value(s)));
                    }
                }
            }
        }

        void display(std::ostream & out) const override {
        }


    private:

        void get_rep(sort* s, func_decl*& r, func_decl*& v) {
            if(!m_reps.find(s, r) || !m_vals.find(s,v)) {
                SASSERT(!m_reps.contains(s));
                sort* bv = b().mk_sort(64);
                r = m().mk_func_decl(m_util.get_family_id(), datalog::OP_DL_REP, 0, nullptr, 1, &s, bv);
                v = m().mk_func_decl(m_util.get_family_id(), datalog::OP_DL_ABS, 0, nullptr, 1, &bv, s);
                m_reps.insert(s, r);
                m_vals.insert(s, v);
                add_trail(r);
                add_trail(v);
<<<<<<< HEAD
                ctx.push_trail(insert_obj_map<context,sort,func_decl*>(m_reps, s));
                ctx.push_trail(insert_obj_map<context,sort,func_decl*>(m_vals, s));
=======
                ctx.push_trail(insert_obj_map<sort,func_decl*>(m_reps, s));
                ctx.push_trail(insert_obj_map<sort,func_decl*>(m_vals, s));
>>>>>>> 39af2a18
            }
        }

        bool mk_rep(app* n) {
            unsigned num_args = n->get_num_args();
            enode * e = nullptr;
            for (unsigned i = 0; i < num_args; i++) {
                ctx.internalize(n->get_arg(i), false);
            }
            if (ctx.e_internalized(n)) {
                e = ctx.get_enode(n);
            }
            else {
                e = ctx.mk_enode(n, false, false, true);
            }
            if (is_attached_to_var(e)) {
                return false;
            }
            TRACE("theory_dl", tout << mk_pp(n, m()) << "\n";);
            theory_var var = mk_var(e);
            ctx.attach_th_var(e, this, var);
            return true;
        }

        app* mk_bv_constant(uint64_t val, sort* s) {
            return b().mk_numeral(rational(val, rational::ui64()), 64);
        }

        app* max_value(sort* s) {
            uint64_t sz;
            VERIFY(u().try_get_size(s, sz));
            SASSERT(sz > 0);
            return mk_bv_constant(sz-1, s);
        }

        void mk_lt(app* x, app* y) {
            sort* s = x->get_sort();
            func_decl* r, *v;
            get_rep(s, r, v);
            app_ref lt(m()), le(m());
            lt = u().mk_lt(x,y);
            le = b().mk_ule(m().mk_app(r,y),m().mk_app(r,x)); 
            if (m().has_trace_stream()) {
                app_ref body(m());
                body = m().mk_eq(lt, le);
                log_axiom_instantiation(body);
            }
            ctx.internalize(lt, false);
            ctx.internalize(le, false);
            literal lit1(ctx.get_literal(lt));
            literal lit2(ctx.get_literal(le));
            ctx.mark_as_relevant(lit1);
            ctx.mark_as_relevant(lit2);
            literal lits1[2] = { lit1, lit2 };
            literal lits2[2] = { ~lit1, ~lit2 };
            ctx.mk_th_axiom(get_id(), 2, lits1);
            ctx.mk_th_axiom(get_id(), 2, lits2);
            if (m().has_trace_stream()) m().trace_stream() << "[end-of-instance]\n";
        }

        void assert_cnstr(expr* e) {
            TRACE("theory_dl", tout << mk_pp(e, m()) << "\n";);
            if (m().has_trace_stream()) log_axiom_instantiation(e);
            ctx.internalize(e, false);
            if (m().has_trace_stream()) m().trace_stream() << "[end-of-instance]\n";
            literal lit(ctx.get_literal(e));
            ctx.mark_as_relevant(lit);
            ctx.mk_th_axiom(get_id(), 1, &lit);
        }

        void add_trail(ast* a) {
            m_trail.push_back(a);
<<<<<<< HEAD
            ctx.push_trail(push_back_vector<context,ast_ref_vector>(m_trail));
=======
            ctx.push_trail(push_back_vector<ast_ref_vector>(m_trail));
>>>>>>> 39af2a18
        }
                
    };

    theory* mk_theory_dl(context& ctx) { return alloc(theory_dl, ctx); }

};<|MERGE_RESOLUTION|>--- conflicted
+++ resolved
@@ -209,13 +209,8 @@
                 m_vals.insert(s, v);
                 add_trail(r);
                 add_trail(v);
-<<<<<<< HEAD
-                ctx.push_trail(insert_obj_map<context,sort,func_decl*>(m_reps, s));
-                ctx.push_trail(insert_obj_map<context,sort,func_decl*>(m_vals, s));
-=======
                 ctx.push_trail(insert_obj_map<sort,func_decl*>(m_reps, s));
                 ctx.push_trail(insert_obj_map<sort,func_decl*>(m_vals, s));
->>>>>>> 39af2a18
             }
         }
 
@@ -288,11 +283,7 @@
 
         void add_trail(ast* a) {
             m_trail.push_back(a);
-<<<<<<< HEAD
-            ctx.push_trail(push_back_vector<context,ast_ref_vector>(m_trail));
-=======
             ctx.push_trail(push_back_vector<ast_ref_vector>(m_trail));
->>>>>>> 39af2a18
         }
                 
     };
