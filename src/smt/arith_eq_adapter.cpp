--- conflicted
+++ resolved
@@ -89,13 +89,8 @@
               tout << mk_ismt2_pp(n1->get_expr(), m) << "\n" << mk_ismt2_pp(n2->get_expr(), m) << "\n";);
         if (n1->get_owner_id() > n2->get_owner_id())
             std::swap(n1, n2);
-<<<<<<< HEAD
-        app * t1        = n1->get_owner();
-        app * t2        = n2->get_owner();
-=======
         app * t1        = n1->get_expr();
         app * t2        = n2->get_expr();
->>>>>>> 39af2a18
         if (m.are_distinct(t1, t2)) {
             expr_ref eq(m.mk_eq(t1, t2), m);
             ctx.internalize(eq, true);
@@ -132,13 +127,8 @@
         m_stats.m_num_eq_axioms++;
         
         TRACE("arith_eq_adapter_profile_detail", 
-<<<<<<< HEAD
-              tout << "mk_detail " << mk_bounded_pp(n1->get_owner(), m, 5) << " " << 
-              mk_bounded_pp(n2->get_owner(), m, 5) << "\n";);
-=======
               tout << "mk_detail " << mk_bounded_pp(n1->get_expr(), m, 5) << " " << 
               mk_bounded_pp(n2->get_expr(), m, 5) << "\n";);
->>>>>>> 39af2a18
         
         app_ref t1_eq_t2(m);        
         t1_eq_t2 = ctx.mk_eq_atom(t1, t2);
@@ -229,11 +219,7 @@
 
         if (m_owner.get_fparams().m_arith_add_binary_bounds) {
             TRACE("arith_eq_adapter", tout << "adding binary bounds...\n";);
-<<<<<<< HEAD
-            ctx.mk_th_axiom(tid, le_lit, ge_lit, m_proof_hint.size(), m_proof_hint.c_ptr());
-=======
             ctx.mk_th_axiom(tid, le_lit, ge_lit, m_proof_hint.size(), m_proof_hint.data());
->>>>>>> 39af2a18
         }
         if (ctx.relevancy()) {
             relevancy_eh * eh = ctx.mk_relevancy_eh(arith_eq_relevancy_eh(n1->get_expr(), n2->get_expr(), t1_eq_t2, le, ge));
