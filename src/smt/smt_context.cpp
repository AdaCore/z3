/*++
Copyright (c) 2006 Microsoft Corporation

Module Name:

    smt_context.cpp

Abstract:

    <abstract>

Author:

    Leonardo de Moura (leonardo) 2008-02-19.

Revision History:

--*/
#include<math.h>
#include "util/luby.h"
#include "util/warning.h"
#include "util/timeit.h"
#include "util/union_find.h"
#include "ast/ast_pp.h"
#include "ast/ast_ll_pp.h"
#include "ast/ast_smt2_pp.h"
#include "ast/ast_translation.h"
#include "ast/recfun_decl_plugin.h"
#include "ast/proofs/proof_checker.h"
#include "ast/ast_util.h"
#include "ast/well_sorted.h"
#include "model/model.h"
#include "model/model_pp.h"
#include "smt/smt_context.h"
#include "smt/smt_quick_checker.h"
#include "smt/uses_theory.h"
#include "smt/smt_for_each_relevant_expr.h"
#include "smt/smt_model_generator.h"
#include "smt/smt_model_checker.h"
#include "smt/smt_model_finder.h"
#include "smt/smt_parallel.h"
#include "smt/smt_arith_value.h"

namespace smt {

    context::context(ast_manager & m, smt_params & p, params_ref const & _p):
        m(m),
        m_fparams(p),
        m_params(_p),
        m_setup(*this, p),
        m_relevancy_lvl(m_fparams.m_relevancy_lvl),
        m_asserted_formulas(m, p, _p),
        m_rewriter(m),
        m_qmanager(alloc(quantifier_manager, *this, p, _p)),
        m_model_generator(alloc(model_generator, m)),
        m_relevancy_propagator(mk_relevancy_propagator(*this)),
        m_user_propagator(nullptr),
        m_random(p.m_random_seed),
        m_flushing(false),
        m_lemma_id(0),
        m_progress_callback(nullptr),
        m_next_progress_sample(0),
        m_clause_proof(*this),
        m_fingerprints(m, m_region),
        m_b_internalized_stack(m),
        m_e_internalized_stack(m),
        m_l_internalized_stack(m),
        m_final_check_idx(0),
<<<<<<< HEAD
        m_is_auxiliary(false),
        m_par(nullptr),
        m_par_index(0),
        m_cg_table(m),
        m_is_diseq_tmp(nullptr),
        m_units_to_reassert(m),
        m_qhead(0),
        m_simp_qhead(0),
        m_simp_counter(0),
        m_bvar_inc(1.0),
        m_phase_cache_on(true),
        m_phase_counter(0),
        m_phase_default(false),
=======
        m_cg_table(m),
        m_units_to_reassert(m),
>>>>>>> 39af2a18
        m_conflict(null_b_justification),
        m_not_l(null_literal),
        m_conflict_resolution(mk_conflict_resolution(m, *this, m_dyn_ack_manager, p, m_assigned_literals, m_watches)),
        m_unsat_proof(m),
        m_dyn_ack_manager(*this, p),
        m_unknown("unknown"),
        m_unsat_core(m),
        m_mk_bool_var_trail(*this),
        m_mk_enode_trail(*this),
        m_mk_lambda_trail(*this) {

        SASSERT(m_scope_lvl == 0);
        SASSERT(m_base_lvl == 0);
        SASSERT(m_search_lvl == 0);

        m_case_split_queue = mk_case_split_queue(*this, p);
        m_rewriter.updt_params(m_asserted_formulas.get_params());

        init();

        if (!relevancy())
            m_fparams.m_relevancy_lemma = false;

        m_model_generator->set_context(this);
    }


    /**
       \brief retrieve flag for when cancelation is possible.
    */

    bool context::get_cancel_flag() {
        return !m.limit().inc();
    }

    void context::updt_params(params_ref const& p) {
        m_params.append(p);
        m_asserted_formulas.updt_params(p);
        if (!m_setup.already_configured()) {
            m_fparams.updt_params(p);
        }
<<<<<<< HEAD
    }

    unsigned context::relevancy_lvl() const {
        return std::min(m_relevancy_lvl, m_fparams.m_relevancy_lvl);
    }

=======
    }

    unsigned context::relevancy_lvl() const {
        return std::min(m_relevancy_lvl, m_fparams.m_relevancy_lvl);
    }

>>>>>>> 39af2a18
    void context::copy(context& src_ctx, context& dst_ctx, bool override_base) {
        ast_manager& dst_m = dst_ctx.get_manager();
        ast_manager& src_m = src_ctx.get_manager();
        src_ctx.pop_to_base_lvl();

        if (!override_base && src_ctx.m_base_lvl > 0) {
            throw default_exception("Cloning contexts within a user-scope is not allowed");
        }
        SASSERT(src_ctx.m_base_lvl == 0 || override_base);

        ast_translation tr(src_m, dst_m, false);

        dst_ctx.set_logic(src_ctx.m_setup.get_logic());
        dst_ctx.copy_plugins(src_ctx, dst_ctx);

        asserted_formulas& src_af = src_ctx.m_asserted_formulas;
        asserted_formulas& dst_af = dst_ctx.m_asserted_formulas;

        // Copy asserted formulas.
        for (unsigned i = 0; i < src_af.get_num_formulas(); ++i) {
            expr_ref fml(dst_m);
            proof_ref pr(dst_m);
            proof* pr_src = src_af.get_formula_proof(i);
            fml = tr(src_af.get_formula(i));
            if (pr_src) {
                pr = tr(pr_src);
            }
            dst_af.assert_expr(fml, pr);
        }

        src_af.get_macro_manager().copy_to(dst_af.get_macro_manager());

        if (!src_ctx.m_setup.already_configured()) {
            return;
        }

        for (unsigned i = 0; !src_m.proofs_enabled() && i < src_ctx.m_assigned_literals.size(); ++i) {
            literal lit = src_ctx.m_assigned_literals[i];
            bool_var_data const & d = src_ctx.get_bdata(lit.var());
            if (d.is_theory_atom() && !src_ctx.m_theories.get_plugin(d.get_theory())->is_safe_to_copy(lit.var())) {
                continue;
            }
            expr_ref fml0(src_m), fml1(dst_m);
            src_ctx.literal2expr(lit, fml0);
            fml1 = tr(fml0.get());
            dst_ctx.assert_expr(fml1);
        }

        dst_ctx.setup_context(dst_ctx.m_fparams.m_auto_config);
        dst_ctx.internalize_assertions();
        
        dst_ctx.copy_user_propagator(src_ctx);

        TRACE("smt_context",
              src_ctx.display(tout);
              dst_ctx.display(tout););
    }

    context::~context() {
        flush();
        m_asserted_formulas.finalize();
    }

    void context::copy_plugins(context& src, context& dst) {
        // copy theory plugins
        for (theory* old_th : src.m_theory_set) {
            theory * new_th = old_th->mk_fresh(&dst);
            if (!new_th)
                throw default_exception("theory cannot be copied");
            dst.register_plugin(new_th);
        }
    }

    void context::copy_user_propagator(context& src_ctx) {
        if (!src_ctx.m_user_propagator) 
            return;
        ast_translation tr(src_ctx.m, m, false);
        auto* p = get_theory(m.mk_family_id("user_propagator"));
        m_user_propagator = reinterpret_cast<user_propagator*>(p);
        SASSERT(m_user_propagator);
        for (unsigned i = 0; i < src_ctx.m_user_propagator->get_num_vars(); ++i) {
            app* e = src_ctx.m_user_propagator->get_expr(i);
            m_user_propagator->add_expr(tr(e));
        }
    }

    context * context::mk_fresh(symbol const * l, smt_params * p, params_ref const& pa) {
        context * new_ctx = alloc(context, m, p ? *p : m_fparams, pa);
        new_ctx->m_is_auxiliary = true;
        new_ctx->set_logic(l == nullptr ? m_setup.get_logic() : *l);
        copy_plugins(*this, *new_ctx);
        return new_ctx;
    }

    void context::init() {
        app * t       = m.mk_true();
        mk_bool_var(t);
        SASSERT(get_bool_var(t) == true_bool_var);
        SASSERT(true_literal.var() == true_bool_var);
        m_assignment[true_literal.index()]     = l_true;
        m_assignment[false_literal.index()]    = l_false;
        if (m.proofs_enabled()) {
            proof * pr = m.mk_true_proof();

            set_justification(true_bool_var, m_bdata[true_bool_var], b_justification(mk_justification(justification_proof_wrapper(*this, pr))));
        }
        else {
            m_bdata[true_bool_var].set_axiom();
        }
        m_true_enode  = mk_enode(t, true, true, false);
        // internalizer is marking enodes as interpreted whenever the associated ast is a value and a constant.
        // m_true_enode->mark_as_interpreted();
        app * f       = m.mk_false();
        m_false_enode = mk_enode(f, true, true, false);
        // m_false_enode->mark_as_interpreted();
    }

    void context::set_progress_callback(progress_callback *cb) {
        m_progress_callback = cb;
    }

    /**
       \brief This method should be used to create equality atoms during the search.
       See comments in theory::mk_eq_atom
    */
    app * context::mk_eq_atom(expr * lhs, expr * rhs) {
<<<<<<< HEAD
        family_id fid = m.get_sort(lhs)->get_family_id();
=======
        family_id fid = lhs->get_sort()->get_family_id();
>>>>>>> 39af2a18
        theory * th   = get_theory(fid);
        if (th)
            return th->mk_eq_atom(lhs, rhs);
        if (lhs->get_id() > rhs->get_id())
            std::swap(lhs, rhs);
        return m.mk_eq(lhs, rhs);
    }

    void context::set_justification(bool_var v, bool_var_data& d, b_justification const& j) {
        SASSERT(validate_justification(v, d, j));
        d.set_justification(j);
    }

    void context::assign_core(literal l, b_justification j, bool decision) {
        m_assigned_literals.push_back(l);
        m_assignment[l.index()]    = l_true;
        m_assignment[(~l).index()] = l_false;
        bool_var_data & d          = get_bdata(l.var());
        set_justification(l.var(), d, j);
        d.m_scope_lvl              = m_scope_lvl;
        if (m_fparams.m_restart_adaptive && d.m_phase_available) {
            m_agility             *= m_fparams.m_agility_factor;
            if (!decision && d.m_phase == l.sign())
                m_agility         += (1.0 - m_fparams.m_agility_factor);
        }
        d.m_phase_available        = true;
        d.m_phase                  = !l.sign();
        TRACE("assign_core", tout << (decision?"decision: ":"propagating: ") << l << " ";
              display_literal_smt2(tout, l) << "\n";
              tout << "relevant: " << is_relevant_core(l) << " level: " << m_scope_lvl << " is atom " << d.is_atom() << "\n";
              /*display(tout, j);*/
              );
        TRACE("phase_selection", tout << "saving phase, is_pos: " << d.m_phase << " l: " << l << "\n";);

        if (d.is_atom() && (relevancy_lvl() == 0 || (relevancy_lvl() == 1 && !d.is_quantifier()) || is_relevant_core(l))) {
            m_atom_propagation_queue.push_back(l);
        }

        if (m.has_trace_stream())
            trace_assign(l, j, decision);

        m_case_split_queue->assign_lit_eh(l);
    }

    bool context::bcp() {
        SASSERT(!inconsistent());
        while (m_qhead < m_assigned_literals.size()) {
            if (get_cancel_flag()) {
                return true;
            }
            literal l      = m_assigned_literals[m_qhead];
            SASSERT(get_assignment(l) == l_true);
            m_qhead++;
            m_simp_counter--;
            literal not_l  = ~l;
            SASSERT(get_assignment(not_l) == l_false);
            watch_list & w = m_watches[l.index()];
            if (binary_clause_opt_enabled()) {
                // binary clause propagation
                b_justification js(l);
                literal * it  = w.begin_literals();
                literal * end = w.end_literals();
                for(; it != end; ++it) {
                    literal l = *it;
                    switch (get_assignment(l)) {
                    case l_false:
                        m_stats.m_num_bin_propagations++;
                        set_conflict(js, ~l);
                        return false;
                    case l_undef:
                        m_stats.m_num_bin_propagations++;
                        assign_core(l, js);
                        break;
                    case l_true:
                        break;
                    }
                }
            }

            // non-binary clause propagation
            watch_list::clause_iterator it  = w.begin_clause();
            watch_list::clause_iterator it2 = it;
            watch_list::clause_iterator end = w.end_clause();
            for(; it != end; ++it) {
                clause * cls = *it;
                CTRACE("bcp_bug", cls->get_literal(0) != not_l && cls->get_literal(1) != not_l, display_clause_detail(tout, cls);
                       tout << "not_l: "; display_literal(tout, not_l); tout << " " << not_l << "\n";);
                SASSERT(cls->get_literal(0) == not_l || cls->get_literal(1) == not_l);
                if (cls->get_literal(0) == not_l) {
                    cls->set_literal(0, cls->get_literal(1));
                    cls->set_literal(1, not_l);
                }

                SASSERT(cls->get_literal(1) == not_l);

                literal first_lit     = cls->get_literal(0);
                lbool   first_lit_val = get_assignment(first_lit);

                if (first_lit_val == l_true) {
                    *it2 = *it; // clause is already satisfied, keep it
                    it2++;
                }
                else {
                    literal * it3  = cls->begin() + 2;
                    literal * end3 = cls->end();
                    for(; it3 != end3; ++it3) {
                        if (get_assignment(*it3) != l_false) {
                            // swap literal *it3 with literal at position 0
                            // the negation of literal *it3 will watch clause cls.
                            m_watches[(~(*it3)).index()].insert_clause(cls);
                            cls->set_literal(1, *it3);
                            *it3   = not_l;
                            goto found_watch;
                        }
                    }
                    // did not find watch...
                    if (first_lit_val == l_false) {
                        // CONFLICT
                        // copy remaining watches
                        while (it < end) {
                            *it2 = *it;
                            it2++;
                            it++;
                        }
                        SASSERT(it2 <= end);
                        w.set_end_clause(it2);
                        SASSERT(is_empty_clause(cls));
                        set_conflict(b_justification(cls));
                        return false;
                    }
                    else {
                        // PROPAGATION
                        SASSERT(first_lit_val == l_undef);
                        SASSERT(get_assignment(first_lit) == l_undef);
                        SASSERT(is_unit_clause(cls));
                        *it2 = *it;
                        it2++; // keep clause
                        m_stats.m_num_propagations++;
                        // It is safe to call assign_core instead of assign because first_lit is unassigned
                        assign_core(first_lit, b_justification(cls));
                        if (m_fparams.m_relevancy_lemma && cls->is_lemma()) {
                            expr * e = bool_var2expr(first_lit.var());
                            // IMPORTANT: this kind of propagation asserts negative literals of the form (= A1 A2) where
                            // A1 and A2 are array terms. So, it may be interesting to disable it for array eqs.
                            //if (!(m.is_eq(e) && m.get_sort(to_app(e)->get_arg(0))->get_family_id() == m.get_family_id("array")))
                            mark_as_relevant(e);
                        }
                    }
                found_watch:;
                }
            }
            SASSERT(it2 <= end);
            w.set_end_clause(it2);
        }
        return true;
    }

    /**
       \brief Push a new equality for theory th, into the theory equality propagation queue.
    */
    void context::push_new_th_eq(theory_id th, theory_var lhs, theory_var rhs) {
        SASSERT(lhs != rhs);
        SASSERT(lhs != null_theory_var);
        SASSERT(rhs != null_theory_var);
        SASSERT(th != null_theory_id);
        SASSERT(get_theory(th)->get_enode(lhs) != get_theory(th)->get_enode(rhs));
        m_th_eq_propagation_queue.push_back(new_th_eq(th, lhs, rhs));
    }

    /**
       \brief Push a new disequality for theory th, into the theory disequality propagation queue.
    */
    void context::push_new_th_diseq(theory_id th, theory_var lhs, theory_var rhs) {
        SASSERT(lhs != rhs);
        SASSERT(lhs != null_theory_var);
        SASSERT(rhs != null_theory_var);
        SASSERT(th != null_theory_id);
        theory * t = get_theory(th);
        if (t->get_enode(lhs)->is_interpreted() && t->get_enode(rhs)->is_interpreted())
            return;
        TRACE("add_diseq",
              tout << "#" << t->get_enode(lhs)->get_owner_id() << " != "
              << "#" << t->get_enode(rhs)->get_owner_id() << "\n";);

        m_th_diseq_propagation_queue.push_back(new_th_eq(th, lhs, rhs));
    }

    class add_eq_trail : public trail {
        context& ctx;
        enode * m_r1;
        enode * m_n1;
        unsigned m_r2_num_parents;
    public:
        add_eq_trail(context& ctx, enode * r1, enode * n1, unsigned r2_num_parents):
            ctx(ctx),
            m_r1(r1),
            m_n1(n1),
            m_r2_num_parents(r2_num_parents) {
        }

        void undo() override {
            ctx.undo_add_eq(m_r1, m_n1, m_r2_num_parents);
        }
    };

    /**
       \brief Add the equality n1 = n2 with justification js into the logical context.
    */
    void context::add_eq(enode * n1, enode * n2, eq_justification js) {
        unsigned old_trail_size = m_trail_stack.size();
        scoped_suspend_rlimit _suspend_cancel(m.limit());

        try {
            TRACE("add_eq", tout << "assigning: #" << n1->get_owner_id() << " = #" << n2->get_owner_id() << "\n";);
            TRACE("add_eq_detail", tout << "assigning\n" << enode_pp(n1, *this) << "\n" << enode_pp(n2, *this) << "\n";
                  tout << "kind: " << js.get_kind() << "\n";);
<<<<<<< HEAD
            SASSERT(m.get_sort(n1->get_owner()) == m.get_sort(n2->get_owner()));
=======
            SASSERT(n1->get_sort() == n2->get_sort());
>>>>>>> 39af2a18

            m_stats.m_num_add_eq++;
            enode * r1 = n1->get_root();
            enode * r2 = n2->get_root();


            if (r1 == r2) {
                TRACE("add_eq", tout << "redundant constraint.\n";);
                return;
            }
<<<<<<< HEAD
            IF_VERBOSE(20, verbose_stream() << "merge " << mk_bounded_pp(n1->get_owner(), m) << " " << mk_bounded_pp(n2->get_owner(), m) << "\n");
=======
            IF_VERBOSE(20, verbose_stream() << "merge " << mk_bounded_pp(n1->get_expr(), m) << " " << mk_bounded_pp(n2->get_expr(), m) << "\n");
>>>>>>> 39af2a18

            if (r1->is_interpreted() && r2->is_interpreted()) {
                TRACE("add_eq", tout << "interpreted roots conflict.\n";);
                set_conflict(mk_justification(eq_conflict_justification(n1, n2, js)));
                return;
            }

            // Swap r1 and r2:
            //  1. if the "equivalence" class of r1 is bigger than the equivalence class of r2
            //  OR
            //  2. r1 is interpreted but r2 is not.
            //
            // The second condition is used to enforce the invariant that if a class contain
            // an interpreted enode then the root is also interpreted.
            if ((r1->get_class_size() > r2->get_class_size() && !r2->is_interpreted()) || r1->is_interpreted()) {
                SASSERT(!r2->is_interpreted());
                std::swap(n1, n2);
                std::swap(r1, r2);
            }

            TRACE("add_eq", tout << "merging: #" << r1->get_owner_id() << " #" << r2->get_owner_id() <<
                  " n1: #" << n1->get_owner_id() << "\n";);

            // It is necessary to propagate relevancy to other elements of
            // the equivalence class. This is necessary to enforce the invariant
            // in the field m_parent of the enode class.
            if (is_relevant(r1)) { // && !m.is_eq(r1->get_owner())) !is_eq HACK
                // NOTE for !is_eq HACK... the !is_eq HACK does not propagate relevancy when two
                // equality enodes are congruent. I tested this optimization because in V1
                // relevancy is not propagated for congruent equalities.
                // This occurs in V2, because we use the congruence table to propagate disequalities
                // efficiently.
                // I disabled this optimization HACK because it breaks invariants in the rest of the code.
                // To use it, I need to go over the code and analyze all affected places.
                mark_as_relevant(r2);
            }
            else if (is_relevant(r2)) { // && !m.is_eq(r2->get_owner())) { // !is_eq HACK
                mark_as_relevant(r1);
            }

            push_trail(add_eq_trail(*this, r1, n1, r2->get_num_parents()));

            m_qmanager->add_eq_eh(r1, r2);


            merge_theory_vars(n2, n1, js);

            // 'Proof' tree
            // n1 -> ... -> r1
            // n2 -> ... -> r2
            SASSERT(n1->trans_reaches(r1));
            invert_trans(n1);
            n1->m_trans.m_target        = n2;
            n1->m_trans.m_justification = js;
            n1->m_proof_is_logged   = false;
            SASSERT(r1->trans_reaches(n1));
            // ---------------
            // r1 -> ..  -> n1 -> n2 -> ... -> r2

            remove_parents_from_cg_table(r1);

            enode * curr = r1;
            do {
                curr->m_root = r2;
                curr = curr->m_next;
            }
            while(curr != r1);

            SASSERT(r1->get_root() == r2);
            reinsert_parents_into_cg_table(r1, r2, n1, n2, js);

            if (n2->is_bool())
                propagate_bool_enode_assignment(r1, r2, n1, n2);

            // Merge "equivalence" classes
            std::swap(r1->m_next, r2->m_next);

            // Update "equivalence" class size
            r2->m_class_size += r1->m_class_size;

            CASSERT("add_eq", check_invariant());
        }
        catch (...) {
            // Restore trail size since procedure was interrupted in the middle.
            // If the add_eq_trail remains on the trail stack, then Z3 may crash when the destructor is invoked.
            TRACE("add_eq", tout << "add_eq interrupted. This is unsafe " << m.limit().is_canceled() << "\n";);
            m_trail_stack.shrink(old_trail_size);
            throw;
        }
    }

    /**
       \brief When merging to equivalence classes, the parents of the smallest one (that are congruence roots),
       must be removed from the congruence table since their hash code will change.
    */
    void context::remove_parents_from_cg_table(enode * r1) {
        // Remove parents from the congruence table
        for (enode * parent : enode::parents(r1)) {
            CTRACE("add_eq", !parent->is_marked() && parent->is_cgc_enabled() && parent->is_true_eq() && m_cg_table.contains_ptr(parent), tout << parent->get_owner_id() << "\n";);
            CTRACE("add_eq", !parent->is_marked() && parent->is_cgc_enabled() && !parent->is_true_eq() &&  parent->is_cgr() && !m_cg_table.contains_ptr(parent), 
                   tout << "cgr !contains " << parent->get_owner_id() << " " << mk_pp(parent->get_decl(), m) << "\n";
                   for (enode* n : enode::args(parent))  tout << n->get_root()->get_owner_id() << " " << n->get_root()->hash() << " ";
                   tout << "\n";
                   tout << "contains: " << m_cg_table.contains(parent) << "\n";
                   if (m_cg_table.contains(parent)) {
                       tout << "owner: " << m_cg_table.find(parent)->get_owner_id() << "\n";
                   }
                   m_cg_table.display(tout);
                   );
            CTRACE("add_eq", !parent->is_marked() && parent->is_cgc_enabled() && !parent->is_true_eq() && !parent->is_cgr() &&  m_cg_table.contains_ptr(parent), tout << "!cgr contains " << parent->get_owner_id() << "\n";);
            SASSERT(parent->is_marked() || !parent->is_cgc_enabled() ||  parent->is_true_eq() || parent->is_cgr() == m_cg_table.contains_ptr(parent));
            SASSERT(parent->is_marked() || !parent->is_cgc_enabled() || !parent->is_true_eq() || !m_cg_table.contains_ptr(parent));
            if (!parent->is_marked() && parent->is_cgr() && !parent->is_true_eq()) {
                SASSERT(!parent->is_cgc_enabled() || m_cg_table.contains_ptr(parent));
                parent->set_mark();
                if (parent->is_cgc_enabled()) {
                    m_cg_table.erase(parent);
                    SASSERT(!m_cg_table.contains_ptr(parent));
                }
            }
        }
    }

    /**
       \brief Reinsert the parents of r1 that were removed from the
       cg_table at remove_parents_from_cg_table. Some of these parents will
       become congruent to other enodes, and a new equality will be propagated.
       Moreover, this method is also used for doing equality propagation.

       The parents of r1 that remain as congruence roots are copied to the
       r2->m_parents.

       The n1, n2, js arguments are used to implement dynamic ackermanization.
       js is a justification for n1 and n2 being equal, and the equality n1 = n2 is
       the one that implied r1 = r2.
    */
    void context::reinsert_parents_into_cg_table(enode * r1, enode * r2, enode * n1, enode * n2, eq_justification js) {
        enode_vector & r2_parents  = r2->m_parents;
        enode_vector & r1_parents  = r1->m_parents;
        unsigned num_r1_parents = r1_parents.size();
        for (unsigned i = 0; i < num_r1_parents; ++i) {
            enode* parent = r1_parents[i];
            if (!parent->is_marked())
                continue;
            parent->unset_mark();
            if (parent->is_eq()) {
                SASSERT(parent->get_num_args() == 2);
                TRACE("add_eq_bug", tout << "visiting: #" << parent->get_owner_id() << "\n";);
                enode * lhs = parent->get_arg(0);
                enode * rhs = parent->get_arg(1);
                if (lhs->get_root() == rhs->get_root()) {
                    SASSERT(parent->is_true_eq());
                    unsigned expr_id = parent->get_owner_id();
                    bool_var v = get_bool_var_of_id(expr_id);
                    lbool val  = get_assignment(v);
                    if (val != l_true) {
                        if (val == l_false && js.get_kind() == eq_justification::CONGRUENCE)
                            m_dyn_ack_manager.cg_conflict_eh(n1->get_expr(), n2->get_expr());

                        assign(literal(v), mk_justification(eq_propagation_justification(lhs, rhs)));
                    }
                    // It is not necessary to reinsert the equality to the congruence table
                    continue;
                }
            }
            if (parent->is_cgc_enabled()) {
                enode_bool_pair pair = m_cg_table.insert(parent);
                enode * parent_prime = pair.first;
                if (parent_prime == parent) {
                    SASSERT(parent);
                    SASSERT(parent->is_cgr());
                    SASSERT(m_cg_table.contains_ptr(parent));
                    r2_parents.push_back(parent);
                    continue;
                }
                parent->m_cg = parent_prime;
                SASSERT(!m_cg_table.contains_ptr(parent));
                if (parent_prime->m_root != parent->m_root) {
                    bool used_commutativity = pair.second;
                    TRACE("cg", tout << "found new congruence: #" << parent->get_owner_id() << " = #" << parent_prime->get_owner_id()
                          << " used_commutativity: " << used_commutativity << "\n";);
                    push_new_congruence(parent, parent_prime, used_commutativity);
                }
            }
            else {
                // If congruence closure is not enabled for parent, then I just copy it
                // to r2_parents
                r2_parents.push_back(parent);
            }
        }
    }

    /**
       \brief A transitivity 'proof' branch is represented by
       the following sequence starting at n and ending
       at n->get_root.

       N1      = n
       N_{i+1} = N_i->m_trans.m_target
       and, there is an k such that N_k = n->get_root()

       This method will invert this branch.
    */
    void context::invert_trans(enode * n) {
        enode * curr                      = n->m_trans.m_target;
        enode * prev                      = n;
        eq_justification js               = n->m_trans.m_justification;
        prev->m_trans.m_target            = nullptr;
        prev->m_trans.m_justification     = null_eq_justification;
        prev->m_proof_is_logged       = false;
        while (curr != nullptr) {
            SASSERT(prev->trans_reaches(n));
            enode * new_curr              = curr->m_trans.m_target;
            eq_justification new_js       = curr->m_trans.m_justification;
            curr->m_trans.m_target        = prev;
            curr->m_trans.m_justification = js;
            curr->m_proof_is_logged   = false;
            prev                          = curr;
            js                            = new_js;
            curr                          = new_curr;
        }
    }

    /**
       \brief Given that r is the root of n, and r contains a theory variable
       for theory th_id, this method returns a theory variable that is 'closer'
       to n in the 'proof branch' n -> ... -> r.

       This method is used to improve the quality of the conflict clauses produced
       by the logical context.

       Consider the following example:

       - Consider the following sequence of equalities:
       n1 = n2 = n3 = n4 = n5 = n6

       - Now, assume that n1 is the root of the equivalence class
       after each merge. So, the 'proof' branch will have the following
       shape:

       n1 <- n2 <- n3 <- n4 <- n5 <- n6

       - Assuming that all nodes are attached to theory variable, then the following
       sequence of equalities is sent to the theory if the method get_closest_var is not used:

       n1 = n2, n1 = n3, n1 = n4, n1 = n5, n1 = n6

       - This sequence is bad, and bad justifications may be produced by theory.
       For example, assume the following arithmetic constraint

       n5 < n6

       For the arithmetic module, the best justification will be:
       n1 = n5, n1 = n6 and n5 < n6

       This justification contains unnecessary 'junk' to justify that n5 = n6.
       That is, it proves n5 = n6 using the proofs for n1 = n5 and n1 = n6.

       When the method get_closest_var is used in the communication with theories,
       the logical context will send the natural sequence of equalities to the theories:

       n1 = n2 = n3 = n4 = n5 = n6
    */
    theory_var context::get_closest_var(enode * n, theory_id th_id) {
        if (th_id == null_theory_id)
            return null_theory_var;
        while (n != nullptr) {
            theory_var v = n->get_th_var(th_id);
            if (v != null_theory_var)
                return v;
            n = n->m_trans.m_target;
        }
        return null_theory_var;
    }

    /**
       \brief Merge the theory variables of n2->get_root() and n1->get_root(), the result is stored in n2->get_root().
       New th_var equalities are propagated to the theories.

       \remark In most cases, an enode is attached to at most one theory var.
    */
    void context::merge_theory_vars(enode * n2, enode * n1, eq_justification js) {
        enode * r2 = n2->get_root();
        enode * r1 = n1->get_root();
        if (!r1->has_th_vars() && !r2->has_th_vars()) {
            TRACE("merge_theory_vars", tout << "Neither have theory vars #" 
                  << mk_bounded_pp(n1->get_expr(), m) << " #" << mk_bounded_pp(n2->get_expr(), m) << "\n";);
            return;
        }

        theory_id from_th = null_theory_id;

        if (js.get_kind() == eq_justification::JUSTIFICATION)
            from_th = js.get_justification()->get_from_theory();

        if (r2->m_th_var_list.get_next() == nullptr && r1->m_th_var_list.get_next() == nullptr) {
            // Common case: r2 and r1 have at most one theory var.
            theory_id  t2 = r2->m_th_var_list.get_id();
            theory_id  t1 = r1->m_th_var_list.get_id();
            theory_var v2 = m_fparams.m_new_core2th_eq ? get_closest_var(n2, t2) : r2->m_th_var_list.get_var();
            theory_var v1 = m_fparams.m_new_core2th_eq ? get_closest_var(n1, t1) : r1->m_th_var_list.get_var();
            TRACE("merge_theory_vars",
                  tout << "v2: " << v2 << " #" << r2->get_owner_id() << ", v1: " << v1 << " #" << r1->get_owner_id()
                  << ", t2: " << t2 << ", t1: " << t1 << "\n";);
            if (v2 != null_theory_var && v1 != null_theory_var) {
                if (t1 == t2) {
                    // only send the equality to the theory, if the equality was not propagated by it.
                    if (t1 != from_th)
                        push_new_th_eq(t1, v2, v1);
                }
                else {
                    // uncommon case: r2 will have two theory_vars attached to it.
                    r2->add_th_var(v1, t1, m_region);
                    push_new_th_diseqs(r2, v1, get_theory(t1));
                    push_new_th_diseqs(r1, v2, get_theory(t2));
                }
            }
            else if (v1 == null_theory_var && v2 != null_theory_var) {
                push_new_th_diseqs(r1, v2, get_theory(t2));
            }
            else if (v1 != null_theory_var && v2 == null_theory_var) {
                r2->m_th_var_list.set_var(v1);
                r2->m_th_var_list.set_id(t1);
                TRACE("merge_theory_vars", tout << "push_new_th_diseqs v1: " << v1 << ", t1: " << t1 << "\n";);
                push_new_th_diseqs(r2, v1, get_theory(t1));
            }
        }
        else {
            // r1 and/or r2 have more than one theory variable.
            TRACE("merge_theory_vars",
                  tout << "#" << r1->get_owner_id() << " == #" << r2->get_owner_id() << "\n";);


            theory_var_list * l2 = r2->get_th_var_list();
            while (l2) {
                theory_id  t2 = l2->get_id();
                theory_var v2 = m_fparams.m_new_core2th_eq ? get_closest_var(n2, t2) : l2->get_var();
                SASSERT(v2 != null_theory_var);
                SASSERT(t2 != null_theory_id);
                theory_var v1 = m_fparams.m_new_core2th_eq ? get_closest_var(n1, t2) : r1->get_th_var(t2);

                if (v1 != null_theory_var) {
                    // only send the equality to the theory, if the equality was not propagated by it.
                    if (t2 != from_th)
                        push_new_th_eq(t2, v2, v1);
                }
                else {
                    push_new_th_diseqs(r1, v2, get_theory(t2));
                }
                l2 = l2->get_next();
            }

            theory_var_list * l1 = r1->get_th_var_list();
            while (l1) {
                theory_id  t1 = l1->get_id();
                theory_var v1 = m_fparams.m_new_core2th_eq ? get_closest_var(n1, t1) : l1->get_var();
                SASSERT(v1 != null_theory_var);
                SASSERT(t1 != null_theory_id);
                theory_var v2 = r2->get_th_var(t1);
                if (v2 == null_theory_var) {
                    r2->add_th_var(v1, t1, m_region);
                    push_new_th_diseqs(r2, v1, get_theory(t1));
                }
                l1 = l1->get_next();
            }
        }
    }

    /**
       \brief Propagate the boolean assignment when two equivalence classes are merged.
    */
    void context::propagate_bool_enode_assignment(enode * r1, enode * r2, enode * n1, enode * n2) {
        SASSERT(n1->is_bool());
        SASSERT(n2->is_bool());
        SASSERT(r1->is_bool());
        SASSERT(r2->is_bool());
        if (r2 == m_false_enode || r2 == m_true_enode) {
            bool sign = r2 == m_false_enode;
            enode * curr = r1;
            do {
                SASSERT(curr != m_false_enode);
                bool_var v = enode2bool_var(curr);
                literal l(v, sign);
                if (get_assignment(l) != l_true)
                    assign(l, mk_justification(eq_root_propagation_justification(curr)));
                curr = curr->m_next;
            }
            while (curr != r1);
        }
        else {
            bool_var v1 = enode2bool_var(n1);
            bool_var v2 = enode2bool_var(n2);
            lbool val1  = get_assignment(v1);
            lbool val2  = get_assignment(v2);
            if (val1 != val2) {
                if (val2 == l_undef)
                    propagate_bool_enode_assignment_core(n1, n2);
                else
                    propagate_bool_enode_assignment_core(n2, n1);
            }
        }
    }

    /**
       \brief source and target are boolean enodes, they were proved to be equal,
       and the boolean variable associated with source is assigned. Then,
       copy the assignment to the boolean variables associated with target.
    */
    void context::propagate_bool_enode_assignment_core(enode * source, enode * target) {
        SASSERT(source->is_bool());
        SASSERT(target->is_bool());
        SASSERT(source->get_root() == target->get_root());
        bool_var v_source = enode2bool_var(source);
        lbool    val      = get_assignment(v_source);
        SASSERT(val != l_undef);
        bool     sign     = val == l_false;
        enode * first = target;
        do {
            bool_var v2 = enode2bool_var(target);
            lbool val2  = get_assignment(v2);
            if (val2 != val) {
                if (val2 != l_undef && congruent(source, target) && source->get_num_args() > 0)
                    m_dyn_ack_manager.cg_conflict_eh(source->get_expr(), target->get_expr());
                assign(literal(v2, sign), mk_justification(mp_iff_justification(source, target)));
            }
            target = target->get_next();
        }
        while (first != target);
    }

    void context::undo_add_eq(enode * r1, enode * n1, unsigned r2_num_parents) {
        enode * r2 = r1->get_root();
        TRACE("add_eq", tout << "undo_add_eq #" << r1->get_owner_id() << " #" << r2->get_owner_id() << "\n";);

        // restore r2 class size
        r2->m_class_size -= r1->m_class_size;

        // unmerge "equivalence" classes
        std::swap(r1->m_next, r2->m_next);

        // remove the parents of r1 that remained as congruence roots
        enode_vector::iterator it  = r2->begin_parents();
        enode_vector::iterator end = r2->end_parents();
        it += r2_num_parents;
        for (; it != end; ++it) {
            enode * parent = *it;
            if (parent->is_cgc_enabled()) {
                CTRACE("add_eq", !parent->is_cgr() || !m_cg_table.contains_ptr(parent),
                       tout << "old num_parents: " << r2_num_parents 
                            << "\nnum_parents: " << r2->m_parents.size() 
                            << "\nparent: #" << parent->get_owner_id() 
                            << "\nparents: ";
                       for (enode* p : r2->m_parents) tout << "#" << p->get_owner_id() << " ";
                       display(tout << "\n"););
                SASSERT(parent->is_cgr());
                SASSERT(m_cg_table.contains_ptr(parent));
                m_cg_table.erase(parent);
            }
        }

        enode * curr = r1;
        do {
            curr->m_root = r1;
            curr = curr->m_next;
        }
        while (curr != r1);

        // restore parents of r2
        r2->m_parents.shrink(r2_num_parents);

        // try to reinsert parents of r1 that are not cgr
        for (enode * parent : enode::parents(r1)) {
            TRACE("add_eq_parents", tout << "visiting: #" << parent->get_owner_id() << "\n";);
            if (parent->is_cgc_enabled()) {
                
                enode * cg = parent->m_cg;
                if (!parent->is_true_eq() &&
                    (parent == cg ||           // parent was root of the congruence class before and after the merge
                     !congruent(parent, cg)    // parent was root of the congruence class before but not after the merge
                     )) {
                    enode_bool_pair p = m_cg_table.insert(parent);
                    parent->m_cg = p.first;
                }
            }
        }

        // restore theory vars
        if (r2->m_th_var_list.get_next() == nullptr) {
            // common case: r2 has at most one variable
            theory_var v2 = r2->m_th_var_list.get_var();
            if (v2 != null_theory_var) {
                theory_id  t2 = r2->m_th_var_list.get_id();
                if (get_theory(t2)->get_enode(v2)->get_root() != r2) {
                    SASSERT(get_theory(t2)->get_enode(v2)->get_root() == r1);
                    r2->m_th_var_list.set_var(null_theory_var); //remove variable from r2
                    r2->m_th_var_list.set_id(null_theory_id);
                }
            }
        }
        else {
            restore_theory_vars(r2, r1);
        }

        // 'Proof' tree
        // r1 -> ..  -> n1 -> n2 -> ... -> r2
        SASSERT(r1->trans_reaches(r2));
        SASSERT(r1->trans_reaches(n1));
        n1->m_trans.m_target        = nullptr;
        n1->m_trans.m_justification = null_eq_justification;
        n1->m_proof_is_logged   = false;
        invert_trans(r1);
        // ---------------
        // n1 -> ... -> r1
        // n2 -> ... -> r2
        SASSERT(n1->trans_reaches(r1));
        SASSERT(r1->m_trans.m_target == 0);

        CASSERT("add_eq", check_invariant());
    }

    /**
       \brief Auxiliary method for undo_add_eq.
       It restores the theory variables of a given root enode.
       This method deletes any theory variable v2 of r2 (for a theory t2)
       whenever:

       get_theory(t2)->get_enode(v2)->get_root() != r2

       That is, v2 is not equivalent to r2 anymore.
    */
    void context::restore_theory_vars(enode * r2, enode * r1) {
        SASSERT(r2->get_root() == r2);
        theory_var_list * new_l2  = nullptr;
        theory_var_list * l2      = r2->get_th_var_list();
        while (l2) {
            theory_var v2 = l2->get_var();
            theory_id t2  = l2->get_id();

            if (get_theory(t2)->get_enode(v2)->get_root() != r2) {
                SASSERT(get_theory(t2)->get_enode(v2)->get_root() == r1);
                l2 = l2->get_next();
            }
            else {
                if (new_l2) {
                    new_l2->set_next(l2);
                    new_l2 = l2;
                }
                else {
                    r2->m_th_var_list = *l2;
                    new_l2 = &(r2->m_th_var_list);
                }
                l2 = l2->get_next();
            }
        }

        if (new_l2) {
            new_l2->set_next(nullptr);
        }
        else {
            r2->m_th_var_list.set_var(null_theory_var);
            r2->m_th_var_list.set_next(nullptr);
        }
    }

    /**
       \brief This method is invoked when a new disequality is asserted.
       The disequality is propagated to the theories.
    */
    bool context::add_diseq(enode * n1, enode * n2) {
        enode * r1 = n1->get_root();
        enode * r2 = n2->get_root();
        TRACE("add_diseq", tout << "assigning: #" << n1->get_owner_id() << " != #" << n2->get_owner_id() << "\n";
<<<<<<< HEAD
              tout << mk_ll_pp(n1->get_owner(), m) << " != ";
              tout << mk_ll_pp(n2->get_owner(), m) << "\n";
              tout << mk_ll_pp(r1->get_owner(), m) << " != ";
              tout << mk_ll_pp(r2->get_owner(), m) << "\n";
              );

        DEBUG_CODE(
            push_trail(push_back_trail<context, enode_pair, false>(m_diseq_vector));
=======
              tout << mk_ll_pp(n1->get_expr(), m) << " != ";
              tout << mk_ll_pp(n2->get_expr(), m) << "\n";
              tout << mk_ll_pp(r1->get_expr(), m) << " != ";
              tout << mk_ll_pp(r2->get_expr(), m) << "\n";
              );

        DEBUG_CODE(
            push_trail(push_back_trail<enode_pair, false>(m_diseq_vector));
>>>>>>> 39af2a18
            m_diseq_vector.push_back(enode_pair(n1, n2)););

        if (r1 == r2) {
            TRACE("add_diseq_inconsistent", tout << "add_diseq #" << n1->get_owner_id() << " #" << n2->get_owner_id() << " inconsistency, scope_lvl: " << m_scope_lvl << "\n";);
            //return false;

            theory_id  t1 = r1->m_th_var_list.get_id();
            if (t1 == null_theory_id) return false;
            return get_theory(t1)->use_diseqs();
        }

        // Propagate disequalities to theories
        if (r1->m_th_var_list.get_next() == nullptr && r2->m_th_var_list.get_next() == nullptr) {
            // common case: r2 and r1 have at most one theory var.
            theory_id  t1 = r1->m_th_var_list.get_id();
            theory_var v1 = m_fparams.m_new_core2th_eq ? get_closest_var(n1, t1) : r1->m_th_var_list.get_var();
            theory_var v2 = m_fparams.m_new_core2th_eq ? get_closest_var(n2, t1) : r2->m_th_var_list.get_var();
            TRACE("add_diseq", tout << "one theory diseq\n";
                  tout << v1 << " != " << v2 << "\n";
                  tout << "th1: " << t1 << " th2: " << r2->m_th_var_list.get_id() << "\n";
                  );
            if (t1 != null_theory_id && v1 != null_theory_var && v2 != null_theory_var &&
                t1 == r2->m_th_var_list.get_id()) {
                if (get_theory(t1)->use_diseqs())
                    push_new_th_diseq(t1, v1, v2);
            }
        }
        else {
            theory_var_list * l1 = r1->get_th_var_list();
            while (l1) {
                theory_id  t1 = l1->get_id();
                theory_var v1 = m_fparams.m_new_core2th_eq ? get_closest_var(n1, t1) : l1->get_var();
                theory * th   = get_theory(t1);
                TRACE("add_diseq", tout << m.get_family_name(t1) << "\n";);
                if (th->use_diseqs()) {
                    theory_var v2 = m_fparams.m_new_core2th_eq ? get_closest_var(n2, t1) : r2->get_th_var(t1);
                    if (v2 != null_theory_var)
                        push_new_th_diseq(t1, v1, v2);
                }
                l1 = l1->get_next();
            }
        }
        return true;
    }

    /**
       \brief Return true if n1 and n2 are known to be disequal in the logical
       context.
    */
    bool context::is_diseq(enode * n1, enode * n2) const {
<<<<<<< HEAD
        SASSERT(m.get_sort(n1->get_owner()) == m.get_sort(n2->get_owner()));
        context * _this = const_cast<context*>(this);
        if (!m_is_diseq_tmp) {
            app * eq       = m.mk_eq(n1->get_owner(), n2->get_owner());
            m.inc_ref(eq);
            _this->m_is_diseq_tmp = enode::mk_dummy(m, m_app2enode, eq);
        }
        else if (m.get_sort(m_is_diseq_tmp->get_owner()->get_arg(0)) != m.get_sort(n1->get_owner())) {
            m.dec_ref(m_is_diseq_tmp->get_owner());
            app * eq = m.mk_eq(n1->get_owner(), n2->get_owner());
=======
        SASSERT(n1->get_sort() == n2->get_sort());
        context * _this = const_cast<context*>(this);
        if (!m_is_diseq_tmp) {
            app * eq       = m.mk_eq(n1->get_expr(), n2->get_expr());
            m.inc_ref(eq);
            _this->m_is_diseq_tmp = enode::mk_dummy(m, m_app2enode, eq);
        }
        else if (m_is_diseq_tmp->get_expr()->get_arg(0)->get_sort() != n1->get_sort()) {
            m.dec_ref(m_is_diseq_tmp->get_expr());
            app * eq = m.mk_eq(n1->get_expr(), n2->get_expr());
>>>>>>> 39af2a18
            m.inc_ref(eq);
            m_is_diseq_tmp->m_func_decl_id = UINT_MAX;
            m_is_diseq_tmp->m_owner = eq;
        }
        m_is_diseq_tmp->m_args[0] = n1;
        m_is_diseq_tmp->m_args[1] = n2;
        SASSERT(m_is_diseq_tmp->get_num_args() == 2);
        enode * r = m_cg_table.find(m_is_diseq_tmp);
        SASSERT((r != 0) == m_cg_table.contains(m_is_diseq_tmp));
        TRACE("is_diseq", tout << "r: " << r << "\n";);
        if (r) {
            SASSERT(r->is_eq());
            literal l = enode2literal(r->get_root());
            // SASSERT(result == is_diseq_slow(n1, n2));
            return l != true_literal && (l == false_literal || (is_relevant(l) && get_assignment(l) == l_false));
        }
        CTRACE("is_diseq_bug", is_diseq_slow(n1, n2), tout << "#" << n1->get_owner_id() << " #" << n2->get_owner_id() << "\n";);
        return false;
    }

    /**
       \brief Slow version of is_diseq
    */
    bool context::is_diseq_slow(enode * n1, enode * n2) const {
        if (n1->get_num_parents() > n2->get_num_parents())
            std::swap(n1, n2);
        for (enode * parent : enode::parents(n1)) {
            if (parent->is_eq() && is_relevant(parent->get_expr()) && get_assignment(enode2bool_var(parent)) == l_false &&
                ((parent->get_arg(0)->get_root() == n1->get_root() && parent->get_arg(1)->get_root() == n2->get_root()) ||
                 (parent->get_arg(1)->get_root() == n1->get_root() && parent->get_arg(0)->get_root() == n2->get_root()))) {
                TRACE("is_diseq_bug", tout << "parent: #" << parent->get_owner_id() << ", parent->root: #" <<
                      parent->get_root()->get_owner_id() << " assignment(parent): " << get_assignment(enode2bool_var(parent)) <<
                      " args: #" << parent->get_arg(0)->get_owner_id() << " #" << parent->get_arg(1)->get_owner_id() << "\n";);
                return true;
            }
        }
        return false;
    }

#define SMALL_NUM_PARENTS 3

    bool context::is_ext_diseq(enode * n1, enode * n2, unsigned depth) {
        enode * r1 = n1->get_root();
        enode * r2 = n2->get_root();
        if (r1 == r2)
            return false;
        if (r1->is_interpreted() && r2->is_interpreted())
            return true;
        if (is_diseq(n1, n2))
            return true;
        if (r1->get_num_parents() > r2->get_num_parents()) {
            std::swap(n1, n2);
            std::swap(r1, r2);
        }
        if (depth == 0)
            return false;
        if (r1->get_num_parents() < SMALL_NUM_PARENTS) {
            TRACE("is_ext_diseq", tout << enode_pp(n1, *this) << " " << enode_pp(n2, *this) << " " << depth << "\n";);
            for (enode * p1 : enode::parents(r1)) {
                if (!is_relevant(p1))
                    continue;
                if (p1->is_eq())
                    continue;
                if (!p1->is_cgr())
                    continue;
                func_decl * f     = p1->get_decl();
                TRACE("is_ext_diseq", tout << "p1: " << enode_pp(p1, *this) << "\n";);
                unsigned num_args = p1->get_num_args();
                for (enode * p2 : enode::parents(r2)) {
                    if (!is_relevant(p2))
                        continue;
                    if (p2->is_eq())
                        continue;
                    if (!p2->is_cgr())
                        continue;
                    TRACE("is_ext_diseq", tout << "p2: " << enode_pp(p2, *this) << "\n";);
                    if (p1->get_root() != p2->get_root() && p2->get_decl() == f && p2->get_num_args() == num_args) {
                        unsigned j = 0;
                        for (j = 0; j < num_args; j++) {
                            enode * arg1 = p1->get_arg(j)->get_root();
                            enode * arg2 = p2->get_arg(j)->get_root();
                            if (arg1 == arg2)
                                continue;
                            if ((arg1 == r1 || arg1 == r2) &&
                                (arg2 == r1 || arg2 == r2))
                                continue;
                            break;
                        }
                        if (j == num_args) {
                            TRACE("is_ext_diseq", tout << "found parents: " << enode_pp(p1, *this) << " " << enode_pp(p2, *this) << "\n";);
                            if (is_ext_diseq(p1, p2, depth - 1))
                                return true;
                        }
                    }
                }
            }
        }
        else {
            if (depth >= m_almost_cg_tables.size()) {
                unsigned old_sz = m_almost_cg_tables.size();
                m_almost_cg_tables.resize(depth+1);
                for (unsigned i = old_sz; i < depth + 1; i++)
                    m_almost_cg_tables[i] = alloc(almost_cg_table);
            }
            almost_cg_table & table = *(m_almost_cg_tables[depth]);
            table.reset(r1, r2);
            for (enode * p1 : enode::parents(r1)) {
                if (!is_relevant(p1))
                    continue;
                if (p1->is_eq())
                    continue;
                if (!p1->is_cgr())
                    continue;
                table.insert(p1);
            }
            if (table.empty())
                return false;
            for (enode * p2 : enode::parents(r2)) {
                if (!is_relevant(p2))
                    continue;
                if (p2->is_eq())
                    continue;
                if (!p2->is_cgr())
                    continue;
                list<enode*> * ps = table.find(p2);
                while (ps) {
                    enode * p1 = ps->head();
                    if (p1->get_root() != p2->get_root() && is_ext_diseq(p1, p2, depth - 1))
                        return true;
                    ps = ps->tail();
                }
            }
        }
        return false;
    }

    /**
       \brief Return an enode n congruent to (f args). If there is no such enode in the E-graph, then return 0.
     */
    enode * context::get_enode_eq_to(func_decl * f, unsigned num_args, enode * const * args) {
        enode * tmp = m_tmp_enode.set(f, num_args, args);
        enode * r   = m_cg_table.find(tmp);
#ifdef Z3DEBUG
        if (r != nullptr) {
<<<<<<< HEAD
            SASSERT(r->get_owner()->get_decl() == f);
=======
            SASSERT(r->get_expr()->get_decl() == f);
>>>>>>> 39af2a18
            SASSERT(r->get_num_args() == num_args);
            if (r->is_commutative()) {
                // TODO
            }
            else {
                for (unsigned i = 0; i < num_args; i++) {
                    expr * arg   = r->get_expr()->get_arg(i);
                    SASSERT(e_internalized(arg));
                    enode * _arg = get_enode(arg);
                    CTRACE("eq_to_bug", args[i]->get_root() != _arg->get_root(),
                           tout << "#" << args[i]->get_expr_id() << " #" << args[i]->get_root()->get_expr_id()
                           << " #" << _arg->get_expr_id() << " #" << _arg->get_root()->get_expr_id() << "\n";
                           tout << "#" << r->get_expr_id() << "\n";
                           display(tout););
                    SASSERT(args[i]->get_root() == _arg->get_root());
                }
            }
        }
#endif
        return r;
    }

    /**
       \brief Process the equality propagation queue.

       \remark The method assign_eq adds a new entry on this queue.
    */
    bool context::propagate_eqs() {
        unsigned i = 0;
        for (; i < m_eq_propagation_queue.size() && !get_cancel_flag(); i++) {
            new_eq & entry = m_eq_propagation_queue[i];
            add_eq(entry.m_lhs, entry.m_rhs, entry.m_justification);
            if (inconsistent()) {
                m_eq_propagation_queue.reset();
                return false;
            }
        }
        m_eq_propagation_queue.reset();
        return true;
    }

    /**
       \brief Process equalities, theory atoms, etc.
    */
    bool context::propagate_atoms() {
        SASSERT(!inconsistent());
        CTRACE("propagate_atoms", !m_atom_propagation_queue.empty(), tout << m_atom_propagation_queue << "\n";);
        for (unsigned i = 0; i < m_atom_propagation_queue.size() && !get_cancel_flag(); i++) {
            SASSERT(!inconsistent());
            literal  l = m_atom_propagation_queue[i];
            bool_var v = l.var();
            lbool val  = get_assignment(v);
            TRACE("propagate_atoms", tout << "propagating atom, #" << bool_var2expr(v)->get_id() 
                  << ", is_enode(): " << get_bdata(v).is_enode() << " tag: " 
                  << (get_bdata(v).is_eq()?"eq":"") 
                  << (get_bdata(v).is_theory_atom()?"th":"") 
                  << (get_bdata(v).is_quantifier()?"q":"") << " " << l << "\n";);
            SASSERT(val != l_undef);
            if (get_bdata(v).is_enode())
                propagate_bool_var_enode(v);
            if (inconsistent())
                return false;
            bool_var_data & d = get_bdata(v);
            if (d.is_eq()) {
<<<<<<< HEAD
                app * n   = to_app(m_bool_var2expr[v]);
=======
                app * n = to_app(m_bool_var2expr[v]);
>>>>>>> 39af2a18
                SASSERT(m.is_eq(n));
                expr * lhs = n->get_arg(0);
                expr * rhs = n->get_arg(1);
                if (m.is_bool(lhs)) {
                    // no-op
                }
                else if (val == l_true) {
                    add_eq(get_enode(lhs), get_enode(rhs), eq_justification(l));
                }
                else {
                    TRACE("add_diseq", display_eq_detail(tout, bool_var2enode(v)););
                    if (!add_diseq(get_enode(lhs), get_enode(rhs)) && !inconsistent()) {
                        literal n_eq = literal(l.var(), true);
                        set_conflict(b_justification(mk_justification(eq_propagation_justification(get_enode(lhs), get_enode(rhs)))), n_eq);
                    }
                }
            }
            else if (d.is_theory_atom()) {
                theory * th = m_theories.get_plugin(d.get_theory());
                SASSERT(th);
                th->assign_eh(v, val == l_true);                
            }
            else if (d.is_quantifier()) {
                // Remark: when RELEVANCY_LEMMA is true, a quantifier can be asserted to false and marked as relevant.
                // This happens when a quantifier is part of a lemma (conflict-clause), and this conflict clause
                // becomes an unit-clause and the remaining literal is the negation of a quantifier.
                CTRACE("assign_quantifier_bug", get_assignment(v) != l_true,
                       tout << "#" << bool_var2expr(v)->get_id() << " val: " << get_assignment(v) << "\n";
                       tout << mk_pp(bool_var2expr(v), m) << "\n";
                       display(tout););
                SASSERT(is_quantifier(m_bool_var2expr[v]));
                if (get_assignment(v) == l_true) {
                    // All universal quantifiers have positive polarity in the input formula.
                    // So, we can ignore quantifiers assigned to false.
                    assign_quantifier(to_quantifier(m_bool_var2expr[v]));
                }
            }
            if (inconsistent())
                return false;
        }
        m_atom_propagation_queue.reset();
        return true;
    }

    class set_var_theory_trail : public trail {
        context& ctx;
        bool_var m_var;
    public:
        set_var_theory_trail(context& ctx, bool_var v): ctx(ctx), m_var(v) {}
        void undo() override {
            bool_var_data & d = ctx.m_bdata[m_var];
            d.reset_notify_theory();
        }
    };

    void context::set_var_theory(bool_var v, theory_id tid) {
        SASSERT(get_var_theory(v) == null_theory_var);
        SASSERT(tid > 0 && tid <= 255);
        SASSERT(get_intern_level(v) <= m_scope_lvl);
        if (m_scope_lvl > get_intern_level(v))
            push_trail(set_var_theory_trail(*this, v));
        bool_var_data & d = m_bdata[v];
        d.set_notify_theory(tid);
    }

    /**
       \brief Propagate the truth value assigned to v, to the enode
       associated with v.  Let n be the enode associated with v. Then,
       this method merges n = true_term (n = false_term) if v was
       assigned to true (false).
    */
    void context::propagate_bool_var_enode(bool_var v) {
        SASSERT(get_assignment(v) != l_undef);
        SASSERT(get_bdata(v).is_enode());
        lbool val  = get_assignment(v);
        TRACE("propagate_bool_var_enode_bug", tout << "var: " << v << " #" << bool_var2expr(v)->get_id() << "\n";);
        SASSERT(v < m_b_internalized_stack.size());
        enode * n  = bool_var2enode(v);

        CTRACE("mk_bool_var", !n, tout << "No enode for " << v << "\n";);
        bool sign  = val == l_false;
        if (n->merge_tf())
            add_eq(n, sign ? m_false_enode : m_true_enode, eq_justification(literal(v, sign)));
        if (watches_fixed(n)) 
            assign_fixed(n, sign ? m.mk_false() : m.mk_true(), literal(v, sign));
        enode * r = n->get_root();
        if (r == m_true_enode || r == m_false_enode)
            return;
        // Move truth value to other elements of the equivalence class if:
        //   1) n is the root of the equivalence class
        //   2) n is not the root, but the variable associated with the root is unassigned.
        if (n == r ||
            !is_relevant(r) || // <<<< added to fix propagation bug.
            get_assignment(enode2bool_var(r)) != val) {
            enode * first = n;
            n = n->get_next();
            while (n != first) {
                bool_var v2 = enode2bool_var(n);
                if (get_assignment(v2) != val)
                    assign(literal(v2, sign), mk_justification(mp_iff_justification(first, n)));
                n = n->get_next();
            }
        }
    }

    /**
       \brief Traverse the disequalities of r's equivalence class, and
       propagate them to the theory.
    */
    void context::push_new_th_diseqs(enode * r, theory_var v, theory * th) {
        if (!th->use_diseqs()) {
            TRACE("push_new_th_diseqs", tout << m.get_family_name(th->get_id()) << " not using diseqs\n";);
            return;
        }
        theory_id th_id = th->get_id();
<<<<<<< HEAD
        TRACE("push_new_th_diseqs", tout << "#" << r->get_owner_id() << " " << mk_bounded_pp(r->get_owner(), m) << " v" << v << " th: " << th_id << "\n";);
=======
        TRACE("push_new_th_diseqs", tout << "#" << r->get_owner_id() << " " << mk_bounded_pp(r->get_expr(), m) << " v" << v << " th: " << th_id << "\n";);
>>>>>>> 39af2a18
        for (enode * parent : r->get_parents()) {
            CTRACE("parent_bug", parent == 0, tout << "#" << r->get_owner_id() << ", num_parents: " << r->get_num_parents() << "\n"; display(tout););
            if (parent->is_eq()) {
                bool_var bv = get_bool_var_of_id(parent->get_owner_id());
                if (get_assignment(bv) == l_false) {
                    enode * lhs = parent->get_arg(0);
                    enode * rhs = parent->get_arg(1);
                    TRACE("push_new_th_diseqs",
                          tout << "#" << parent->get_owner_id() << " ";
                           tout << "lhs: #" << lhs->get_owner_id() << ", rhs: #" << rhs->get_owner_id() <<
                           ", lhs->root: #" << lhs->get_root()->get_owner_id() << ", rhs->root: #" << rhs->get_root()->get_owner_id() <<
                           ", r: #" << r->get_owner_id() << ", r->root: #" << r->get_root()->get_owner_id() << "\n";
                          );
                    CTRACE("push_new_th_diseqs", lhs->get_root() != r->get_root() && rhs->get_root() != r->get_root(),
                           tout << "lhs: #" << lhs->get_owner_id() << ", rhs: #" << rhs->get_owner_id() <<
                           ", lhs->root: #" << lhs->get_root()->get_owner_id() << ", rhs->root: #" << rhs->get_root()->get_owner_id() <<
                           ", r: #" << r->get_owner_id() << ", r->root: #" << r->get_root()->get_owner_id() << "\n";
                          display(tout););
                    SASSERT(lhs->get_root() == r->get_root() || rhs->get_root() == r->get_root());
                    if (rhs->get_root() == r->get_root())
                        std::swap(lhs, rhs);
                    enode * rhs_root   = rhs->get_root();
                    theory_var rhs_var = m_fparams.m_new_core2th_eq ? get_closest_var(rhs, th_id) : rhs_root->get_th_var(th_id);
                    if (m_fparams.m_new_core2th_eq) {
                        theory_var _v = get_closest_var(lhs, th_id);
                        if (_v != null_theory_var)
                            v = _v;
                    }
                    if (rhs_var != null_theory_var && v != rhs_var /* if v == rhs_var then the context will detect the inconsistency. */)
                        push_new_th_diseq(th_id, v, rhs_var);
                }
            }
        }
    }

    /**
       \brief Return the truth assignment for an expression
       that is attached to a boolean variable.

       \pre The expression must be attached to a boolean variable.
    */
    inline lbool context::get_assignment_core(expr * n) const {
        CTRACE("get_assignment_bug", !b_internalized(n), tout << "n:\n" << mk_pp(n, m) << "\n"; display(tout););
        SASSERT(b_internalized(n));
        unsigned id  = n->get_id();
        bool_var var = get_bool_var_of_id(id);
        SASSERT(var != null_bool_var);
        return get_assignment(var);
    }

    /**
       \brief Return the truth assignment for an expression.
       If the expression is a not-application, then its child
       is inspected instead.
    */
    lbool context::get_assignment(expr * n) const {
        if (m.is_false(n))
            return l_false;
        expr* arg = nullptr;
        if (m.is_not(n, arg))
            return ~get_assignment_core(arg);
        return get_assignment_core(n);
    }

    lbool context::find_assignment(expr * n) const {
        if (m.is_false(n))
            return l_false;
        expr* arg = nullptr;
        if (m.is_not(n, arg)) {
            if (b_internalized(arg))
                return ~get_assignment_core(arg);
            return l_undef;
        }
        if (b_internalized(n))
            return get_assignment(n);
        return l_undef;
    }

    /**
       \brief Return the assignment of a 'boolean' enode.
       If the enode is not boolean, then return l_undef.
    */
    lbool context::get_assignment(enode * n) const {
<<<<<<< HEAD
        expr * owner = n->get_owner();
=======
        expr * owner = n->get_expr();
>>>>>>> 39af2a18
        if (!m.is_bool(owner))
            return l_undef;
        if (n == m_false_enode)
            return l_false;
        bool_var v = get_bool_var_of_id(owner->get_id());
        CTRACE("missing_propagation", v == null_bool_var, tout << mk_pp(owner, m) << "\n";);
        return get_assignment(v);
    }

    /**
       \brief Return set of assigned literals as expressions.
    */
    void context::get_assignments(expr_ref_vector& assignments) {
        for (literal lit : m_assigned_literals) {
            expr_ref e(m);
            literal2expr(lit, e);
            assignments.push_back(std::move(e));
        }
    }

    void context::relevant_eh(expr * n) {
        if (b_internalized(n)) {
            bool_var v        = get_bool_var(n);
            bool_var_data & d = get_bdata(v);
            SASSERT(relevancy());
            // Quantifiers are only asserted when marked as relevant.
            // Other atoms are only asserted when marked as relevant if relevancy_lvl >= 2
            if (d.is_atom() && (d.is_quantifier() || relevancy_lvl() >= 2)) {
                lbool val  = get_assignment(v);
                if (val != l_undef)
                    m_atom_propagation_queue.push_back(literal(v, val == l_false));
            }
        }
        TRACE("propagate_relevancy", tout << "marking as relevant:\n" << mk_bounded_pp(n, m) << " " << m_scope_lvl << "\n";);
        m_case_split_queue->relevant_eh(n);

        if (is_app(n)) {
            if (e_internalized(n)) {
                SASSERT(relevancy());
                enode * e = get_enode(n);
                m_qmanager->relevant_eh(e);
            }

            theory * propagated_th = nullptr;
            family_id fid = to_app(n)->get_family_id();
            if (fid != m.get_basic_family_id()) {
                theory * th = get_theory(fid);
                if (th != nullptr) {
                    th->relevant_eh(to_app(n));
                    propagated_th = th; // <<< mark that relevancy_eh was already invoked for theory th.
                }
            }

            if (e_internalized(n)) {
                enode *           e = get_enode(n);
                theory_var_list * l = e->get_th_var_list();
                while (l) {
                    theory_id  th_id = l->get_id();
                    theory *   th    = get_theory(th_id);
                    // I don't want to invoke relevant_eh twice for the same n.
                    if (th != propagated_th)
                        th->relevant_eh(to_app(n));
                    l = l->get_next();
                }
            }
        }
    }

    /**
       \brief Propagate relevancy using the queue of new assigned literals
       located at [qhead, m_assigned_literals.size()).
    */
    void context::propagate_relevancy(unsigned qhead) {
        if (!relevancy())
            return;
        unsigned sz = m_assigned_literals.size();
        while (qhead < sz) {
            literal l      = m_assigned_literals[qhead];
            SASSERT(get_assignment(l) == l_true);
            qhead++;
            bool_var var   = l.var();
            expr * n       = m_bool_var2expr[var];
            m_relevancy_propagator->assign_eh(n, !l.sign());
        }
        m_relevancy_propagator->propagate();
    }

    bool context::propagate_theories() {
        for (theory * t : m_theory_set) {
            t->propagate();
            if (inconsistent())
                return false;
        }
#if 0
        if (at_search_level() && induction::should_try(*this)) {
            get_induction()();
        }
#endif
        return true;
    }

    void context::propagate_th_eqs() {
        for (unsigned i = 0; i < m_th_eq_propagation_queue.size() && !inconsistent(); i++) {
            new_th_eq curr = m_th_eq_propagation_queue[i];
            theory * th = get_theory(curr.m_th_id);
            SASSERT(th);
            th->new_eq_eh(curr.m_lhs, curr.m_rhs);
            DEBUG_CODE(
<<<<<<< HEAD
                push_trail(push_back_trail<context, new_th_eq, false>(m_propagated_th_eqs));
=======
                push_trail(push_back_trail<new_th_eq, false>(m_propagated_th_eqs));
>>>>>>> 39af2a18
                m_propagated_th_eqs.push_back(curr););
        }
        m_th_eq_propagation_queue.reset();
    }

    void context::propagate_th_diseqs() {
        for (unsigned i = 0; i < m_th_diseq_propagation_queue.size() && !inconsistent(); i++) {
            new_th_eq curr = m_th_diseq_propagation_queue[i];
            theory * th = get_theory(curr.m_th_id);
            SASSERT(th);
            th->new_diseq_eh(curr.m_lhs, curr.m_rhs);
            DEBUG_CODE(
<<<<<<< HEAD
                push_trail(push_back_trail<context, new_th_eq, false>(m_propagated_th_diseqs));
=======
                push_trail(push_back_trail<new_th_eq, false>(m_propagated_th_diseqs));
>>>>>>> 39af2a18
                m_propagated_th_diseqs.push_back(curr););
        }
        m_th_diseq_propagation_queue.reset();
    }

    bool context::can_theories_propagate() const {
        for (theory* t : m_theory_set) {
            if (t->can_propagate()) {
                return true;
            }
        }
        return false;
    }

    bool context::can_propagate() const {
        return
            m_qhead != m_assigned_literals.size() ||
            m_relevancy_propagator->can_propagate() ||
            !m_atom_propagation_queue.empty() ||
            m_qmanager->can_propagate() ||
            can_theories_propagate() ||
            !m_eq_propagation_queue.empty() ||
            !m_th_eq_propagation_queue.empty() ||
            !m_th_diseq_propagation_queue.empty();
    }

    /**
       \brief retrieve facilities for creating induction lemmas.
     */
    induction& context::get_induction() {
        if (!m_induction) {
            m_induction = alloc(induction, *this, get_manager());
        }
        return *m_induction;
    }

    /**
       \brief unit propagation.
       Cancelation is not safe during propagation at base level because
       congruences cannot be retracted to a consistent state.
     */
    bool context::propagate() {
        TRACE("propagate", tout << "propagating... " << m_qhead << ":" << m_assigned_literals.size() << "\n";);
        while (true) {
            if (inconsistent())
                return false;
            unsigned qhead = m_qhead;
            {
                scoped_suspend_rlimit _suspend_cancel(m.limit(), at_base_level());
                if (!bcp())
                    return false;
                if (!propagate_th_case_split(qhead))
                    return false;
                SASSERT(!inconsistent());
                propagate_relevancy(qhead);
                if (inconsistent())
                    return false;
                if (!propagate_atoms())
                    return false;
                if (!propagate_eqs())
                    return false;
                propagate_th_eqs();
                propagate_th_diseqs();
                if (inconsistent())
                    return false;
                if (!propagate_theories())
                    return false;
            }
            if (!get_cancel_flag()) {
                scoped_suspend_rlimit _suspend_cancel(m.limit(), at_base_level());
                m_qmanager->propagate();
            }
            if (inconsistent())
                return false;
            if (resource_limits_exceeded()) {
                m_qhead = qhead;
                return true;
            }
            if (!can_propagate()) {
                CASSERT("diseq_bug", inconsistent() || check_missing_diseq_conflict());
                CASSERT("eqc_bool", check_eqc_bool_assignment());
                return true;
            }
        }
    }

    void context::set_conflict(const b_justification & js, literal not_l) {
        if (!inconsistent()) {
            TRACE("set_conflict", display_literal_verbose(tout << m_scope_lvl << " ", not_l); display(tout << " ", js); );
            m_conflict = js;
            m_not_l    = not_l;
        }
    }

    void context::assign_quantifier(quantifier * q) {
        TRACE("assumption", tout << mk_pp(q, m) << "\n";);
        m_qmanager->assign_eh(q);
    }

    bool context::contains_instance(quantifier * q, unsigned num_bindings, enode * const * bindings) {
        return m_fingerprints.contains(q, q->get_id(), num_bindings, bindings);
    }

    bool context::add_instance(quantifier * q, app * pat, unsigned num_bindings, enode * const * bindings, expr* def, unsigned max_generation,
                               unsigned min_top_generation, unsigned max_top_generation, vector<std::tuple<enode *, enode *>> & used_enodes) {
        return m_qmanager->add_instance(q, pat, num_bindings, bindings, def, max_generation, min_top_generation, max_top_generation, used_enodes);
    }

    void context::rescale_bool_var_activity() {
        TRACE("case_split", tout << "rescale\n";);        
        svector<double>::iterator it  = m_activity.begin();
        svector<double>::iterator end = m_activity.end();
        for (; it != end; ++it)
            *it *= INV_ACTIVITY_LIMIT;
        m_bvar_inc *= INV_ACTIVITY_LIMIT;
    }

    /**
       \brief Execute next case split, return false if there are no
       more case splits to be performed.
    */
    bool context::decide() {

        if (at_search_level() && !m_tmp_clauses.empty()) {
            switch (decide_clause()) {
            case l_true:  // already satisfied
                break;
            case l_undef: // made a decision
                return true;
            case l_false: // inconsistent
                return false;
            }
        }
        bool_var var;
        lbool phase = l_undef;
        m_case_split_queue->next_case_split(var, phase);

        if (var == null_bool_var) {
            return false;
        }

        TRACE_CODE({
            static unsigned counter = 0;
            counter++;
            if (counter % 100 == 0) {
                TRACE("activity_profile",
                      for (unsigned i=0; i<get_num_bool_vars(); i++) {
                          tout << get_activity(i) << " ";
                      }
                      tout << "\n";);
            }});

        m_stats.m_num_decisions++;

        push_scope();
        TRACE("decide", tout << "splitting, lvl: " << m_scope_lvl << "\n";);

        TRACE("decide_detail", tout << mk_pp(bool_var2expr(var), m) << "\n";);

        bool is_pos;

        if (is_quantifier(m_bool_var2expr[var])) {
            // Overriding any decision on how to assign the quantifier.
            // assigning a quantifier to false is equivalent to make it irrelevant.
            phase = l_false;
        }
        literal l(var, false);

        if (phase != l_undef) {
            is_pos = phase == l_true;
        }
        else {
            bool_var_data & d = m_bdata[var];
            if (d.try_true_first()) {
                is_pos = true;
            }
            else {
                switch (m_fparams.m_phase_selection) {
                case PS_THEORY: 
                    if (m_phase_cache_on && d.m_phase_available) {
                        is_pos = m_bdata[var].m_phase;
                        break;
                    }
                    if (!m_phase_cache_on && d.is_theory_atom()) {
                        theory * th = m_theories.get_plugin(d.get_theory());
                        lbool th_phase = th->get_phase(var);
                        if (th_phase != l_undef) {
                            is_pos = th_phase == l_true;
                            break;
                        }
                    }
                    if (track_occs()) {
                        if (m_lit_occs[l.index()] == 0) {
                            is_pos = false;
                            break;
                        }
                        if (m_lit_occs[(~l).index()] == 0) {
                            is_pos = true;
                            break;
                        }
                    }
                    is_pos = m_phase_default;                    
                    break;
                case PS_CACHING:
                case PS_CACHING_CONSERVATIVE:
                case PS_CACHING_CONSERVATIVE2:
                    if (m_phase_cache_on && d.m_phase_available) {
                        TRACE("phase_selection", tout << "using cached value, is_pos: " << m_bdata[var].m_phase << ", var: p" << var << "\n";);
                        is_pos = m_bdata[var].m_phase;
                    }
                    else {
                        TRACE("phase_selection", tout << "setting to false\n";);
                        is_pos = m_phase_default;
                    }
                    break;
                case PS_ALWAYS_FALSE:
                    is_pos = false;
                    break;
                case PS_ALWAYS_TRUE:
                    is_pos = true;
                    break;
                case PS_RANDOM:
                    is_pos = (m_random() % 2 == 0);
                    break;
                case PS_OCCURRENCE: {
                    is_pos = m_lit_occs[l.index()] > m_lit_occs[(~l).index()];
                    break;
                }
                default:
                    is_pos = false;
                    UNREACHABLE();
                }
            }
        }

        if (!is_pos) l.neg();
        TRACE("decide", tout << "case split " << l << "\n" << "activity: " << get_activity(var) << "\n";);
        assign(l, b_justification::mk_axiom(), true);
        return true;
    }

    /**
       \brief Update counter that is used to enable/disable phase caching.
    */
    void context::update_phase_cache_counter() {
        m_phase_counter++;
        if (m_phase_cache_on) {
            if (m_phase_counter >= m_fparams.m_phase_caching_on) {
                m_phase_counter  = 0;
                m_phase_cache_on = false;
                if (m_fparams.m_phase_selection == PS_CACHING_CONSERVATIVE2)
                    m_phase_default = !m_phase_default;
            }
        }
        else {
            if (m_phase_counter >= m_fparams.m_phase_caching_off) {
                m_phase_counter  = 0;
                m_phase_cache_on = true;
                if (m_fparams.m_phase_selection == PS_CACHING_CONSERVATIVE2)
                    m_phase_default = !m_phase_default;
            }
        }
    }

    /**
       \brief Create an internal backtracking point
    */
    void context::push_scope() {

        if (m.has_trace_stream() && !m_is_auxiliary)
            m.trace_stream() << "[push] " << m_scope_lvl << "\n";

        m_scope_lvl++;
        m_region.push_scope();
        m_scopes.push_back(scope());
        scope & s = m_scopes.back();
        // TRACE("context", tout << "push " << m_scope_lvl << "\n";);

        m_relevancy_propagator->push();
        s.m_assigned_literals_lim    = m_assigned_literals.size();
        s.m_trail_stack_lim          = m_trail_stack.size();
        s.m_aux_clauses_lim          = m_aux_clauses.size();
        s.m_justifications_lim       = m_justifications.size();
        s.m_units_to_reassert_lim    = m_units_to_reassert.size();

        m_qmanager->push();

        m_fingerprints.push_scope();
        m_case_split_queue->push_scope();
        m_asserted_formulas.push_scope();

        for (theory* t : m_theory_set) 
            t->push_scope_eh();
        CASSERT("context", check_invariant());
    }

    /**
       \brief Execute generic undo-objects.
    */
    void context::undo_trail_stack(unsigned old_size) {
        ::undo_trail_stack(m_trail_stack, old_size);
    }

    /**
       \brief Remove watch literal idx from the given clause.

       \pre idx must be 0 or 1.
    */
    void context::remove_watch_literal(clause * cls, unsigned idx) {
        m_watches[(~cls->get_literal(idx)).index()].remove_clause(cls);
    }

    /**
       \brief Remove boolean variable from watch lists.
    */
    void context::remove_watch(bool_var v) {
        literal lit(v);
        m_watches[lit.index()].reset();
        m_watches[(~lit).index()].reset();
    }

    /**
       \brief Remove clause
    */

    void context::remove_cls_occs(clause * cls) {
        remove_watch_literal(cls, 0);
        remove_watch_literal(cls, 1);
        remove_lit_occs(*cls, get_num_bool_vars());
<<<<<<< HEAD
    }

    /**
       \brief Update occurrence count of literals
    */

    void context::add_lit_occs(clause const& cls) {
        if (!track_occs()) return;
        for (literal l : cls) {
            inc_ref(l);
        }
    }

    void context::remove_lit_occs(clause const& cls, unsigned nbv) {
        if (!track_occs()) return;
        for (literal l : cls) {
            if (l.var() < static_cast<int>(nbv)) 
                dec_ref(l);
        }
=======
>>>>>>> 39af2a18
    }

    // TBD: enable as assertion when ready to re-check
    void context::dec_ref(literal l) { if (track_occs() && m_lit_occs[l.index()] > 0) m_lit_occs[l.index()]--; }

    void context::inc_ref(literal l) { if (track_occs()) m_lit_occs[l.index()]++; }

    /**
       \brief Update occurrence count of literals
    */

    void context::add_lit_occs(clause const& cls) {
        if (!track_occs()) return;
        for (literal l : cls) {
            inc_ref(l);
        }
    }

    void context::remove_lit_occs(clause const& cls, unsigned nbv) {
        if (!track_occs()) return;
        for (literal l : cls) {
            if (l.var() < nbv) 
                dec_ref(l);
        }
    }

    // TBD: enable as assertion when ready to re-check
    void context::dec_ref(literal l) { if (track_occs() && m_lit_occs[l.index()] > 0) m_lit_occs[l.index()]--; }

    void context::inc_ref(literal l) { if (track_occs()) m_lit_occs[l.index()]++; }

    /**
       \brief Delete the given clause.

       \pre Clause is not in the reinit stack.
    */
    void context::del_clause(bool log, clause * cls) {
        SASSERT(m_flushing || !cls->in_reinit_stack());
        if (log) 
            m_clause_proof.del(*cls);
        CTRACE("context", !m_flushing, display_clause_smt2(tout << "deleting ", *cls) << "\n";);
        if (!cls->deleted())
            remove_cls_occs(cls);
        cls->deallocate(m);
        m_stats.m_num_del_clause++;
    }

    /**
       \brief Delete the clauses in v at locations [old_size .. v.size())
       Reduce the size of v to old_size.
    */
    void context::del_clauses(clause_vector & v, unsigned old_size) {
        unsigned num_collect = v.size() - old_size;
        if (num_collect == 0)
            return;
        
        clause_vector::iterator begin = v.begin() + old_size;
        clause_vector::iterator it    = v.end();
        if (num_collect > 1000) {
            uint_set watches;
            while (it != begin) {
                --it;
                clause* c = *it;
                remove_lit_occs(*c, get_num_bool_vars());
                if (!c->deleted()) {
                    c->mark_as_deleted(m);                    
                }
                watches.insert((~c->get_literal(0)).index());
                watches.insert((~c->get_literal(1)).index());
            }
            for (auto w: watches) {
                m_watches[w].remove_deleted();
            }
            for (it = v.end(); it != begin; ) {
                --it;
                (*it)->deallocate(m);
            }
            m_stats.m_num_del_clause += (v.size() - old_size);
        }
        else {
            while (it != begin) {
                --it;
                del_clause(false, *it);
            }
        }
        v.shrink(old_size);
    }


    /**
       \brief Undo variable assignments.
    */
    void context::unassign_vars(unsigned old_lim) {
        SASSERT(old_lim <= m_assigned_literals.size());

        unsigned i = m_assigned_literals.size();
        while (i != old_lim) {
            --i;
            literal l                  = m_assigned_literals[i];
            CTRACE("assign_core", l.var() == 13, tout << "unassign " << l << "\n";);
            m_assignment[l.index()]    = l_undef;
            m_assignment[(~l).index()] = l_undef;
            bool_var v                 = l.var();
            bool_var_data & d          = get_bdata(v);
            d.set_null_justification();
            m_case_split_queue->unassign_var_eh(v);
        }

        m_assigned_literals.shrink(old_lim);
        m_qhead = old_lim;
        SASSERT(m_qhead == m_assigned_literals.size());
    }

    /**
       \brief Invoke method del_eh for the justification that will be deleted.
       If the method in_region() returns false, then delete operator is invoked.
    */
    void context::del_justifications(ptr_vector<justification> & justifications, unsigned old_lim) {
        SASSERT(old_lim <= justifications.size());
        unsigned i = justifications.size();
        while (i != old_lim) {
            --i;
            justification * js = justifications[i];
            js->del_eh(m);
            if (!js->in_region()) {
                dealloc(js);
            }
            else {
                // If the justification is in a region, then explicitly invoke the destructor.
                // This is needed because some justification objects contains vectors.
                // The destructors of these vectors need to be invoked.
                js->~justification();
            }
        }
        justifications.shrink(old_lim);
    }

    /**
       \brief Return true if all literals of c are assigned to false.
    */
    bool context::is_empty_clause(clause const * c) const {
        unsigned num_lits = c->get_num_literals();
        for(unsigned i = 0; i < num_lits; i++) {
            literal l = c->get_literal(i);
            if (get_assignment(l) != l_false)
                return false;
        }
        return true;
    }

    /**
       \brief Return true if the given clause contains one and only one unassigned literal.
    */
    bool context::is_unit_clause(clause const * c) const {
        bool found        = false;
        unsigned num_lits = c->get_num_literals();
        for(unsigned i = 0; i < num_lits; i++) {
            literal l = c->get_literal(i);
            switch (get_assignment(l)) {
            case l_false:
                break; // skip
            case l_undef:
                if (found)
                    return false;
                else
                    found = true;
                break;
            case l_true:
                return false; // clause is already satisfied.
            }
        }
        return found;
    }

    /**
       \brief When a clause is reinitialized (see reinit_clauses) enodes and literals may
       need to be recreated. When an enode is recreated, I want to use the same generation
       number it had before being deleted. Otherwise the generation will be 0, and will affect
       the loop prevention heuristics used to control quantifier instantiation.
       Thus, I cache the generation number of enodes that will be deleted during backtracking
       and recreated by reinit_clauses.
    */
    void context::cache_generation(unsigned new_scope_lvl) {
        if (!m_clauses_to_reinit.empty()) {
            unsigned lim = m_scope_lvl;
            if (m_clauses_to_reinit.size() <= lim) {
                SASSERT(!m_clauses_to_reinit.empty());
                lim      = m_clauses_to_reinit.size() - 1;
            }
            for (unsigned i = new_scope_lvl; i <= lim; i++) {
                clause_vector & v = m_clauses_to_reinit[i];
                for (clause* cls : v) {
                    cache_generation(cls, new_scope_lvl);
                }
            }
        }
        if (!m_units_to_reassert.empty()) {
            scope & s   = m_scopes[new_scope_lvl];
            unsigned i  = s.m_units_to_reassert_lim;
            unsigned sz = m_units_to_reassert.size();
            for (; i < sz; i++) {
                expr * unit = m_units_to_reassert.get(i);
                cache_generation(unit, new_scope_lvl);
            }
        }
    }

    /**
       \brief See cache_generation(unsigned new_scope_lvl)
    */
    void context::cache_generation(clause const * cls, unsigned new_scope_lvl) {
        cache_generation(cls->get_num_literals(), cls->begin(), new_scope_lvl);
    }

    /**
       \brief See cache_generation(unsigned new_scope_lvl)
    */
    void context::cache_generation(unsigned num_lits, literal const * lits, unsigned new_scope_lvl) {
        for(unsigned i = 0; i < num_lits; i++) {
            bool_var v          = lits[i].var();
            unsigned ilvl       = get_intern_level(v);
            if (ilvl > new_scope_lvl)
                cache_generation(bool_var2expr(v), new_scope_lvl);
        }
    }

    /**
       \brief See cache_generation(unsigned new_scope_lvl)
    */
    void context::cache_generation(expr * n, unsigned new_scope_lvl) {
        ptr_buffer<expr> todo;
        todo.push_back(n);
        while (!todo.empty()) {
            expr * n = todo.back();
            todo.pop_back();
            if (m_cache_generation_visited.contains(n))
                continue;
            m_cache_generation_visited.insert(n);
            if (is_app(n)) {
                if (e_internalized(n)) {
                    enode * e     = get_enode(n);
                    unsigned ilvl = e->get_iscope_lvl();
                    if (ilvl <= new_scope_lvl)
                        continue; // node and its children will not be recreated during backtracking
                    TRACE("cached_generation", tout << "caching: #" << n->get_id() << " " << e->get_generation() << "\n";);
                    m_cached_generation.insert(n, e->get_generation());
                }
                for (expr * arg : *to_app(n)) {
                    if (is_app(arg) || is_quantifier(arg))
                        todo.push_back(arg);
                }
            }
            else if (is_quantifier(n) && b_internalized(n)) {
                m_cached_generation.insert(n, m_qmanager->get_generation(to_quantifier(n)));
                todo.push_back(to_quantifier(n)->get_expr());
            }
        }
    }

    /**
       \brief See cache_generation(unsigned new_scope_lvl)
    */
    void context::reset_cache_generation() {
        m_cache_generation_visited.reset();
        m_cached_generation.reset();
    }

    /**
       \brief Reinitialize learned clauses (lemmas) that contain boolean variables
       that were deleted during backtracking.

       \remark num_bool_vars contains the number of boolean variables alive
       after backtracking. So, a clause contains a dead variable if it
       contains a literal l where l.var() >= num_bool_vars.
    */
    void context::reinit_clauses(unsigned num_scopes, unsigned num_bool_vars) {
        TRACE("reinit_clauses_bug", display_watch_lists(tout););
        if (m_clauses_to_reinit.empty())
            return;
        unsigned lim = m_scope_lvl + num_scopes;
        if (m_clauses_to_reinit.size() <= lim) {
            SASSERT(!m_clauses_to_reinit.empty());
            lim      = m_clauses_to_reinit.size() - 1;
        }
        for (unsigned i = m_scope_lvl+1; i <= lim; i++) {
            clause_vector & v = m_clauses_to_reinit[i];
            for (clause* cls : v) {
                if (cls->deleted()) {
                    cls->release_atoms(m);
                    cls->m_reinit              = false;
                    cls->m_reinternalize_atoms = false;
                    continue;
                }
                SASSERT(cls->in_reinit_stack());
                bool keep = false;
                if (cls->reinternalize_atoms()) {
                    SASSERT(cls->get_num_atoms() == cls->get_num_literals());
                    for (unsigned j = 0; j < 2; j++) {
                        literal l           = cls->get_literal(j);
                        if (l.var() < num_bool_vars) {
                            // This boolean variable was not deleted during backtracking
                            //
                            // So, it is still a watch literal. I remove the watch, since
                            // the clause may have new watch-literals after reinitialization.
                            remove_watch_literal(cls, j);
                        }
                    }

                    unsigned num = cls->get_num_literals();

                    remove_lit_occs(*cls, num_bool_vars);

                    unsigned ilvl       = 0;
                    (void)ilvl;
                    for (unsigned j = 0; j < num; j++) {
                        expr * atom     = cls->get_atom(j);
                        bool   sign     = cls->get_atom_sign(j);
                        // Atom can be (NOT foo). This can happen, for example, when
                        // the NOT-application is a child of an uninterpreted function symbol.
                        // So, when reinternalizing the NOT-atom I should set the gate_ctx to false,
                        // and force expression to be reinternalized.
                        // Otherwise I set gate_ctx to true
                        bool gate_ctx = !m.is_not(atom);
                        internalize(atom, gate_ctx);
                        SASSERT(b_internalized(atom));
                        bool_var v      = get_bool_var(atom);
                        DEBUG_CODE({
                            if (get_intern_level(v) > ilvl)
                                ilvl = get_intern_level(v);
                        });
                        literal l(v, sign);
                        cls->set_literal(j, l);
                    }
                    SASSERT(ilvl <= m_scope_lvl);
                    int w1_idx = select_watch_lit(cls, 0);
                    cls->swap_lits(0, w1_idx);
                    int w2_idx = select_watch_lit(cls, 1);
                    cls->swap_lits(1, w2_idx);
                    add_watch_literal(cls, 0);
                    add_watch_literal(cls, 1);

                    add_lit_occs(*cls);

                    literal l1 = cls->get_literal(0);
                    literal l2 = cls->get_literal(1);

                    if (get_assignment(l1) == l_false)
                        set_conflict(b_justification(cls));
                    else if (get_assignment(l2) == l_false)
                        assign(l1, b_justification(cls));

                    TRACE("reinit_clauses", tout << "reinit clause:\n"; display_clause_detail(tout, cls); tout << "\n";
                          tout << "activity: " << cls->get_activity() << ", num_bool_vars: " << num_bool_vars << ", scope_lvl: "
                          << m_scope_lvl << "\n";);
                    keep = true;
                }
                else {
                    SASSERT(!cls->reinternalize_atoms());
                    literal l1 = cls->get_literal(0);
                    literal l2 = cls->get_literal(1);
                    if (get_assignment(l1) == l_false && is_empty_clause(cls)) {
                        set_conflict(b_justification(cls));
                        keep = true;
                    }
                    else if (get_assignment(l2) == l_false && get_assignment(l1) == l_undef && is_unit_clause(cls)) {
                        assign(l1, b_justification(cls));
                        keep = true;
                    }
                }

                if (keep && m_scope_lvl > m_base_lvl) {
                    m_clauses_to_reinit[m_scope_lvl].push_back(cls);
                }
                else {
                    // clause do not need to be in the reinit stack anymore,
                    // because it will be deleted when the base level is
                    // backtracked.
                    cls->release_atoms(m);
                    cls->m_reinit              = false;
                    cls->m_reinternalize_atoms = false;
                }
            }
            v.reset();
        }
        CASSERT("reinit_clauses", check_clauses(m_lemmas));
        TRACE("reinit_clauses_bug", display_watch_lists(tout););
    }

    void context::reassert_units(unsigned units_to_reassert_lim) {
        unsigned i  = units_to_reassert_lim;
        unsigned sz = m_units_to_reassert.size();
        for (; i < sz; i++) {
            expr * unit   = m_units_to_reassert.get(i);
            bool gate_ctx = true;
            internalize(unit, gate_ctx);
            bool_var v    = get_bool_var(unit);
            bool sign     = m_units_to_reassert_sign[i] != 0;
            literal l(v, sign);
            assign(l, b_justification::mk_axiom());
            TRACE("reassert_units", tout << "reasserting #" << unit->get_id() << " " << sign << " @ " << m_scope_lvl << "\n";);
        }
        if (at_base_level()) {
            m_units_to_reassert.reset();
            m_units_to_reassert_sign.reset();
        }
    }

    /**
       \brief Backtrack 'num_scopes' scope levels. Return the number
       of boolean variables before reinitializing clauses. This value
       is useful because it can be used to detect which boolean variables
       were deleted.

       \warning This method will not invoke reset_cache_generation.
    */
    unsigned context::pop_scope_core(unsigned num_scopes) {
        unsigned units_to_reassert_lim;

        try {
            if (m.has_trace_stream() && !m_is_auxiliary)
                m.trace_stream() << "[pop] " << num_scopes << " " << m_scope_lvl << "\n";

            // TRACE("context", tout << "backtracking: " << num_scopes << " from " << m_scope_lvl << "\n";);
            TRACE("pop_scope_detail", display(tout););
            SASSERT(num_scopes > 0);
            SASSERT(num_scopes <= m_scope_lvl);
            SASSERT(m_scopes.size() == m_scope_lvl);

            unsigned new_lvl = m_scope_lvl - num_scopes;

            cache_generation(new_lvl);
            m_qmanager->pop(num_scopes);
            m_case_split_queue->pop_scope(num_scopes);

            TRACE("pop_scope", tout << "backtracking: " << num_scopes << ", new_lvl: " << new_lvl << "\n";);
            scope & s = m_scopes[new_lvl];
            TRACE("context", tout << "backtracking new_lvl: " << new_lvl << "\n";);

            units_to_reassert_lim = s.m_units_to_reassert_lim;

            if (new_lvl < m_base_lvl) {
                base_scope & bs = m_base_scopes[new_lvl];
                del_clauses(m_lemmas, bs.m_lemmas_lim);
                m_simp_qhead = bs.m_simp_qhead_lim;
                if (!bs.m_inconsistent) {
                    m_conflict = null_b_justification;
                    m_not_l = null_literal;
                    m_unsat_proof = nullptr;
                }
                m_base_scopes.shrink(new_lvl);
            }
            else {
                m_conflict = null_b_justification;
                m_not_l = null_literal;
            }
            del_clauses(m_aux_clauses, s.m_aux_clauses_lim);

            m_relevancy_propagator->pop(num_scopes);

            m_fingerprints.pop_scope(num_scopes);
            unassign_vars(s.m_assigned_literals_lim);
            undo_trail_stack(s.m_trail_stack_lim);

            for (theory* th : m_theory_set) 
                th->pop_scope_eh(num_scopes);

            del_justifications(m_justifications, s.m_justifications_lim);

            m_asserted_formulas.pop_scope(num_scopes);

            CTRACE("propagate_atoms", !m_atom_propagation_queue.empty(), tout << m_atom_propagation_queue << "\n";);

            m_eq_propagation_queue.reset();
            m_th_eq_propagation_queue.reset();
            m_th_diseq_propagation_queue.reset();
            m_atom_propagation_queue.reset();
            m_region.pop_scope(num_scopes);
            m_scopes.shrink(new_lvl);
            m_conflict_resolution->reset();

            m_scope_lvl = new_lvl;
            if (new_lvl < m_base_lvl) {
                m_base_lvl = new_lvl;
                m_search_lvl = new_lvl; // Remark: not really necessary
            }
        }
        catch (...) {
            // throwing inside pop is just not cool.
            UNREACHABLE();
            throw;
        }

        // an exception can happen when axioms are reinitialized (because they are rewritten).

        unsigned num_bool_vars = get_num_bool_vars();
        // any variable >= num_bool_vars was deleted during backtracking.
        reinit_clauses(num_scopes, num_bool_vars);
        reassert_units(units_to_reassert_lim);
        TRACE("pop_scope_detail", tout << "end of pop_scope: \n"; display(tout););
        CASSERT("context", check_invariant());
        return num_bool_vars;
    }

    void context::pop_scope(unsigned num_scopes) {
        pop_scope_core(num_scopes);
        reset_cache_generation();
    }

    void context::pop_to_base_lvl() {
        SASSERT(m_scope_lvl >= m_base_lvl);
        if (!at_base_level()) {
            unsigned num_lvls = m_scope_lvl - m_base_lvl;
            pop_scope(num_lvls);
        }
        SASSERT(m_scope_lvl == m_base_lvl);
    }

    void context::pop_to_search_lvl() {
        if (m_scope_lvl > get_search_level()) {
            pop_scope(m_scope_lvl - get_search_level());
        }
    }

    /**
       \brief Simplify the given clause using the assignment.  Return
       true if the clause was already satisfied, and false otherwise.

       \remark This method should only be invoked if we are at the
       base level.
    */
    bool context::simplify_clause(clause& cls) {
        SASSERT(m_scope_lvl == m_base_lvl);
        unsigned s = cls.get_num_literals();
        if (get_assignment(cls[0]) == l_true ||
            get_assignment(cls[1]) == l_true) {
            // clause is already satisfied.
            return true;
        }

        literal_buffer simp_lits;

        unsigned i = 2;
        unsigned j = i;
        bool is_taut = false;
        for(; i < s; i++) {
            literal l = cls[i];
            switch(get_assignment(l)) {
            case l_false:
                if (m.proofs_enabled())
                    simp_lits.push_back(~l);
                dec_ref(l);
                break;
            case l_true:
                is_taut = true;
                // fallthrough
            case l_undef:
                if (i != j) {
                    cls.swap_lits(i, j);
                }
                j++;
                break;
            }
        }

        if (j < s) {
            m_clause_proof.shrink(cls, j);
            cls.set_num_literals(j);
            SASSERT(j >= 2);
        }

        if (is_taut) {
            return true;
        }

        if (m.proofs_enabled() && !simp_lits.empty()) {
            SASSERT(m_scope_lvl == m_base_lvl);
            justification * js = cls.get_justification();
            justification * new_js = nullptr;
            if (js->in_region())
                new_js = mk_justification(unit_resolution_justification(m_region,
                                                                        js,
                                                                        simp_lits.size(),
                                                                        simp_lits.data()));
            else
                new_js = alloc(unit_resolution_justification, js, simp_lits.size(), simp_lits.data());
            cls.set_justification(new_js);
        }
        return false;
    }

    /**
       \brief Simplify the given vector of clauses starting at the given position.
       Return the number of deleted (already satisfied) clauses.
    */
    unsigned context::simplify_clauses(clause_vector & clauses, unsigned starting_at) {
        unsigned num_del_clauses = 0;
        clause_vector::iterator it  = clauses.begin();
        clause_vector::iterator end = clauses.end();
        it += starting_at;
        clause_vector::iterator it2 = it;
        for(; it != end; ++it) {
            clause * cls = *it;
            SASSERT(!cls->in_reinit_stack());
            
            if (cls->deleted()) {
                TRACE("simplify_clauses_bug", display_clause(tout << "deleted\n", cls) << "\n";);
                del_clause(true, cls);
                num_del_clauses++;
            }
            else if (simplify_clause(*cls)) {
                TRACE("simplify_clauses_bug", display_clause_smt2(tout << "simplified\n", *cls) << "\n";);
                for (unsigned idx = 0; idx < 2; idx++) {
                    literal     l0        = (*cls)[idx];
                    b_justification l0_js = get_justification(l0.var());
                    if (l0_js != null_b_justification &&
                        l0_js.get_kind() == b_justification::CLAUSE &&
                        l0_js.get_clause() == cls) {
                        // cls is the explanation of l0
                        // it is safe to replace with axiom, we are at the base level.
                        SASSERT(m_scope_lvl == m_base_lvl);
                        bool_var v0 = l0.var();
                        if (m.proofs_enabled()) {
                            SASSERT(m_search_lvl == m_base_lvl);
                            literal_buffer simp_lits;
                            unsigned num_lits = cls->get_num_literals();
                            for(unsigned i = 0; i < num_lits; i++) {
                                if (i != idx) {
                                    literal l = (*cls)[i];
                                    SASSERT(l != l0);
                                    simp_lits.push_back(~l);
                                }
                            }
                            justification * cls_js = cls->get_justification();
                            justification * js = nullptr;
                            if (!cls_js || cls_js->in_region()) {
                                // If cls_js is 0 or is allocated in a region, then
                                // we can allocate the new justification in a region too.
                                js = mk_justification(unit_resolution_justification(m_region,
                                                                                    cls_js,
                                                                                    simp_lits.size(),
                                                                                    simp_lits.data()));
                            }
                            else {
                                js = alloc(unit_resolution_justification, cls_js, simp_lits.size(), simp_lits.data());
                                // js took ownership of the justification object.
                                cls->set_justification(nullptr);
                                m_justifications.push_back(js);
                            }
                            set_justification(v0, m_bdata[v0], b_justification(js));
                        }
                        else
                            m_bdata[v0].set_axiom();
                    }
                }
                del_clause(true, cls);
                num_del_clauses++;
            }
            else {
                *it2 = *it;
                ++it2;
                m_simp_counter += cls->get_num_literals();
            }
        }
        clauses.set_end(it2);
        CASSERT("simplify_clauses", check_invariant());
        return num_del_clauses;
    }

    /**
       \brief Simplify the set of clauses if possible (solver is at base level).
    */
    void context::simplify_clauses() {
        // Remark: when assumptions are used m_scope_lvl >= m_search_lvl > m_base_lvl. Therefore, no simplification is performed.
        if (m_scope_lvl > m_base_lvl)
            return;

        unsigned sz = m_assigned_literals.size();
        SASSERT(m_simp_qhead <= sz);

        if (m_simp_qhead == sz || m_simp_counter > 0) {
            TRACE("simplify_clauses", tout << "m_simp_qhead: " << m_simp_qhead << " m_simp_counter: " << m_simp_counter << "\n";);
            return;
        }

        if (m_aux_clauses.empty() && m_lemmas.empty()) {
            TRACE("simplify_clauses", tout << "no clauses to simplify\n";);
            return;
        }

        TRACE("simplify_clauses_detail", tout << "before:\n"; display_clauses(tout, m_lemmas););

        SASSERT(check_clauses(m_lemmas));
        SASSERT(check_clauses(m_aux_clauses));


        // m_simp_counter is used to balance the cost of simplify_clause.
        //
        // After executing simplify_clauses, the counter will contain
        // an approximation of the cost of executing simplify_clauses again.
        // That is, the number of literals that will need to be visited.
        //
        // The value of the counter is decremented each time we visit
        // a variable during propagation.
        //
        m_simp_counter = 0;
        // the field m_simp_qhead is used to check whether there are
        // new assigned literals at the base level.
        m_simp_qhead = m_assigned_literals.size();

        unsigned num_del_clauses = 0;

        SASSERT(m_scope_lvl == m_base_lvl);
        if (m_base_lvl == 0) {
            num_del_clauses += simplify_clauses(m_aux_clauses, 0);
            num_del_clauses += simplify_clauses(m_lemmas, 0);
        }
        else {
            scope & s       = m_scopes[m_base_lvl - 1];
            base_scope & bs = m_base_scopes[m_base_lvl - 1];
            num_del_clauses += simplify_clauses(m_aux_clauses, s.m_aux_clauses_lim);
            num_del_clauses += simplify_clauses(m_lemmas, bs.m_lemmas_lim);
        }
        m_stats.m_num_del_clauses += num_del_clauses;
        m_stats.m_num_simplifications++;
        TRACE("simp_counter", tout << "simp_counter: " << m_simp_counter << " scope_lvl: " << m_scope_lvl << "\n";);
        TRACE("simplify_clauses_detail", tout << "after:\n"; display_clauses(tout, m_lemmas););
        SASSERT(check_clauses(m_lemmas) && check_clauses(m_aux_clauses));
    }

    struct clause_lt {
        bool operator()(clause * cls1, clause * cls2) const { return cls1->get_activity() > cls2->get_activity(); }
    };

    /**
       \brief Delete low activity lemmas
    */
    inline void context::del_inactive_lemmas() {
        if (m_fparams.m_lemma_gc_strategy == LGC_NONE)
            return;
        else if (m_fparams.m_lemma_gc_half)
            del_inactive_lemmas1();
        else
            del_inactive_lemmas2();

        m_num_conflicts_since_lemma_gc = 0;
        if (m_fparams.m_lemma_gc_strategy == LGC_GEOMETRIC)
            m_lemma_gc_threshold = static_cast<unsigned>(m_lemma_gc_threshold * m_fparams.m_lemma_gc_factor);
    }

    /**
       \brief Delete (approx.) half of low activity lemmas
    */
    void context::del_inactive_lemmas1() {
        unsigned sz            = m_lemmas.size();
        unsigned start_at      = m_base_lvl == 0 ? 0 : m_base_scopes[m_base_lvl - 1].m_lemmas_lim;
        SASSERT(start_at <= sz);
        if (start_at + m_fparams.m_recent_lemmas_size >= sz)
            return;
        IF_VERBOSE(2, verbose_stream() << "(smt.delete-inactive-lemmas"; verbose_stream().flush(););
        SASSERT (m_fparams.m_recent_lemmas_size < sz);
        unsigned end_at        = sz - m_fparams.m_recent_lemmas_size;
        SASSERT(start_at < end_at);
        std::stable_sort(m_lemmas.begin() + start_at, m_lemmas.begin() + end_at, clause_lt());
        unsigned start_del_at  = (start_at + end_at) / 2;
        unsigned i             = start_del_at;
        unsigned j             = i;
        unsigned num_del_cls   = 0;
        TRACE("del_inactive_lemmas", tout << "sz: " << sz << ", start_at: " << start_at << ", end_at: " << end_at
              << ", start_del_at: " << start_del_at << "\n";);
        for (; i < end_at; i++) {
            clause * cls = m_lemmas[i];
            if (can_delete(cls)) {
                TRACE("del_inactive_lemmas", tout << "deleting: "; display_clause(tout, cls); tout << ", activity: " <<
                      cls->get_activity() << "\n";);
                del_clause(true, cls);
                num_del_cls++;
            }
            else {
                m_lemmas[j] = cls;
                j++;
            }
        }
        // keep recent clauses
        for (; i < sz; i++) {
            clause * cls = m_lemmas[i];
            if (cls->deleted() && can_delete(cls)) {
                del_clause(true, cls);
                num_del_cls++;
            }
            else {
                m_lemmas[j++] = cls;
            }
        }
        m_lemmas.shrink(j);
        if (m_fparams.m_clause_decay > 1) {
            // rescale activity
            for (i = start_at; i < j; i++) {
                clause * cls = m_lemmas[i];
                cls->set_activity(cls->get_activity() / m_fparams.m_clause_decay);
            }
        }
        IF_VERBOSE(2, verbose_stream() << " :num-deleted-clauses " << num_del_cls << ")" << std::endl;);
    }

    /**
       \brief More sophisticated version of del_inactive_lemmas. Here the lemmas are divided in two
       groups (old and new) based on the value of m_new_old_ratio parameter.
       A clause is deleted/retained based on its activity and relevancy. Clauses with several
       unassigned literals are considered less relevant. The threshold used for activity and relevancy
       depends on which group the clauses is in.
    */
    void context::del_inactive_lemmas2() {
        IF_VERBOSE(2, verbose_stream() << "(smt.delete-inactive-clauses "; verbose_stream().flush(););
        unsigned sz            = m_lemmas.size();
        unsigned start_at      = m_base_lvl == 0 ? 0 : m_base_scopes[m_base_lvl - 1].m_lemmas_lim;
        SASSERT(start_at <= sz);
        unsigned real_sz       = sz - start_at;
        // idx of the first learned clause considered "new"
        unsigned new_first_idx = start_at + (real_sz / m_fparams.m_new_old_ratio) * (m_fparams.m_new_old_ratio - 1);
        SASSERT(new_first_idx <= sz);
        unsigned i             = start_at;
        unsigned j             = i;
        unsigned num_del_cls   = 0;
        for (; i < sz; i++) {
            clause * cls = m_lemmas[i];
            if (can_delete(cls)) {
                if (cls->deleted()) {
                    // clause is already marked for deletion
                    del_clause(true, cls);
                    num_del_cls++;
                    continue;
                }
                // A clause is deleted if it has low activity and the number of unknowns is greater than a threshold.
                // The activity threshold depends on how old the clause is.
                unsigned act_threshold = m_fparams.m_old_clause_activity -
                    (m_fparams.m_old_clause_activity - m_fparams.m_new_clause_activity) * ((i - start_at) / real_sz);
                if (cls->get_activity() < act_threshold) {
                    unsigned rel_threshold = (i >= new_first_idx ? m_fparams.m_new_clause_relevancy : m_fparams.m_old_clause_relevancy);
                    if (more_than_k_unassigned_literals(cls, rel_threshold)) {
                        del_clause(true, cls);
                        num_del_cls++;
                        continue;
                    }
                }
            }
            m_lemmas[j] = cls;
            j++;
            cls->set_activity(static_cast<unsigned>(cls->get_activity() / m_fparams.m_inv_clause_decay));
        }
        SASSERT(j <= sz);
        m_lemmas.shrink(j);
        IF_VERBOSE(2, verbose_stream() << " :num-deleted-clauses " << num_del_cls << ")" << std::endl;);
    }

    /**
       \brief Return true if "cls" has more than (or equal to) k unassigned literals.
    */
    bool context::more_than_k_unassigned_literals(clause * cls, unsigned k) {
        SASSERT(k > 0);
        for (literal l : *cls) {
            if (get_assignment(l) == l_undef) {
                k--;
                if (k == 0) {
                    return true;
                }
            }
        }
        return false;
    }


#ifdef Z3DEBUG
    /**
       \brief Return true if a symbol of the given theory was already internalized.
    */
    bool context::already_internalized_theory(theory * th) const {
        return already_internalized_theory_core(th, m_b_internalized_stack) || already_internalized_theory_core(th, m_e_internalized_stack);
    }

    /**
       \brief Auxiliary method for #already_internalized_theory.
    */
    bool context::already_internalized_theory_core(theory * th, expr_ref_vector const & s) const {        
        expr_mark visited;
        family_id fid = th->get_id();
        unsigned sz = s.size();
        for (unsigned i = 0; i < sz; i++) {
            expr * n = s.get(i);
            if (uses_theory(n, fid, visited)) {
                return true;
            }
        }
        return false;
    }
#endif

    void context::register_plugin(theory * th) {
        if (m_theories.get_plugin(th->get_family_id()) != nullptr) {
            dealloc(th);
            return; // context already has a theory for the given family id.
        }
        TRACE("internalize", tout << this << " " << th->get_family_id() << "\n";);
        SASSERT(std::find(m_theory_set.begin(), m_theory_set.end(), th) == m_theory_set.end());
        m_theories.register_plugin(th);
        th->init();
        m_theory_set.push_back(th);
        {
#ifdef Z3DEBUG
            // It is unsafe to invoke push_trail from the method push_scope_eh.
            flet<bool> l(m_trail_enabled, false);
#endif
            for (unsigned i = 0; i < m_scope_lvl; ++i)
                th->push_scope_eh();
        }
    }

    void context::user_propagate_init(
        void*                    ctx, 
        solver::push_eh_t&       push_eh,
        solver::pop_eh_t&        pop_eh,
        solver::fresh_eh_t&      fresh_eh) {
        setup_context(m_fparams.m_auto_config);
        m_user_propagator = alloc(user_propagator, *this);
        m_user_propagator->add(ctx, push_eh, pop_eh, fresh_eh);
        for (unsigned i = m_scopes.size(); i-- > 0; ) 
            m_user_propagator->push_scope_eh();
        register_plugin(m_user_propagator);
    }

    bool context::watches_fixed(enode* n) const {
        return m_user_propagator && m_user_propagator->has_fixed() && n->get_th_var(m_user_propagator->get_family_id()) != null_theory_var;
    }

    void context::assign_fixed(enode* n, expr* val, unsigned sz, literal const* explain) {
        theory_var v = n->get_th_var(m_user_propagator->get_family_id());
        m_user_propagator->new_fixed_eh(v, val, sz, explain);
    }

    void context::push() {       
        pop_to_base_lvl();
        setup_context(false);
        bool was_consistent = !inconsistent();
        internalize_assertions(); // internalize assertions before invoking m_asserted_formulas.push_scope
        if (!m.inc())
            throw default_exception("push canceled");
        scoped_suspend_rlimit _suspend_cancel(m.limit());
        propagate();
        if (was_consistent && inconsistent() && !m_asserted_formulas.inconsistent()) {
            // logical context became inconsistent during user PUSH
            VERIFY(!resolve_conflict()); // build the proof
        }
        push_scope();
        m_base_scopes.push_back(base_scope());
        base_scope & bs = m_base_scopes.back();
        bs.m_lemmas_lim = m_lemmas.size();
        bs.m_inconsistent = inconsistent();
        bs.m_simp_qhead_lim = m_simp_qhead;
        m_base_lvl++;
        m_search_lvl++; // Not really necessary. But, it is useful to enforce the invariant m_search_lvl >= m_base_lvl
        SASSERT(m_base_lvl <= m_scope_lvl);
    }

    void context::pop(unsigned num_scopes) {
        SASSERT (num_scopes > 0);
        if (num_scopes > m_scope_lvl) return;
        pop_to_base_lvl();
        pop_scope(num_scopes);
    }

    /**
       \brief Free memory allocated by logical context.
    */
    void context::flush() {
        flet<bool> l1(m_flushing, true);
        TRACE("flush", tout << "m_scope_lvl: " << m_scope_lvl << "\n";);
        m_relevancy_propagator = nullptr;
        m_model_generator->reset();
        for (theory* t : m_theory_set) {
            t->flush_eh();
        }
        del_clauses(m_aux_clauses, 0);
        del_clauses(m_lemmas, 0);
        del_justifications(m_justifications, 0);
        reset_tmp_clauses();
        undo_trail_stack(0);
        m_qmanager = nullptr;
        if (m_is_diseq_tmp) {
            m_is_diseq_tmp->del_eh(m, false);
<<<<<<< HEAD
            m.dec_ref(m_is_diseq_tmp->get_owner());
=======
            m.dec_ref(m_is_diseq_tmp->get_expr());
>>>>>>> 39af2a18
            enode::del_dummy(m_is_diseq_tmp);
            m_is_diseq_tmp = nullptr;
        }
        std::for_each(m_almost_cg_tables.begin(), m_almost_cg_tables.end(), delete_proc<almost_cg_table>());
    }

    void context::assert_expr_core(expr * e, proof * pr) {
        if (get_cancel_flag()) return;
        SASSERT(is_well_sorted(m, e));
        TRACE("begin_assert_expr", tout << mk_pp(e, m) << " " << mk_pp(pr, m) << "\n";);
        TRACE("begin_assert_expr_ll", tout << mk_ll_pp(e, m) << "\n";);
        pop_to_base_lvl();
        if (pr == nullptr)
            m_asserted_formulas.assert_expr(e);
        else
            m_asserted_formulas.assert_expr(e, pr);
        TRACE("end_assert_expr_ll", ast_mark m; m_asserted_formulas.display_ll(tout, m););
    }

    void context::assert_expr(expr * e) {
        assert_expr(e, nullptr);
    }

    void context::assert_expr(expr * e, proof * pr) {
        timeit tt(get_verbosity_level() >= 100, "smt.simplifying");
        assert_expr_core(e, pr);
    }

    class case_split_insert_trail : public trail {
        context& ctx;
        literal l;
    public:
        case_split_insert_trail(context& ctx, literal l):
            ctx(ctx),
            l(l) {
        }
        void undo() override {
            ctx.undo_th_case_split(l);
        }
    };

    void context::mk_th_case_split(unsigned num_lits, literal * lits) {
        TRACE("theory_case_split", display_literals_verbose(tout << "theory case split: ", num_lits, lits); tout << std::endl;);
        // If we don't use the theory case split heuristic,
        // for each pair of literals (l1, l2) we add the clause (~l1 OR ~l2)
        // to enforce the condition that at most one literal can be assigned 'true'.
        if (!m_fparams.m_theory_case_split) {
            if (!m.proofs_enabled()) {
                for (unsigned i = 0; i < num_lits; ++i) {
                    for (unsigned j = i + 1; j < num_lits; ++j) {
                        literal l1 = lits[i];
                        literal l2 = lits[j];
                        mk_clause(~l1, ~l2, (justification*) nullptr);
                    }
                }
            }
        } else {
            literal_vector new_case_split;
            for (unsigned i = 0; i < num_lits; ++i) {
                literal l = lits[i];
                SASSERT(!m_all_th_case_split_literals.contains(l.index()));
                m_all_th_case_split_literals.insert(l.index());
                push_trail(case_split_insert_trail(*this, l));
                new_case_split.push_back(l);
            }
            m_th_case_split_sets.push_back(new_case_split);
            push_trail(push_back_vector<vector<literal_vector> >(m_th_case_split_sets));
            for (unsigned i = 0; i < num_lits; ++i) {
                literal l = lits[i];
                if (!m_literal2casesplitsets.contains(l.index())) {
                    m_literal2casesplitsets.insert(l.index(), vector<literal_vector>());
                }
                m_literal2casesplitsets[l.index()].push_back(new_case_split);
            }
            TRACE("theory_case_split", tout << "tracking case split literal set { ";
                  for (unsigned i = 0; i < num_lits; ++i) {
                      tout << lits[i].index() << " ";
                  }
                  tout << "}" << std::endl;
                  );
        }
    }

    void context::add_theory_aware_branching_info(bool_var v, double priority, lbool phase) {
        m_case_split_queue->add_theory_aware_branching_info(v, priority, phase);
    }

    void context::undo_th_case_split(literal l) {
        m_all_th_case_split_literals.remove(l.index());
        if (m_literal2casesplitsets.contains(l.index())) {
            if (!m_literal2casesplitsets[l.index()].empty()) {
                m_literal2casesplitsets[l.index()].pop_back();
            }
        }
    }

    bool context::propagate_th_case_split(unsigned qhead) {
        if (m_all_th_case_split_literals.empty())
            return true;

        // iterate over all literals assigned since the last time this method was called,
        // not counting any literals that get assigned by this method
        // this relies on bcp() to give us its old m_qhead and therefore
        // bcp() should always be called before this method

        unsigned assigned_literal_end = m_assigned_literals.size();
        for (; qhead < assigned_literal_end; ++qhead) {
            literal l = m_assigned_literals[qhead];
            TRACE("theory_case_split", tout << "check literal " << l.index() << std::endl; display_literal_verbose(tout, l); tout << std::endl;);
            // check if this literal participates in any theory case split
            if (!m_all_th_case_split_literals.contains(l.index())) {
                continue;
            }
            TRACE("theory_case_split", tout << "assigned literal " << l.index() << " is a theory case split literal" << std::endl;);
            // now find the sets of literals which contain l
            vector<literal_vector> const& case_split_sets = m_literal2casesplitsets[l.index()];
            for (vector<literal_vector>::const_iterator it = case_split_sets.begin(); it != case_split_sets.end(); ++it) {
                literal_vector case_split_set = *it;
                TRACE("theory_case_split", tout << "found case split set { ";
                      for(literal_vector::iterator set_it = case_split_set.begin(); set_it != case_split_set.end(); ++set_it) {
                          tout << set_it->index() << " ";
                      }
                      tout << "}" << std::endl;);
                for(literal_vector::iterator set_it = case_split_set.begin(); set_it != case_split_set.end(); ++set_it) {
                    literal l2 = *set_it;
                    if (l2 != l) {
                        b_justification js(l);
<<<<<<< HEAD
                        TRACE("theory_case_split", tout << "case split literal "; l2.display(tout, m, m_bool_var2expr.c_ptr()); tout << std::endl;);
=======
                        TRACE("theory_case_split", tout << "case split literal "; smt::display(tout, l2, m, m_bool_var2expr.data()); tout << std::endl;);
>>>>>>> 39af2a18
                        if (l2 == true_literal || l2 == false_literal || l2 == null_literal) continue;
                        assign(~l2, js);
                        if (inconsistent()) {
                            TRACE("theory_case_split", tout << "conflict detected!" << std::endl;);
                            return false;
                        }
                    }
                }
            }
        }
        // if we get here without detecting a conflict, we're fine
        return true;
    }

    void context::reduce_assertions() {
        if (!m_asserted_formulas.inconsistent()) {
            // SASSERT(at_base_level());
            m_asserted_formulas.reduce();
        }
    }

    static bool is_valid_assumption(ast_manager & m, expr * a) {
        expr* arg;
        if (!m.is_bool(a))
            return false;
        if (is_uninterp_const(a))
            return true;
        if (m.is_not(a, arg) && is_uninterp_const(arg))
            return true;
        if (!is_app(a))
            return false;
        if (m.is_true(a) || m.is_false(a))
            return true;
        if (is_app(a) && to_app(a)->get_family_id() == m.get_basic_family_id())
            return false;
        if (is_app(a) && to_app(a)->get_num_args() == 0)
            return true;
        return false;
    }

    void context::internalize_proxies(expr_ref_vector const& asms, vector<std::pair<expr*,expr_ref>>& asm2proxy) {
        for (expr* e : asms) {
            if (is_valid_assumption(m, e)) {
                asm2proxy.push_back(std::make_pair(e, expr_ref(e, m)));
            }
            else {
                expr_ref proxy(m), fml(m);
                proxy = m.mk_fresh_const("proxy", m.mk_bool_sort());
                fml = m.mk_implies(proxy, e);
                m_asserted_formulas.assert_expr(fml);
                asm2proxy.push_back(std::make_pair(e, proxy));
            }
        }
        // The new assertions are of the form 'proxy => assumption'
        // so clause simplification is sound even as these are removed after pop_scope.
        internalize_assertions();
    }

    void context::internalize_assertions() {
        if (get_cancel_flag()) return;
        TRACE("internalize_assertions", tout << "internalize_assertions()...\n";);
        timeit tt(get_verbosity_level() >= 100, "smt.preprocessing");
        reduce_assertions();
        if (get_cancel_flag()) return;
        if (!m_asserted_formulas.inconsistent()) {
            unsigned sz    = m_asserted_formulas.get_num_formulas();
            unsigned qhead = m_asserted_formulas.get_qhead();
            while (qhead < sz) {
                if (get_cancel_flag()) {
                    m_asserted_formulas.commit(qhead);
                    return;
                }
                expr * f   = m_asserted_formulas.get_formula(qhead);
                proof * pr = m_asserted_formulas.get_formula_proof(qhead);
                SASSERT(!pr || f == m.get_fact(pr));
                internalize_assertion(f, pr, 0);
                qhead++;
            }
            m_asserted_formulas.commit();
        }
        if (m_asserted_formulas.inconsistent() && !inconsistent()) {
            asserted_inconsistent();
        }
        TRACE("internalize_assertions", tout << "after internalize_assertions()...\n";
              tout << "inconsistent: " << inconsistent() << "\n";);
        TRACE("after_internalize_assertions", display(tout););
    }

    void context::asserted_inconsistent() {
        proof * pr = m_asserted_formulas.get_inconsistency_proof();
        m_unsat_proof = pr;
        if (!pr) {
            set_conflict(b_justification::mk_axiom());
        }
        else {
            set_conflict(mk_justification(justification_proof_wrapper(*this, pr)));
        }
    }

    /**
       \brief Assumptions must be uninterpreted boolean constants (aka propositional variables).
    */
    bool context::validate_assumptions(expr_ref_vector const& asms) {
        for (expr* a : asms) {
            SASSERT(a);
            if (!is_valid_assumption(m, a)) {
                warning_msg("an assumption must be a propositional variable or the negation of one");
                return false;
            }
        }
        return true;
    }

    void context::init_clause(expr_ref_vector const& _clause) {
        literal_vector lits;
        for (expr* lit : _clause) {
            internalize_formula(lit, true);
            mark_as_relevant(lit);
            lits.push_back(get_literal(lit));
        }
        clause* clausep = nullptr;
        if (lits.size() >= 2) {
            justification* js = nullptr;
            if (m.proofs_enabled()) {
<<<<<<< HEAD
                proof * pr = mk_clause_def_axiom(lits.size(), lits.c_ptr(), nullptr);
                js = mk_justification(justification_proof_wrapper(*this, pr));
            }
            clausep = clause::mk(m, lits.size(), lits.c_ptr(), CLS_AUX, js);
=======
                proof * pr = mk_clause_def_axiom(lits.size(), lits.data(), nullptr);
                js = mk_justification(justification_proof_wrapper(*this, pr));
            }
            clausep = clause::mk(m, lits.size(), lits.data(), CLS_AUX, js);
>>>>>>> 39af2a18
        }
        m_tmp_clauses.push_back(std::make_pair(clausep, lits));
    }

    void context::reset_tmp_clauses() {
        for (auto& p : m_tmp_clauses) {
            if (p.first) del_clause(false, p.first);
        }
        m_tmp_clauses.reset();
    }

    lbool context::decide_clause() {
        if (m_tmp_clauses.empty()) return l_true;
        for (auto & tmp_clause : m_tmp_clauses) {
            literal_vector& lits = tmp_clause.second;
            literal unassigned = null_literal;
            for (literal l : lits) {
                switch (get_assignment(l)) {
                case l_false:
                    break;
                case l_true:
                    goto next_clause;
                default:
                    unassigned = l;
                }         
            }

            if (unassigned != null_literal) {
                shuffle(lits.size(), lits.data(), m_random);
                push_scope();
                assign(unassigned, b_justification::mk_axiom(), true);
                return l_undef;
            }

            if (lits.size() == 1) {
                set_conflict(b_justification(), ~lits[0]);
            }
            else {
                set_conflict(b_justification(tmp_clause.first), null_literal);
            }
            VERIFY(!resolve_conflict());
            return l_false;
        next_clause:
            ;
        }
        return l_true;
    }

    void context::init_assumptions(expr_ref_vector const& asms) {
        reset_assumptions();
        m_literal2assumption.reset();
        m_unsat_core.reset();
        if (!asms.empty()) {
            // We must give a chance to the theories to propagate before we create a new scope...
            propagate();
            // Internal backtracking scopes (created with push_scope()) must only be created when we are
            // in a consistent context.
            if (inconsistent())
                return;
            if (get_cancel_flag())
                return;
            push_scope();
            vector<std::pair<expr*,expr_ref>> asm2proxy;
            internalize_proxies(asms, asm2proxy);
            for (auto const& p: asm2proxy) {
                if (inconsistent())
                    break;
                expr_ref curr_assumption = p.second;
                expr* orig_assumption = p.first;
                if (m.is_true(curr_assumption)) continue;
                SASSERT(is_valid_assumption(m, curr_assumption));
                proof * pr = m.mk_asserted(curr_assumption);
                internalize_assertion(curr_assumption, pr, 0);
                literal l = get_literal(curr_assumption);
                SASSERT(get_assignment(l) != l_undef);
                SASSERT(l != false_literal || inconsistent());
                if (l == true_literal || l == false_literal) {
                    continue;
                }
                m_literal2assumption.insert(l.index(), orig_assumption);
                m_assumptions.push_back(l);
                get_bdata(l.var()).m_assumption = true;                
                SASSERT(is_relevant(l));
                TRACE("assumptions", tout << l << ":" << curr_assumption << " " << mk_pp(orig_assumption, m) << "\n";);
            }
        }
        m_search_lvl = m_scope_lvl;
        SASSERT(asms.empty() || m_search_lvl > m_base_lvl);
        SASSERT(!asms.empty() || m_search_lvl == m_base_lvl);
        TRACE("after_internalization", display(tout););
    }

    void context::reset_assumptions() {
        TRACE("unsat_core_bug", tout << "reset " << m_assumptions << "\n";);
        for (literal lit : m_assumptions) 
            get_bdata(lit.var()).m_assumption = false;
        m_assumptions.reset();
    }

    bool context::should_research(lbool r) {
        if (r != l_false || m_unsat_core.empty()) { 
            return false;
        }
        for (theory* th : m_theory_set) {
            if (th->should_research(m_unsat_core)) {
                return true;
            }
        }
        return false;
    }

    lbool context::mk_unsat_core(lbool r) {        
        if (r != l_false) return r;
        SASSERT(inconsistent());
        if (!tracking_assumptions()) {
            SASSERT(m_assumptions.empty());
            return l_false;
        }
        uint_set already_found_assumptions;
        literal_vector::const_iterator it  = m_conflict_resolution->begin_unsat_core();
        literal_vector::const_iterator end = m_conflict_resolution->end_unsat_core();
        for (; it != end; ++it) {
            literal l = *it;
            TRACE("unsat_core_bug", tout << "answer literal: " << l << "\n";);
            SASSERT(get_bdata(l.var()).m_assumption);
            if (!m_literal2assumption.contains(l.index())) l.neg();
            SASSERT(m_literal2assumption.contains(l.index()));
            if (!already_found_assumptions.contains(l.index())) {
                already_found_assumptions.insert(l.index());
                expr* orig_assumption = m_literal2assumption[l.index()];
                m_unsat_core.push_back(orig_assumption);
                TRACE("assumptions", tout << l << ": " << mk_pp(orig_assumption, m) << "\n";);
            }
        }
        reset_assumptions();
        pop_to_base_lvl(); // undo the push_scope() performed by init_assumptions
        m_search_lvl = m_base_lvl;
        std::sort(m_unsat_core.data(), m_unsat_core.data() + m_unsat_core.size(), ast_lt_proc());
        TRACE("unsat_core_bug", tout << "unsat core:\n" << m_unsat_core << "\n";);
        validate_unsat_core();
        // theory validation of unsat core
        for (theory* th : m_theory_set) {
            lbool theory_result = th->validate_unsat_core(m_unsat_core);
            if (theory_result == l_undef) {
                return l_undef;
            }
        }
        return l_false;
    }

    /**
       \brief Make some checks before starting the search.
       Return true if succeeded.
    */
    bool context::check_preamble(bool reset_cancel) {
        if (m.has_trace_stream() && !m_is_auxiliary)
            m.trace_stream() << "[begin-check] " << m_scope_lvl << "\n";

        if (memory::above_high_watermark()) {
            m_last_search_failure = MEMOUT;
            return false;
        }
        reset_tmp_clauses();
        m_unsat_core.reset();
        m_stats.m_num_checks++;
        pop_to_base_lvl();      
        m_conflict_resolution->reset();
        return true;
    }

    /**
       \brief Execute some finalization code after performing the search.
    */
    lbool context::check_finalize(lbool r) {
        TRACE("after_search", display(tout << "result: " << r << "\n");
              m_case_split_queue->display(tout << "case splits\n");
              );
        display_profile(verbose_stream());
        if (r == l_true && get_cancel_flag()) {
            r = l_undef;
        }
        if (r == l_true && gparams::get_value("model_validate") == "true") {
            recfun::util u(m);
            model_ref mdl;
            get_model(mdl);            
            if (u.get_rec_funs().empty()) {
                if (mdl.get()) {
                    for (theory* t : m_theory_set) {
                        t->validate_model(*mdl);
                    }
                }
            }
#if 0
            for (literal lit : m_assigned_literals) {
                if (!is_relevant(lit)) continue;
                expr* v = m_bool_var2expr[lit.var()];
                if (lit.sign() ? m_model->is_true(v) : m_model->is_false(v)) {
                    IF_VERBOSE(10, verbose_stream() 
                               << "invalid assignment " << (lit.sign() ? "true" : "false") 
                               << " to #" << v->get_id() << " := " << mk_bounded_pp(v, m, 3) << "\n");
                }
            }
            for (clause* cls : m_aux_clauses) {
                bool found = false;
                IF_VERBOSE(10, display_clause_smt2(verbose_stream() << "check:\n", *cls) << "\n");                    
<<<<<<< HEAD
                for (literal lit : *cls) {
                    expr* v = m_bool_var2expr[lit.var()];
                    if (lit.sign() ? !m_model->is_true(v) : !m_model->is_false(v)) {
                        found = true;
                        break;
                    }
                }
                if (!found) {
                    IF_VERBOSE(10, display_clause_smt2(verbose_stream() << "not satisfied:\n", *cls) << "\n");                    
                }
            }
            for (clause* cls : m_lemmas) {
                bool found = false;
                IF_VERBOSE(10, display_clause_smt2(verbose_stream() << "check:\n", *cls) << "\n");                    
=======
>>>>>>> 39af2a18
                for (literal lit : *cls) {
                    expr* v = m_bool_var2expr[lit.var()];
                    if (lit.sign() ? !m_model->is_true(v) : !m_model->is_false(v)) {
                        found = true;
                        break;
                    }
                }
                if (!found) {
                    IF_VERBOSE(10, display_clause_smt2(verbose_stream() << "not satisfied:\n", *cls) << "\n");                    
                }
            }
<<<<<<< HEAD
=======
            for (clause* cls : m_lemmas) {
                bool found = false;
                IF_VERBOSE(10, display_clause_smt2(verbose_stream() << "check:\n", *cls) << "\n");                    
                for (literal lit : *cls) {
                    expr* v = m_bool_var2expr[lit.var()];
                    if (lit.sign() ? !m_model->is_true(v) : !m_model->is_false(v)) {
                        found = true;
                        break;
                    }
                }
                if (!found) {
                    IF_VERBOSE(10, display_clause_smt2(verbose_stream() << "not satisfied:\n", *cls) << "\n");                    
                }
            }
>>>>>>> 39af2a18

            unsigned l_idx = 0;
            for (watch_list const& wl : m_watches) {
                literal l1 = to_literal(l_idx++);
                literal neg_l1 = ~l1;
                expr* v = m_bool_var2expr[l1.var()];
                if (neg_l1.sign() ? !m_model->is_true(v) : !m_model->is_false(v)) {
                    continue;
                }
                literal const * it2  = wl.begin_literals();
                literal const * end2 = wl.end_literals();
                for (; it2 != end2; ++it2) {
                    literal l2 = *it2;
                    if (l1.index() >= l2.index()) {
                        continue;
                    }
                    literal lits[2] = { neg_l1, l2 };
                    IF_VERBOSE(10, display_literals_smt2(verbose_stream() << "check: ", 2, lits) << "\n";);
                    v = m_bool_var2expr[l2.var()];
                    if (l2.sign() ? !m_model->is_true(v) : !m_model->is_false(v)) {
                        continue;
                    }
                    IF_VERBOSE(10, display_literals_smt2(verbose_stream() << "not satisfied: ", 2, lits) << "\n";);
                }
            }
#endif
        }
        return r;
    }

    /**
       \brief Setup the logical context based on the current set of
       asserted formulas and execute the check command.

       \remark A logical context can only be configured at scope level 0,
       and before internalizing any formulas.
    */
    lbool context::setup_and_check(bool reset_cancel) {
        if (!check_preamble(reset_cancel)) return l_undef;
        SASSERT(m_scope_lvl == 0);
        SASSERT(!m_setup.already_configured());
        setup_context(m_fparams.m_auto_config);

        if (m_fparams.m_threads > 1 && !m.has_trace_stream()) {
            parallel p(*this);
            expr_ref_vector asms(m);
            return p(asms);
        }

        internalize_assertions();
        expr_ref_vector theory_assumptions(m);
        add_theory_assumptions(theory_assumptions);
        if (!theory_assumptions.empty()) {
            TRACE("search", tout << "Adding theory assumptions to context" << std::endl;);
            return check(0, nullptr, reset_cancel);
        }
        else {
            TRACE("before_search", display(tout););
            return check_finalize(search());
        }
    }

    config_mode context::get_config_mode(bool use_static_features) const {
        if (!m_fparams.m_auto_config)
            return CFG_BASIC;
        if (use_static_features)
            return CFG_AUTO;
        return CFG_LOGIC;
    }

    void context::setup_context(bool use_static_features) {
        if (m_setup.already_configured() || inconsistent()) {
            m_relevancy_lvl = std::min(m_fparams.m_relevancy_lvl, m_relevancy_lvl);
            return;
        }
        m_setup(get_config_mode(use_static_features));
        m_relevancy_lvl = m_fparams.m_relevancy_lvl;
        setup_components();
    }

    void context::setup_components() {
        m_asserted_formulas.setup();
        m_random.set_seed(m_fparams.m_random_seed);
        m_dyn_ack_manager.setup();
        m_conflict_resolution->setup();

        if (!relevancy())
            m_fparams.m_relevancy_lemma = false;

        // setup all the theories
        for (theory* th : m_theory_set) 
            th->setup();
    }

    void context::add_theory_assumptions(expr_ref_vector & theory_assumptions) {
        for (theory* th : m_theory_set) {
            th->add_theory_assumptions(theory_assumptions);
        }
    }

    lbool context::check(unsigned num_assumptions, expr * const * assumptions, bool reset_cancel) {
        if (!check_preamble(reset_cancel)) return l_undef;
        SASSERT(at_base_level());
        setup_context(false);
        if (m_fparams.m_threads > 1 && !m.has_trace_stream()) {            
            expr_ref_vector asms(m, num_assumptions, assumptions);
            parallel p(*this);
            return p(asms);
        }
        lbool r;
        do {
            pop_to_base_lvl();
            expr_ref_vector asms(m, num_assumptions, assumptions);
            internalize_assertions();
            add_theory_assumptions(asms);                
            TRACE("unsat_core_bug", tout << asms << "\n";);        
            init_assumptions(asms);
            TRACE("before_search", display(tout););
            r = search();
            r = mk_unsat_core(r);        
        }
        while (should_research(r));
        r = check_finalize(r);
        return r;
    }

    lbool context::check(expr_ref_vector const& cube, vector<expr_ref_vector> const& clauses) {
        if (!check_preamble(true)) return l_undef;
        TRACE("before_search", display(tout););
        setup_context(false);
        lbool r;
        do {
            pop_to_base_lvl();
            expr_ref_vector asms(cube);
            internalize_assertions();
            add_theory_assumptions(asms);
            // introducing proxies: if (!validate_assumptions(asms)) return l_undef;
            for (auto const& clause : clauses) if (!validate_assumptions(clause)) return l_undef;
            init_assumptions(asms);
            for (auto const& clause : clauses) init_clause(clause);
            r = search();   
            r = mk_unsat_core(r);             
        }
        while (should_research(r));
        r = check_finalize(r);
        return r;           
    }

    void context::init_search() {
        for (theory* th : m_theory_set) {
            th->init_search_eh();
        }
        m_qmanager->init_search_eh();
        m_incomplete_theories.reset();
        m_num_conflicts                = 0;
        m_num_conflicts_since_restart  = 0;
        m_num_conflicts_since_lemma_gc = 0;
        m_num_restarts                 = 0;
        m_restart_threshold            = m_fparams.m_restart_initial;
        m_restart_outer_threshold      = m_fparams.m_restart_initial;
        m_agility                      = 0.0;
        m_luby_idx                     = 1;
        m_lemma_gc_threshold           = m_fparams.m_lemma_gc_initial;
        m_last_search_failure          = OK;
        m_unsat_proof                  = nullptr;
        m_unsat_core                   .reset();
        m_dyn_ack_manager              .init_search_eh();
        m_final_check_idx              = 0;
        m_phase_default                = false;
        m_case_split_queue             ->init_search_eh();
        m_next_progress_sample         = 0;
        TRACE("literal_occ", display_literal_num_occs(tout););
    }

    void context::end_search() {
        m_case_split_queue->end_search_eh();
    }

    void context::inc_limits() {
        if (m_num_conflicts_since_restart >= m_restart_threshold) {
            switch (m_fparams.m_restart_strategy) {
            case RS_GEOMETRIC:
                m_restart_threshold = static_cast<unsigned>(m_restart_threshold * m_fparams.m_restart_factor);
                break;
            case RS_IN_OUT_GEOMETRIC:
                m_restart_threshold = static_cast<unsigned>(m_restart_threshold * m_fparams.m_restart_factor);
                if (m_restart_threshold > m_restart_outer_threshold) {
                    m_restart_threshold = m_fparams.m_restart_initial;
                    m_restart_outer_threshold = static_cast<unsigned>(m_restart_outer_threshold * m_fparams.m_restart_factor);
                }
                break;
            case RS_LUBY:
                m_luby_idx ++;
                m_restart_threshold = static_cast<unsigned>(get_luby(m_luby_idx) * m_fparams.m_restart_initial);
                break;
            case RS_FIXED:
                break;
            case RS_ARITHMETIC:
                m_restart_threshold = static_cast<unsigned>(m_restart_threshold + m_fparams.m_restart_factor);
                break;
            default:
                break;
            }
        }
        m_num_conflicts_since_restart = 0;
    }


    lbool context::search() {
        if (m_asserted_formulas.inconsistent()) {
            asserted_inconsistent();
            return l_false;
        }
        if (inconsistent()) {
            VERIFY(!resolve_conflict());
            return l_false;
        }
        if (get_cancel_flag())
            return l_undef;
        timeit tt(get_verbosity_level() >= 100, "smt.stats");
        reset_model();
        SASSERT(at_search_level());
        TRACE("search", display(tout); display_enodes_lbls(tout););
        TRACE("search_detail", m_asserted_formulas.display(tout););
        init_search();
        flet<bool> l(m_searching, true);
        TRACE("after_init_search", display(tout););
        IF_VERBOSE(2, verbose_stream() << "(smt.searching)\n";);
        TRACE("search_lite", tout << "searching...\n";);
        lbool    status            = l_undef;
        unsigned curr_lvl          = m_scope_lvl;

        while (true) {
            SASSERT(!inconsistent());

            status = bounded_search();
            TRACE("search_bug", tout << "status: " << status << ", inconsistent: " << inconsistent() << "\n";);
            TRACE("assigned_literals_per_lvl", display_num_assigned_literals_per_lvl(tout);
                  tout << ", num_assigned: " << m_assigned_literals.size() << "\n";);

            if (!restart(status, curr_lvl)) {
                break;
            }            
        }

        TRACE("guessed_literals",
              expr_ref_vector guessed_lits(m);
              get_guessed_literals(guessed_lits);
              tout << guessed_lits << "\n";);
        end_search();
        return status;
    }

    bool context::restart(lbool& status, unsigned curr_lvl) {
        SASSERT(status != l_true || !inconsistent());

        reset_model();

        if (m_last_search_failure != OK) {
            return false;
        }
        if (status == l_false) {
            return false;
        }
        if (status == l_true && !m_qmanager->has_quantifiers()) {
            return false;
        }
        if (status == l_true && m_qmanager->has_quantifiers()) {
            // possible outcomes   DONE l_true, DONE l_undef, CONTINUE
            mk_proto_model();
            quantifier_manager::check_model_result cmr = quantifier_manager::UNKNOWN;
            if (m_proto_model.get()) {
                cmr = m_qmanager->check_model(m_proto_model.get(), m_model_generator->get_root2value());
            }
            switch (cmr) {
            case quantifier_manager::SAT:
                return false;
            case quantifier_manager::UNKNOWN:
                IF_VERBOSE(2, verbose_stream() << "(smt.giveup quantifiers)\n";);
                // giving up
                m_last_search_failure = QUANTIFIERS;
                status = l_undef;
                return false;
            default:
                break;
            }
        }
        inc_limits();
        if (status == l_true || !m_fparams.m_restart_adaptive || m_agility < m_fparams.m_restart_agility_threshold) {
            SASSERT(!inconsistent());
            log_stats();
            // execute the restart
            m_stats.m_num_restarts++;
            m_num_restarts++;
            if (m_scope_lvl > curr_lvl) {
                pop_scope(m_scope_lvl - curr_lvl);
                SASSERT(at_search_level());
            }
            for (theory* th : m_theory_set) {
                if (!inconsistent()) th->restart_eh();
            }
            TRACE("mbqi_bug_detail", tout << "before instantiating quantifiers...\n";);
            if (!inconsistent()) {
                m_qmanager->restart_eh();
            }
            if (inconsistent()) {
                VERIFY(!resolve_conflict());
                status = l_false;
                return false;
            }
            if (m_num_restarts >= m_fparams.m_restart_max) {
                status = l_undef;
                m_last_search_failure = NUM_CONFLICTS;
                return false;
            }
        }
        if (m_fparams.m_simplify_clauses)
            simplify_clauses();
        if (m_fparams.m_lemma_gc_strategy == LGC_AT_RESTART)
            del_inactive_lemmas();

        status = l_undef;
        return true;
    }

    void context::tick(unsigned & counter) const {
        counter++;
        if (counter > m_fparams.m_tick) {
            IF_VERBOSE(3, verbose_stream() << "(smt.working";
                       verbose_stream() << " :conflicts " << m_num_conflicts;
                       // verbose_stream() << " lemma avg. activity: " << get_lemma_avg_activity();
                       if (m_fparams.m_restart_adaptive)
                       verbose_stream() << " :agility " << m_agility;
                       verbose_stream() << ")" << std::endl; verbose_stream().flush(););
            TRACE("assigned_literals_per_lvl", display_num_assigned_literals_per_lvl(tout); tout << "\n";);
            counter = 0;
        }
    }

    lbool context::bounded_search() {
        unsigned counter = 0;

        TRACE("bounded_search", tout << "starting bounded search...\n";);

        while (true) {
            while (!propagate()) {
                TRACE_CODE({
                    static bool first_propagate = true;
                    if (first_propagate) {
                        first_propagate = false;
                        TRACE("after_first_propagate", display(tout););
                    }
                });

                tick(counter);

                if (!resolve_conflict())
                    return l_false;

                SASSERT(m_scope_lvl >= m_base_lvl);

                if (!inconsistent()) {
                    if (resource_limits_exceeded())
                        return l_undef;

                    if (get_cancel_flag())
                        return l_undef;

                    if (m_num_conflicts_since_restart > m_restart_threshold && m_scope_lvl - m_base_lvl > 2) {
                        TRACE("search_bug", tout << "bounded-search return undef, inconsistent: " << inconsistent() << "\n";);
                        return l_undef; // restart
                    }

                    if (m_num_conflicts > m_fparams.m_max_conflicts) {
                        TRACE("search_bug", tout << "bounded-search return undef, inconsistent: " << inconsistent() << "\n";);
                        m_last_search_failure = NUM_CONFLICTS;
                        return l_undef;
                    }
                }

                if (m_num_conflicts_since_lemma_gc > m_lemma_gc_threshold &&
                    (m_fparams.m_lemma_gc_strategy == LGC_FIXED || m_fparams.m_lemma_gc_strategy == LGC_GEOMETRIC)) {
                    del_inactive_lemmas();
                }

                m_dyn_ack_manager.propagate_eh();
                CASSERT("dyn_ack", check_clauses(m_lemmas) && check_clauses(m_aux_clauses));
            }

            if (resource_limits_exceeded() && !inconsistent()) {
                return l_undef;
            }

            if (get_cancel_flag())
                return l_undef;

            if (m_base_lvl == m_scope_lvl && m_fparams.m_simplify_clauses)
                simplify_clauses();

            if (!decide()) {
                if (inconsistent()) 
                    return l_false;
                final_check_status fcs = final_check();
                TRACE("final_check_result", tout << "fcs: " << fcs << " last_search_failure: " << m_last_search_failure << "\n";);
                switch (fcs) {
                case FC_DONE:
                    log_stats();
                    return l_true;
                case FC_CONTINUE:
                    break;
                case FC_GIVEUP:
                    return l_undef;
                }
            }

            if (resource_limits_exceeded() && !inconsistent()) {
                return l_undef;
            }
        }
    }

    bool context::resource_limits_exceeded() {
        if (m_searching) {
            // Some of the flags only make sense to check when searching.
            // For example, the timer is only started in init_search().
            if (m_last_search_failure != OK)
                return true;

            if (get_cancel_flag()) {
                m_last_search_failure = CANCELED;
                return true;
            }

            if (m_progress_callback) {
                m_progress_callback->fast_progress_sample();
                if (m_fparams.m_progress_sampling_freq > 0 && m_timer.ms_timeout(m_next_progress_sample + 1)) {
                    m_progress_callback->slow_progress_sample();
                    m_next_progress_sample = (unsigned)(m_timer.get_seconds() * 1000) + m_fparams.m_progress_sampling_freq;
                }
            }
        }

        if (get_cancel_flag()) {
            m_last_search_failure = CANCELED;
            return true;
        }

        if (memory::above_high_watermark()) {
            m_last_search_failure = MEMOUT;
            return true;
        }

        return false;
    }

    final_check_status context::final_check() {
        TRACE("final_check", tout << "final_check inconsistent: " << inconsistent() << "\n"; display(tout); display_normalized_enodes(tout););
        CASSERT("relevancy", check_relevancy());
        
        if (m_fparams.m_model_on_final_check) {
            mk_proto_model();
            model_pp(std::cout, *m_proto_model);
            std::cout << "END_OF_MODEL\n";
            std::cout.flush();
        }

        m_stats.m_num_final_checks++;
        TRACE("final_check_stats", tout << "m_stats.m_num_final_checks = " << m_stats.m_num_final_checks << "\n";);

        final_check_status ok = m_qmanager->final_check_eh(false);
        if (ok != FC_DONE)
            return ok;

        m_incomplete_theories.reset();

        unsigned old_idx          = m_final_check_idx;
        unsigned num_th           = m_theory_set.size();
        unsigned range            = num_th + 1;
        final_check_status result = FC_DONE;
        failure  f                = OK;

        do {
            TRACE("final_check_step", tout << "processing: " << m_final_check_idx << ", result: " << result << "\n";);
            final_check_status ok;
            if (m_final_check_idx < num_th) {
                theory * th = m_theory_set[m_final_check_idx];
                IF_VERBOSE(100, verbose_stream() << "(smt.final-check \"" << th->get_name() << "\")\n";);
                ok = th->final_check_eh();
                TRACE("final_check_step", tout << "final check '" << th->get_name() << " ok: " << ok << " inconsistent " << inconsistent() << "\n";);
                if (ok == FC_GIVEUP) {
                    f  = THEORY;
                    m_incomplete_theories.push_back(th);
                }
            }
            else {
                ok = m_qmanager->final_check_eh(true);
                TRACE("final_check_step", tout << "quantifier  ok: " << ok << " " << "inconsistent " << inconsistent() << "\n";);
            }

            m_final_check_idx = (m_final_check_idx + 1) % range;
            // IF_VERBOSE(1000, verbose_stream() << "final check status: " << ok << "\n";);

            switch (ok) {
            case FC_DONE:
                break;
            case FC_GIVEUP:
                result = FC_GIVEUP;
                break;
            case FC_CONTINUE:
                return FC_CONTINUE;
                break;
            }
        }
        while (m_final_check_idx != old_idx);

        TRACE("final_check_step", tout << "result: " << result << "\n";);

        if (can_propagate()) {
            TRACE("final_check_step", tout << "can propagate: continue...\n";);
            return FC_CONTINUE;
        }

        SASSERT(result != FC_DONE || check_th_diseq_propagation());
        TRACE("final_check_step", tout << "RESULT final_check: " << result << "\n";);
        if (result == FC_GIVEUP && f != OK)
            m_last_search_failure = f;
        return result;
    }

    void context::check_proof(proof * pr) {
        if (m.proofs_enabled() && m_fparams.m_check_proof) {
            proof_checker pf(m);
            expr_ref_vector side_conditions(m);
            pf.check(pr, side_conditions);
        }
    }

    void context::forget_phase_of_vars_in_current_level() {
        unsigned head = m_scope_lvl == 0 ? 0 : m_scopes[m_scope_lvl - 1].m_assigned_literals_lim;
        unsigned sz   = m_assigned_literals.size();
        for (unsigned i = head; i < sz; i++) {
            literal l  = m_assigned_literals[i];
            bool_var v = l.var();
            TRACE("forget_phase", tout << "forgetting phase of l: " << l << "\n";);
            m_bdata[v].m_phase_available = false;
        }
    }


    bool context::resolve_conflict() {
        m_stats.m_num_conflicts++;
        m_num_conflicts ++;
        m_num_conflicts_since_restart ++;
        m_num_conflicts_since_lemma_gc ++;
        switch (m_conflict.get_kind()) {
        case b_justification::CLAUSE:
        case b_justification::BIN_CLAUSE:
            m_stats.m_num_sat_conflicts++;
            break;
        default:
            break;
        }
        if (m_fparams.m_phase_selection == PS_THEORY || 
            m_fparams.m_phase_selection == PS_CACHING_CONSERVATIVE || 
            m_fparams.m_phase_selection == PS_CACHING_CONSERVATIVE2)
            forget_phase_of_vars_in_current_level();
        m_atom_propagation_queue.reset();
        m_eq_propagation_queue.reset();
        m_th_eq_propagation_queue.reset();
        m_th_diseq_propagation_queue.reset();
        if (m_conflict_resolution->resolve(m_conflict, m_not_l)) {
            unsigned new_lvl = m_conflict_resolution->get_new_scope_lvl();
            unsigned num_lits = m_conflict_resolution->get_lemma_num_literals();
            literal * lits    = m_conflict_resolution->get_lemma_literals();

            SASSERT(num_lits > 0);
            unsigned conflict_lvl = get_assign_level(lits[0]);
            SASSERT(conflict_lvl <= m_scope_lvl);

            // When num_lits == 1, then the default behavior is to go
            // to base-level. If the problem has quantifiers, it may be
            // too expensive to do that, since all instances will need to
            // be recreated. If that is the case, I store the assertions in
            // a special vector and keep reasserting whenever I backtrack.
            // Moreover, I backtrack only one level.
            bool delay_forced_restart =
                m_fparams.m_delay_units &&
                internalized_quantifiers() &&
                num_lits == 1 &&
                conflict_lvl > m_search_lvl + 1 &&
                !m.proofs_enabled() &&
                m_units_to_reassert.size() < m_fparams.m_delay_units_threshold;

            if (delay_forced_restart) {
                new_lvl = conflict_lvl - 1;
            }

            // Some of the literals/enodes of the conflict clause will be destroyed during
            // backtracking, and will need to be recreated. However, I want to keep
            // the generation number for enodes that are going to be recreated. See
            // comment in cache_generation(unsigned).
            if (m_conflict_resolution->get_lemma_intern_lvl() > new_lvl)
                cache_generation(num_lits, lits, new_lvl);

            SASSERT(new_lvl < m_scope_lvl);
            TRACE("resolve_conflict_bug",
                  tout << "m_scope_lvl: " << m_scope_lvl << ", new_lvl: " << new_lvl << ", lemma_intern_lvl: " << m_conflict_resolution->get_lemma_intern_lvl() << "\n";
                  tout << "num_lits: " << num_lits << "\n";
                  for (unsigned i = 0; i < num_lits; i++) {
                      literal l = lits[i];
                      tout << l << " ";
                      display_literal_smt2(tout, l);
                      tout << ", ilvl: " << get_intern_level(l.var()) << "\n"
                           << mk_pp(bool_var2expr(l.var()), m) << "\n";
                  });

            if (m.has_trace_stream() && !m_is_auxiliary) {
                m.trace_stream() << "[conflict] ";
                display_literals(m.trace_stream(), num_lits, lits);
                m.trace_stream() << "\n";
            }

#ifdef Z3DEBUG
            expr_ref_vector expr_lits(m);
            bool_vector   expr_signs;
            for (unsigned i = 0; i < num_lits; i++) {
                literal l = lits[i];
                if (get_assignment(l) != l_false) {
                    std::cout << l << " " << get_assignment(l) << "\n";
                }
                SASSERT(get_assignment(l) == l_false);
                expr_lits.push_back(bool_var2expr(l.var()));
                expr_signs.push_back(l.sign());
            }
#endif
            proof * pr = nullptr;
            if (m.proofs_enabled()) {
                pr = m_conflict_resolution->get_lemma_proof();
                // check_proof(pr);
                TRACE("context_proof", tout << mk_ll_pp(pr, m););
                TRACE("context_proof_hack",
                      static ast_mark visited;
                      ast_ll_pp(tout, m, pr, visited););
            }
            // I invoke pop_scope_core instead of pop_scope because I don't want
            // to reset cached generations... I need them to rebuild the literals
            // of the new conflict clause.
            if (relevancy()) record_relevancy(num_lits, lits);
            unsigned num_bool_vars = pop_scope_core(m_scope_lvl - new_lvl);
            SASSERT(m_scope_lvl == new_lvl);
            // the logical context may still be in conflict after
            // clauses are reinitialized in pop_scope.
            if (m_conflict_resolution->get_lemma_intern_lvl() > m_scope_lvl) {
                expr * * atoms         = m_conflict_resolution->get_lemma_atoms();
                for (unsigned i = 0; i < num_lits; i++) {
                    literal l   = lits[i];
                    if (l.var() >= num_bool_vars) {
                        // This boolean variable was deleted during backtracking, it need to be recreated.
                        // Remark: atom may be a negative literal (not a). Z3 creates Boolean variables for not-gates that
                        // are nested in terms. Example: let f be a uninterpreted function from Bool -> Int.
                        // Then, given the term (f (not a)), Z3 will create a boolean variable for (not a) when internalizing (f (not a)).
                        expr * atom     = atoms[i];
                        internalize(atom, true);
                        // If atom is actually a negative literal (not a), then get_bool_var will return return null_bool_var.
                        // Thus, we must use get_literal instead. This was a bug/crash in Z3 <= 4.0
                        literal new_l = get_literal(atom);
                        if (l.sign())
                            new_l.neg();
                        // For reference, here is the buggy version
                        // BEGIN BUGGY VERSION
                        // bool_var v = get_bool_var(atom);
                        // CTRACE("resolve_conflict_crash", v == null_bool_var, tout << mk_ismt2_pp(atom, m) << "\n";);
                        // SASSERT(v != null_bool_var);
                        // literal new_l   = literal(v, l.sign());
                        // END BUGGY VERSION
                        lits[i]         = new_l;
                    }
                }
            }
            if (relevancy()) restore_relevancy(num_lits, lits);
            // Resetting the cache manually because I did not invoke pop_scope, but pop_scope_core
            reset_cache_generation();
            TRACE("resolve_conflict_bug",
                  tout << "AFTER m_scope_lvl: " << m_scope_lvl << ", new_lvl: " << new_lvl << ", lemma_intern_lvl: " <<
                  m_conflict_resolution->get_lemma_intern_lvl() << "\n";
                  tout << "num_lits: " << num_lits << "\n";
                  for (unsigned i = 0; i < num_lits; i++) {
                      literal l = lits[i];
                      tout << l << " ";
                      display_literal(tout, l);
                      tout << ", ilvl: " << get_intern_level(l.var()) << "\n"
                           << mk_pp(bool_var2expr(l.var()), m) << "\n";
                  });
#ifdef Z3DEBUG
            for (unsigned i = 0; i < num_lits; i++) {
                literal l = lits[i];
                if (expr_signs[i] != l.sign()) {
                    expr* real_atom;
                    VERIFY(m.is_not(expr_lits.get(i), real_atom));
                    // the sign must have flipped when internalizing
                    CTRACE("resolve_conflict_bug", real_atom != bool_var2expr(l.var()), tout << mk_pp(real_atom, m) << "\n" << mk_pp(bool_var2expr(l.var()), m) << "\n";);
                    SASSERT(real_atom == bool_var2expr(l.var()));
                }
                else {
                    SASSERT(expr_lits.get(i) == bool_var2expr(l.var()));
                }
            }
#endif
            justification * js = nullptr;
            if (m.proofs_enabled()) {
                js = alloc(justification_proof_wrapper, *this, pr, false);
            }
#if 0
            {
                static unsigned counter = 0;
                static uint64_t total = 0;
                static unsigned max = 0;
                counter++;
                total += num_lits;
                if (num_lits > max) {
                    max = num_lits;
                }
                if (counter % 1000 == 0) {
                    verbose_stream() << "[sat] avg. clause size: " << ((double) total/(double) counter) << ", max: " << max << std::endl;
                    for (unsigned i = 0; i < num_lits; i++) {
                        literal l = lits[i];
                        verbose_stream() << l.sign() << " " << mk_pp(bool_var2expr(l.var()), m) << "\n";
                    }
                }
            }
#endif
            mk_clause(num_lits, lits, js, CLS_LEARNED);
            if (delay_forced_restart) {
                SASSERT(num_lits == 1);
                expr * unit     = bool_var2expr(lits[0].var());
                bool unit_sign  = lits[0].sign();
                m_units_to_reassert.push_back(unit);
                m_units_to_reassert_sign.push_back(unit_sign);
                TRACE("reassert_units", tout << "asserting #" << unit->get_id() << " " << unit_sign << " @ " << m_scope_lvl << "\n";);
            }

            m_conflict_resolution->release_lemma_atoms();
            TRACE("context_lemma", tout << "new lemma: ";
                  literal_vector v(num_lits, lits);
                  std::sort(v.begin(), v.end());
                  for (unsigned i = 0; i < num_lits; i++) {
                      display_literal(tout, v[i]);
                      tout << "\n";
<<<<<<< HEAD
                      v[i].display(tout, m, m_bool_var2expr.c_ptr());
=======
                      smt::display(tout, v[i], m, m_bool_var2expr.data());
>>>>>>> 39af2a18
                      tout << "\n\n";
                  }
                  tout << "\n";);
            decay_bvar_activity();
            update_phase_cache_counter();
            return true;
        }
        else if (m_fparams.m_clause_proof && !m.proofs_enabled()) {
            m_unsat_proof = m_clause_proof.get_proof(inconsistent());
        }
        else if (m.proofs_enabled()) {
            m_unsat_proof = m_conflict_resolution->get_lemma_proof();
            check_proof(m_unsat_proof);
        }
        return false;
    }

    /*
      \brief we record and restore relevancy information for literals in conflict clauses.
      A literal may have been marked relevant within the scope that gets popped during
      conflict resolution. In this case, the literal is no longer marked as relevant after
      the pop. This can cause quantifier instantiation to miss relevant triggers and thereby
      cause incompleteness.
     */
    void context::record_relevancy(unsigned n, literal const* lits) {
        m_relevant_conflict_literals.reset();
        for (unsigned i = 0; i < n; ++i) {
            m_relevant_conflict_literals.push_back(is_relevant(lits[i]));
        }
    }

    void context::restore_relevancy(unsigned n, literal const* lits) {
        for (unsigned i = 0; i < n; ++i) {
            if (m_relevant_conflict_literals[i] && !is_relevant(lits[i])) {
                mark_as_relevant(lits[i]);
            }
        }
    }

    void context::get_relevant_labels(expr* cnstr, buffer<symbol> & result) {
        if (m_fparams.m_check_at_labels) {
            check_at_labels checker(m);
            if (cnstr && !checker.check(cnstr)) {
                warning_msg("Boogie generated formula that can require multiple '@' labels in a counter-example");
            }
            else {
                unsigned nf = m_asserted_formulas.get_num_formulas();
                for (unsigned i = 0; i < nf; ++i) {
                    expr* fml = m_asserted_formulas.get_formula(i);
                    if (!checker.check(fml)) {
                        warning_msg("Boogie generated formula that can require multiple '@' labels in a counter-example");
                        break;
                    }
                }
            }
        }

        SASSERT(!inconsistent());
        for (expr * curr : m_b_internalized_stack) { 
            if (is_relevant(curr) && get_assignment(curr) == l_true) {
                // if curr is a label literal, then its tags will be copied to result.
                m.is_label_lit(curr, result);
            }
        }
    }

    /**
       \brief Collect relevant literals that may be used to block the current assignment.
       If at_lbls is true, then only labels that contains '@' are considered. (This is a hack for Boogie).
       This hack is also available in the Simplify theorem prover.
    */
    void context::get_relevant_labeled_literals(bool at_lbls, expr_ref_vector & result) {
        SASSERT(!inconsistent());
        buffer<symbol> lbls;
        for (expr * curr : m_b_internalized_stack) {
            if (is_relevant(curr) && get_assignment(curr) == l_true) {
                lbls.reset();
                if (m.is_label_lit(curr, lbls)) {
                    bool include = false;
                    if (at_lbls) {
                        // include if there is a label with the '@' sign.
                        for (symbol const& s : lbls) {
                            if (s.contains('@')) {
                                include = true;
                                break;
                            }
                        }
                    }
                    else {
                        include = true;
                    }
                    if (include)
                        result.push_back(curr);
                }
            }
        }
    }

    /**
       \brief Store in result the (relevant) literal assigned by the
       logical context.
    */
    void context::get_relevant_literals(expr_ref_vector & result) {
        SASSERT(!inconsistent());
        unsigned sz = m_b_internalized_stack.size();
        for (unsigned i = 0; i < sz; i++) {
            expr * curr = m_b_internalized_stack.get(i);
            if (is_relevant(curr)) {
                switch (get_assignment(curr)) {
                case l_true:
                    result.push_back(curr);
                    break;
                case l_false:
                    result.push_back(m.mk_not(curr));
                    break;
                default:
                    break;
                }
            }
        }
    }

    /**
       \brief Store the current set of guessed literals (i.e., case splits).
    */
    void context::get_guessed_literals(expr_ref_vector & result) {
        // The literals between [m_base_lvl, m_search_lvl) are not guesses but assumptions.
        SASSERT(m_base_lvl <= m_scopes.size());
        if (m_search_lvl == m_scopes.size()) {
            // do nothing... there are guesses...
        }
        for (unsigned i = m_search_lvl; i < m_scope_lvl; i++) {
            // This method assumes the first literal assigned in a non base scope level is a guess.
            scope & s          = m_scopes[i];
            unsigned guess_idx = s.m_assigned_literals_lim;
            literal guess      = m_assigned_literals[guess_idx];
            SASSERT(get_justification(guess.var()).get_kind() == b_justification::AXIOM);
            expr_ref lit(m);
            literal2expr(guess, lit);
            result.push_back(std::move(lit));
        }
    }

    /**
       \brief Undo object for bool var m_true_first field update.
    */
    class set_true_first_trail : public trail {
        context& ctx;
        bool_var m_var;
    public:
        set_true_first_trail(context& ctx, bool_var v): ctx(ctx), m_var(v) {}
        void undo() override {
            ctx.m_bdata[m_var].reset_true_first_flag();
        }
    };

    void context::set_true_first_flag(bool_var v) {
        push_trail(set_true_first_trail(*this, v));
        bool_var_data & d = m_bdata[v];
        d.set_true_first_flag();
    }

    bool context::assume_eq(enode * lhs, enode * rhs) {
        if (lhs->get_root() == rhs->get_root())
            return false; // it is not necessary to assume the eq.
        expr * _lhs = lhs->get_expr();
        expr * _rhs = rhs->get_expr();
        expr * eq = mk_eq_atom(_lhs, _rhs);
        TRACE("assume_eq", tout << "creating interface eq:\n" << mk_pp(eq, m) << "\n";);
        if (m.is_false(eq)) {
            return false;
        }
        bool r = false;
        if (!b_internalized(eq)) {
            // I do not invoke internalize(eq, true), because I want to
            // mark the try_true_first flag before invoking theory::internalize_eq_eh.
            // Reason: Theories like arithmetic should be able to know if the try_true_first flag is
            // marked or not. They use this information to also mark auxiliary atoms such as:
            //  (<= (- x y) 0)
            //  (>= (- y x) 0)
            // for the new equality atom (= x y).
            if (m.is_eq(eq)) {
                internalize_formula_core(to_app(eq), true);
                bool_var v        = get_bool_var(eq);
                bool_var_data & d = get_bdata(v);
                d.set_eq_flag();
                set_true_first_flag(v);
<<<<<<< HEAD
                sort * s    = m.get_sort(to_app(eq)->get_arg(0));
=======
                sort * s    = to_app(eq)->get_arg(0)->get_sort();
>>>>>>> 39af2a18
                theory * th = m_theories.get_plugin(s->get_family_id());
                if (th)
                    th->internalize_eq_eh(to_app(eq), v);
            }
            else {
                internalize(eq, true);
            }
            r = true;
            m_stats.m_num_interface_eqs++;
            TRACE("assume_eq", tout << "new internalization.\n";);
        }
        bool_var v        = get_bool_var(eq);
        bool_var_data & d = m_bdata[v];
        if (!d.try_true_first()) {
            set_true_first_flag(v);
            r = true;
            TRACE("assume_eq", tout << "marked as ieq.\n";);
        }
        if (get_assignment(v) == l_undef) {
            TRACE("assume_eq", tout << "variable is unassigned.\n";);
            r = true;
        }
        if (relevancy() && !is_relevant(eq)) {
            TRACE("assume_eq", tout << "marking eq as relevant.\n";);
            mark_as_relevant(eq);
            r = true;
        }
        TRACE("assume_eq", tout << "variable value: " << get_assignment(v) << "\n";);
        TRACE("assume_eq", tout << "assume_eq result: " << r << "\n";);
        return r;
    }

    bool context::is_shared(enode * n) const {
        n = n->get_root();
        unsigned num_th_vars = n->get_num_th_vars();
<<<<<<< HEAD
        if (m.is_ite(n->get_owner())) {
=======
        if (m.is_ite(n->get_expr())) {
>>>>>>> 39af2a18
            return true;
        }
        switch (num_th_vars) {
        case 0: {
            return false;
        }
        case 1: {
            if (m_qmanager->is_shared(n)) {
                return true;
            }

            // the variable is shared if the equivalence class of n
            // contains a parent application.

            theory_var_list * l = n->get_th_var_list();
            theory_id th_id     = l->get_id();

            for (enode * parent : enode::parents(n)) {
<<<<<<< HEAD
                app* p = parent->get_owner();
=======
                app* p = parent->get_expr();
>>>>>>> 39af2a18
                family_id fid = p->get_family_id();
                if (fid != th_id && fid != m.get_basic_family_id()) {
                    TRACE("is_shared", tout << enode_pp(n, *this) 
                          << "\nis shared because of:\n" 
                          << enode_pp(parent, *this) << "\n";);
                    return true;
                }
            }

            // Some theories implement families of theories. Examples:
            // Arrays and Tuples.  For example, array theory is a
            // parametric theory, that is, it implements several theories:
            // (array int int), (array int (array int int)), ...
            //
            // Example:
            //
            // a : (array int int)
            // b : (array int int)
            // x : int
            // y : int
            // v : int
            // w : int
            // A : (array (array int int) int)
            //
            // assert (= b (store a x v))
            // assert (= b (store a y w))
            // assert (not (= x y))
            // assert (not (select A a))
            // assert (not (select A b))
            // check
            //
            // In the example above, 'a' and 'b' are shared variables between
            // the theories of (array int int) and (array (array int int) int).
            // Remark: The inconsistency is not going to be detected if they are
            // not marked as shared.
            return get_theory(th_id)->is_shared(l->get_var());
        }
        default:
            return true;
        }
    }

    bool context::get_value(enode * n, expr_ref & value) {
<<<<<<< HEAD
        sort * s      = m.get_sort(n->get_owner());
=======
        sort * s      = n->get_sort();
>>>>>>> 39af2a18
        family_id fid = s->get_family_id();
        theory * th   = get_theory(fid);
        if (th == nullptr)
            return false;
        return th->get_value(n, value);
    }

    bool context::update_model(bool refinalize) {
        final_check_status fcs = FC_DONE;
        if (refinalize) {
            if (has_case_splits())
                return false;
            fcs = final_check();
            TRACE("opt", tout << (refinalize?"refinalize":"no-op") << " " << fcs << "\n";);
        }
        if (fcs == FC_DONE) {
            reset_model();
        }
        return false;
    }

    void context::mk_proto_model() {
        if (m_model || m_proto_model || has_case_splits()) return;
        TRACE("get_model",
              display(tout);
              display_normalized_enodes(tout);
              display_enodes_lbls(tout);
              m_fingerprints.display(tout);
              );
        failure fl = get_last_search_failure();
        if (fl == MEMOUT || fl == CANCELED || fl == NUM_CONFLICTS || fl == RESOURCE_LIMIT) {
            TRACE("get_model", tout << "last search failure: " << fl << "\n";);   
        }     
        else if (m_fparams.m_model || m_fparams.m_model_on_final_check || 
                 (m_qmanager->has_quantifiers() && m_qmanager->model_based())) {
            m_model_generator->reset();
            m_proto_model = m_model_generator->mk_model();
            m_qmanager->adjust_model(m_proto_model.get());
            TRACE("mbqi_bug", tout << "before complete_partial_funcs:\n"; model_pp(tout, *m_proto_model););
            m_proto_model->complete_partial_funcs(false);
            TRACE("mbqi_bug", tout << "before cleanup:\n"; model_pp(tout, *m_proto_model););
            m_proto_model->cleanup();
            TRACE("mbqi_bug", tout << "after cleanup:\n"; model_pp(tout, *m_proto_model););
            IF_VERBOSE(11, model_pp(verbose_stream(), *m_proto_model););
        }
    }

    proof * context::get_proof() {        
        if (!m_unsat_proof) {
            m_unsat_proof = m_clause_proof.get_proof(inconsistent());
        }
        TRACE("context", tout << m_unsat_proof << "\n";);
        return m_unsat_proof;
    }

    bool context::has_case_splits() {
        for (unsigned i = get_num_b_internalized(); i-- > 0; ) {
            if (is_relevant(i) && get_assignment(i) == l_undef)
                return true;
        }
        return false;
    }

    void context::get_model(model_ref & mdl) {
        if (inconsistent()) 
            mdl = nullptr;
        else if (m_model.get()) 
            mdl = m_model.get();
        else if (!m.inc())
            mdl = nullptr;
        else {
            mk_proto_model();
            if (!m_model && m_proto_model) {
                m_model = m_proto_model->mk_model();
                try {
                    add_rec_funs_to_model();
                }
                catch (...) {
                    // no op
                }                
            }
            mdl = m_model.get();
        }
    }

    void context::get_levels(ptr_vector<expr> const& vars, unsigned_vector& depth) {
        unsigned sz = vars.size(); 
        depth.resize(sz);
        for (unsigned i = 0; i < sz; ++i) {
            expr* v = vars[i];
            bool_var bv = m_expr2bool_var.get(v->get_id(), null_bool_var);
            depth[i] = bv == null_bool_var ? UINT_MAX : get_assign_level(bv);            
        }
    }

    expr_ref_vector context::get_trail() {        
        expr_ref_vector result(get_manager());
        get_assignments(result);
        return result;
    }

    failure context::get_last_search_failure() const {
        return m_last_search_failure;
    }

    void context::add_rec_funs_to_model() {
<<<<<<< HEAD
        if (!m_model) return;
        recfun::util u(m);
        func_decl_ref_vector recfuns = u.get_rec_funs();
        for (func_decl* f : recfuns) {
            auto& def = u.get_def(f);
            expr* rhs = def.get_rhs();
            if (!rhs) continue;
            if (f->get_arity() == 0) {
                m_model->register_decl(f, rhs);
                continue;
            }			

            func_interp* fi = alloc(func_interp, m, f->get_arity());
            // reverse argument order so that variable 0 starts at the beginning.
            expr_ref_vector subst(m);
            for (unsigned i = 0; i < f->get_arity(); ++i) {
                subst.push_back(m.mk_var(i, f->get_domain(i)));
            }
            var_subst sub(m, true);
            expr_ref bodyr = sub(rhs, subst.size(), subst.c_ptr());

            fi->set_else(bodyr);
            m_model->register_decl(f, fi);
        }
        TRACE("model", tout << *m_model << "\n";);
=======
        if (m_model)
            m_model->add_rec_funs();
>>>>>>> 39af2a18
    }

};


#ifdef Z3DEBUG
void pp(smt::context & c) {
    c.display(std::cout);
}
#endif<|MERGE_RESOLUTION|>--- conflicted
+++ resolved
@@ -66,24 +66,8 @@
         m_e_internalized_stack(m),
         m_l_internalized_stack(m),
         m_final_check_idx(0),
-<<<<<<< HEAD
-        m_is_auxiliary(false),
-        m_par(nullptr),
-        m_par_index(0),
-        m_cg_table(m),
-        m_is_diseq_tmp(nullptr),
-        m_units_to_reassert(m),
-        m_qhead(0),
-        m_simp_qhead(0),
-        m_simp_counter(0),
-        m_bvar_inc(1.0),
-        m_phase_cache_on(true),
-        m_phase_counter(0),
-        m_phase_default(false),
-=======
         m_cg_table(m),
         m_units_to_reassert(m),
->>>>>>> 39af2a18
         m_conflict(null_b_justification),
         m_not_l(null_literal),
         m_conflict_resolution(mk_conflict_resolution(m, *this, m_dyn_ack_manager, p, m_assigned_literals, m_watches)),
@@ -125,21 +109,12 @@
         if (!m_setup.already_configured()) {
             m_fparams.updt_params(p);
         }
-<<<<<<< HEAD
     }
 
     unsigned context::relevancy_lvl() const {
         return std::min(m_relevancy_lvl, m_fparams.m_relevancy_lvl);
     }
 
-=======
-    }
-
-    unsigned context::relevancy_lvl() const {
-        return std::min(m_relevancy_lvl, m_fparams.m_relevancy_lvl);
-    }
-
->>>>>>> 39af2a18
     void context::copy(context& src_ctx, context& dst_ctx, bool override_base) {
         ast_manager& dst_m = dst_ctx.get_manager();
         ast_manager& src_m = src_ctx.get_manager();
@@ -266,11 +241,7 @@
        See comments in theory::mk_eq_atom
     */
     app * context::mk_eq_atom(expr * lhs, expr * rhs) {
-<<<<<<< HEAD
-        family_id fid = m.get_sort(lhs)->get_family_id();
-=======
         family_id fid = lhs->get_sort()->get_family_id();
->>>>>>> 39af2a18
         theory * th   = get_theory(fid);
         if (th)
             return th->mk_eq_atom(lhs, rhs);
@@ -487,26 +458,17 @@
             TRACE("add_eq", tout << "assigning: #" << n1->get_owner_id() << " = #" << n2->get_owner_id() << "\n";);
             TRACE("add_eq_detail", tout << "assigning\n" << enode_pp(n1, *this) << "\n" << enode_pp(n2, *this) << "\n";
                   tout << "kind: " << js.get_kind() << "\n";);
-<<<<<<< HEAD
-            SASSERT(m.get_sort(n1->get_owner()) == m.get_sort(n2->get_owner()));
-=======
             SASSERT(n1->get_sort() == n2->get_sort());
->>>>>>> 39af2a18
 
             m_stats.m_num_add_eq++;
             enode * r1 = n1->get_root();
             enode * r2 = n2->get_root();
 
-
             if (r1 == r2) {
                 TRACE("add_eq", tout << "redundant constraint.\n";);
                 return;
             }
-<<<<<<< HEAD
-            IF_VERBOSE(20, verbose_stream() << "merge " << mk_bounded_pp(n1->get_owner(), m) << " " << mk_bounded_pp(n2->get_owner(), m) << "\n");
-=======
             IF_VERBOSE(20, verbose_stream() << "merge " << mk_bounded_pp(n1->get_expr(), m) << " " << mk_bounded_pp(n2->get_expr(), m) << "\n");
->>>>>>> 39af2a18
 
             if (r1->is_interpreted() && r2->is_interpreted()) {
                 TRACE("add_eq", tout << "interpreted roots conflict.\n";);
@@ -1079,16 +1041,6 @@
         enode * r1 = n1->get_root();
         enode * r2 = n2->get_root();
         TRACE("add_diseq", tout << "assigning: #" << n1->get_owner_id() << " != #" << n2->get_owner_id() << "\n";
-<<<<<<< HEAD
-              tout << mk_ll_pp(n1->get_owner(), m) << " != ";
-              tout << mk_ll_pp(n2->get_owner(), m) << "\n";
-              tout << mk_ll_pp(r1->get_owner(), m) << " != ";
-              tout << mk_ll_pp(r2->get_owner(), m) << "\n";
-              );
-
-        DEBUG_CODE(
-            push_trail(push_back_trail<context, enode_pair, false>(m_diseq_vector));
-=======
               tout << mk_ll_pp(n1->get_expr(), m) << " != ";
               tout << mk_ll_pp(n2->get_expr(), m) << "\n";
               tout << mk_ll_pp(r1->get_expr(), m) << " != ";
@@ -1097,7 +1049,6 @@
 
         DEBUG_CODE(
             push_trail(push_back_trail<enode_pair, false>(m_diseq_vector));
->>>>>>> 39af2a18
             m_diseq_vector.push_back(enode_pair(n1, n2)););
 
         if (r1 == r2) {
@@ -1148,18 +1099,6 @@
        context.
     */
     bool context::is_diseq(enode * n1, enode * n2) const {
-<<<<<<< HEAD
-        SASSERT(m.get_sort(n1->get_owner()) == m.get_sort(n2->get_owner()));
-        context * _this = const_cast<context*>(this);
-        if (!m_is_diseq_tmp) {
-            app * eq       = m.mk_eq(n1->get_owner(), n2->get_owner());
-            m.inc_ref(eq);
-            _this->m_is_diseq_tmp = enode::mk_dummy(m, m_app2enode, eq);
-        }
-        else if (m.get_sort(m_is_diseq_tmp->get_owner()->get_arg(0)) != m.get_sort(n1->get_owner())) {
-            m.dec_ref(m_is_diseq_tmp->get_owner());
-            app * eq = m.mk_eq(n1->get_owner(), n2->get_owner());
-=======
         SASSERT(n1->get_sort() == n2->get_sort());
         context * _this = const_cast<context*>(this);
         if (!m_is_diseq_tmp) {
@@ -1170,7 +1109,6 @@
         else if (m_is_diseq_tmp->get_expr()->get_arg(0)->get_sort() != n1->get_sort()) {
             m.dec_ref(m_is_diseq_tmp->get_expr());
             app * eq = m.mk_eq(n1->get_expr(), n2->get_expr());
->>>>>>> 39af2a18
             m.inc_ref(eq);
             m_is_diseq_tmp->m_func_decl_id = UINT_MAX;
             m_is_diseq_tmp->m_owner = eq;
@@ -1315,11 +1253,7 @@
         enode * r   = m_cg_table.find(tmp);
 #ifdef Z3DEBUG
         if (r != nullptr) {
-<<<<<<< HEAD
-            SASSERT(r->get_owner()->get_decl() == f);
-=======
             SASSERT(r->get_expr()->get_decl() == f);
->>>>>>> 39af2a18
             SASSERT(r->get_num_args() == num_args);
             if (r->is_commutative()) {
                 // TODO
@@ -1384,11 +1318,7 @@
                 return false;
             bool_var_data & d = get_bdata(v);
             if (d.is_eq()) {
-<<<<<<< HEAD
-                app * n   = to_app(m_bool_var2expr[v]);
-=======
                 app * n = to_app(m_bool_var2expr[v]);
->>>>>>> 39af2a18
                 SASSERT(m.is_eq(n));
                 expr * lhs = n->get_arg(0);
                 expr * rhs = n->get_arg(1);
@@ -1504,11 +1434,7 @@
             return;
         }
         theory_id th_id = th->get_id();
-<<<<<<< HEAD
-        TRACE("push_new_th_diseqs", tout << "#" << r->get_owner_id() << " " << mk_bounded_pp(r->get_owner(), m) << " v" << v << " th: " << th_id << "\n";);
-=======
         TRACE("push_new_th_diseqs", tout << "#" << r->get_owner_id() << " " << mk_bounded_pp(r->get_expr(), m) << " v" << v << " th: " << th_id << "\n";);
->>>>>>> 39af2a18
         for (enode * parent : r->get_parents()) {
             CTRACE("parent_bug", parent == 0, tout << "#" << r->get_owner_id() << ", num_parents: " << r->get_num_parents() << "\n"; display(tout););
             if (parent->is_eq()) {
@@ -1592,11 +1518,7 @@
        If the enode is not boolean, then return l_undef.
     */
     lbool context::get_assignment(enode * n) const {
-<<<<<<< HEAD
-        expr * owner = n->get_owner();
-=======
         expr * owner = n->get_expr();
->>>>>>> 39af2a18
         if (!m.is_bool(owner))
             return l_undef;
         if (n == m_false_enode)
@@ -1705,11 +1627,7 @@
             SASSERT(th);
             th->new_eq_eh(curr.m_lhs, curr.m_rhs);
             DEBUG_CODE(
-<<<<<<< HEAD
-                push_trail(push_back_trail<context, new_th_eq, false>(m_propagated_th_eqs));
-=======
                 push_trail(push_back_trail<new_th_eq, false>(m_propagated_th_eqs));
->>>>>>> 39af2a18
                 m_propagated_th_eqs.push_back(curr););
         }
         m_th_eq_propagation_queue.reset();
@@ -1722,11 +1640,7 @@
             SASSERT(th);
             th->new_diseq_eh(curr.m_lhs, curr.m_rhs);
             DEBUG_CODE(
-<<<<<<< HEAD
-                push_trail(push_back_trail<context, new_th_eq, false>(m_propagated_th_diseqs));
-=======
                 push_trail(push_back_trail<new_th_eq, false>(m_propagated_th_diseqs));
->>>>>>> 39af2a18
                 m_propagated_th_diseqs.push_back(curr););
         }
         m_th_diseq_propagation_queue.reset();
@@ -2056,34 +1970,7 @@
         remove_watch_literal(cls, 0);
         remove_watch_literal(cls, 1);
         remove_lit_occs(*cls, get_num_bool_vars());
-<<<<<<< HEAD
-    }
-
-    /**
-       \brief Update occurrence count of literals
-    */
-
-    void context::add_lit_occs(clause const& cls) {
-        if (!track_occs()) return;
-        for (literal l : cls) {
-            inc_ref(l);
-        }
-    }
-
-    void context::remove_lit_occs(clause const& cls, unsigned nbv) {
-        if (!track_occs()) return;
-        for (literal l : cls) {
-            if (l.var() < static_cast<int>(nbv)) 
-                dec_ref(l);
-        }
-=======
->>>>>>> 39af2a18
-    }
-
-    // TBD: enable as assertion when ready to re-check
-    void context::dec_ref(literal l) { if (track_occs() && m_lit_occs[l.index()] > 0) m_lit_occs[l.index()]--; }
-
-    void context::inc_ref(literal l) { if (track_occs()) m_lit_occs[l.index()]++; }
+    }
 
     /**
        \brief Update occurrence count of literals
@@ -3066,11 +2953,7 @@
         m_qmanager = nullptr;
         if (m_is_diseq_tmp) {
             m_is_diseq_tmp->del_eh(m, false);
-<<<<<<< HEAD
-            m.dec_ref(m_is_diseq_tmp->get_owner());
-=======
             m.dec_ref(m_is_diseq_tmp->get_expr());
->>>>>>> 39af2a18
             enode::del_dummy(m_is_diseq_tmp);
             m_is_diseq_tmp = nullptr;
         }
@@ -3198,11 +3081,7 @@
                     literal l2 = *set_it;
                     if (l2 != l) {
                         b_justification js(l);
-<<<<<<< HEAD
-                        TRACE("theory_case_split", tout << "case split literal "; l2.display(tout, m, m_bool_var2expr.c_ptr()); tout << std::endl;);
-=======
                         TRACE("theory_case_split", tout << "case split literal "; smt::display(tout, l2, m, m_bool_var2expr.data()); tout << std::endl;);
->>>>>>> 39af2a18
                         if (l2 == true_literal || l2 == false_literal || l2 == null_literal) continue;
                         assign(~l2, js);
                         if (inconsistent()) {
@@ -3327,17 +3206,10 @@
         if (lits.size() >= 2) {
             justification* js = nullptr;
             if (m.proofs_enabled()) {
-<<<<<<< HEAD
-                proof * pr = mk_clause_def_axiom(lits.size(), lits.c_ptr(), nullptr);
-                js = mk_justification(justification_proof_wrapper(*this, pr));
-            }
-            clausep = clause::mk(m, lits.size(), lits.c_ptr(), CLS_AUX, js);
-=======
                 proof * pr = mk_clause_def_axiom(lits.size(), lits.data(), nullptr);
                 js = mk_justification(justification_proof_wrapper(*this, pr));
             }
             clausep = clause::mk(m, lits.size(), lits.data(), CLS_AUX, js);
->>>>>>> 39af2a18
         }
         m_tmp_clauses.push_back(std::make_pair(clausep, lits));
     }
@@ -3543,7 +3415,6 @@
             for (clause* cls : m_aux_clauses) {
                 bool found = false;
                 IF_VERBOSE(10, display_clause_smt2(verbose_stream() << "check:\n", *cls) << "\n");                    
-<<<<<<< HEAD
                 for (literal lit : *cls) {
                     expr* v = m_bool_var2expr[lit.var()];
                     if (lit.sign() ? !m_model->is_true(v) : !m_model->is_false(v)) {
@@ -3555,24 +3426,6 @@
                     IF_VERBOSE(10, display_clause_smt2(verbose_stream() << "not satisfied:\n", *cls) << "\n");                    
                 }
             }
-            for (clause* cls : m_lemmas) {
-                bool found = false;
-                IF_VERBOSE(10, display_clause_smt2(verbose_stream() << "check:\n", *cls) << "\n");                    
-=======
->>>>>>> 39af2a18
-                for (literal lit : *cls) {
-                    expr* v = m_bool_var2expr[lit.var()];
-                    if (lit.sign() ? !m_model->is_true(v) : !m_model->is_false(v)) {
-                        found = true;
-                        break;
-                    }
-                }
-                if (!found) {
-                    IF_VERBOSE(10, display_clause_smt2(verbose_stream() << "not satisfied:\n", *cls) << "\n");                    
-                }
-            }
-<<<<<<< HEAD
-=======
             for (clause* cls : m_lemmas) {
                 bool found = false;
                 IF_VERBOSE(10, display_clause_smt2(verbose_stream() << "check:\n", *cls) << "\n");                    
@@ -3587,7 +3440,6 @@
                     IF_VERBOSE(10, display_clause_smt2(verbose_stream() << "not satisfied:\n", *cls) << "\n");                    
                 }
             }
->>>>>>> 39af2a18
 
             unsigned l_idx = 0;
             for (watch_list const& wl : m_watches) {
@@ -4336,11 +4188,7 @@
                   for (unsigned i = 0; i < num_lits; i++) {
                       display_literal(tout, v[i]);
                       tout << "\n";
-<<<<<<< HEAD
-                      v[i].display(tout, m, m_bool_var2expr.c_ptr());
-=======
                       smt::display(tout, v[i], m, m_bool_var2expr.data());
->>>>>>> 39af2a18
                       tout << "\n\n";
                   }
                   tout << "\n";);
@@ -4528,11 +4376,7 @@
                 bool_var_data & d = get_bdata(v);
                 d.set_eq_flag();
                 set_true_first_flag(v);
-<<<<<<< HEAD
-                sort * s    = m.get_sort(to_app(eq)->get_arg(0));
-=======
                 sort * s    = to_app(eq)->get_arg(0)->get_sort();
->>>>>>> 39af2a18
                 theory * th = m_theories.get_plugin(s->get_family_id());
                 if (th)
                     th->internalize_eq_eh(to_app(eq), v);
@@ -4568,11 +4412,7 @@
     bool context::is_shared(enode * n) const {
         n = n->get_root();
         unsigned num_th_vars = n->get_num_th_vars();
-<<<<<<< HEAD
-        if (m.is_ite(n->get_owner())) {
-=======
         if (m.is_ite(n->get_expr())) {
->>>>>>> 39af2a18
             return true;
         }
         switch (num_th_vars) {
@@ -4591,11 +4431,7 @@
             theory_id th_id     = l->get_id();
 
             for (enode * parent : enode::parents(n)) {
-<<<<<<< HEAD
-                app* p = parent->get_owner();
-=======
                 app* p = parent->get_expr();
->>>>>>> 39af2a18
                 family_id fid = p->get_family_id();
                 if (fid != th_id && fid != m.get_basic_family_id()) {
                     TRACE("is_shared", tout << enode_pp(n, *this) 
@@ -4639,11 +4475,7 @@
     }
 
     bool context::get_value(enode * n, expr_ref & value) {
-<<<<<<< HEAD
-        sort * s      = m.get_sort(n->get_owner());
-=======
         sort * s      = n->get_sort();
->>>>>>> 39af2a18
         family_id fid = s->get_family_id();
         theory * th   = get_theory(fid);
         if (th == nullptr)
@@ -4750,36 +4582,8 @@
     }
 
     void context::add_rec_funs_to_model() {
-<<<<<<< HEAD
-        if (!m_model) return;
-        recfun::util u(m);
-        func_decl_ref_vector recfuns = u.get_rec_funs();
-        for (func_decl* f : recfuns) {
-            auto& def = u.get_def(f);
-            expr* rhs = def.get_rhs();
-            if (!rhs) continue;
-            if (f->get_arity() == 0) {
-                m_model->register_decl(f, rhs);
-                continue;
-            }			
-
-            func_interp* fi = alloc(func_interp, m, f->get_arity());
-            // reverse argument order so that variable 0 starts at the beginning.
-            expr_ref_vector subst(m);
-            for (unsigned i = 0; i < f->get_arity(); ++i) {
-                subst.push_back(m.mk_var(i, f->get_domain(i)));
-            }
-            var_subst sub(m, true);
-            expr_ref bodyr = sub(rhs, subst.size(), subst.c_ptr());
-
-            fi->set_else(bodyr);
-            m_model->register_decl(f, fi);
-        }
-        TRACE("model", tout << *m_model << "\n";);
-=======
         if (m_model)
             m_model->add_rec_funs();
->>>>>>> 39af2a18
     }
 
 };
