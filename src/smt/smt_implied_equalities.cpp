--- conflicted
+++ resolved
@@ -57,11 +57,7 @@
         
         void partition_terms(unsigned num_terms, expr* const* terms, sort2term_ids& termids) {
             for (unsigned i = 0; i < num_terms; ++i) {
-<<<<<<< HEAD
-                sort* s = m.get_sort(terms[i]);
-=======
                 sort* s = terms[i]->get_sort();
->>>>>>> 39af2a18
                 term_ids& vec = termids.insert_if_not_there(s, term_ids());
                 vec.push_back(term_id(expr_ref(terms[i],m), i));
             }
