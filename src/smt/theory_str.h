--- conflicted
+++ resolved
@@ -65,12 +65,8 @@
             while (true) {
                 std::ostringstream strm;
                 strm << delim << std::hex << (m_next++) << std::dec << delim;
-<<<<<<< HEAD
-                symbol sym(strm.str());
-=======
                 std::string s(strm.str());
                 symbol sym(s);
->>>>>>> 39af2a18
                 if (m_strings.contains(sym)) continue;
                 m_strings.insert(sym);
                 return u.str.mk_string(s);
@@ -112,57 +108,6 @@
     }
 };
 
-<<<<<<< HEAD
-struct c_hash { unsigned operator()(char u) const { return (unsigned)u; } };
-struct c_eq { bool operator()(char u1, char u2) const { return u1 == u2; } };
-
-class nfa {
-protected:
-    bool m_valid;
-    unsigned m_next_id;
-
-    unsigned next_id() {
-        unsigned retval = m_next_id;
-        ++m_next_id;
-        return retval;
-    }
-
-    unsigned m_start_state;
-    unsigned m_end_state;
-
-    std::map<unsigned, std::map<char, unsigned> > transition_map;
-    std::map<unsigned, std::set<unsigned> > epsilon_map;
-
-    void make_transition(unsigned start, char symbol, unsigned end) {
-        transition_map[start][symbol] = end;
-    }
-
-    void make_epsilon_move(unsigned start, unsigned end) {
-        epsilon_map[start].insert(end);
-    }
-
-    // Convert a regular expression to an e-NFA using Thompson's construction
-    void convert_re(expr * e, unsigned & start, unsigned & end, seq_util & u);
-
-public:
-    nfa(seq_util & u, expr * e)
-: m_valid(true), m_next_id(0), m_start_state(0), m_end_state(0) {
-        convert_re(e, m_start_state, m_end_state, u);
-    }
-
-    nfa() : m_valid(false), m_next_id(0), m_start_state(0), m_end_state(0) {}
-
-    bool is_valid() const {
-        return m_valid;
-    }
-
-    void epsilon_closure(unsigned start, std::set<unsigned> & closure);
-
-    bool matches(zstring input);
-};
-
-=======
->>>>>>> 39af2a18
 class regex_automaton_under_assumptions {
 protected:
     expr * re_term;
@@ -230,7 +175,6 @@
     integer_set char_const_set;
 
     u_map<svector<expr*> > m_justification; // representative -> list of formulas justifying EQC
-<<<<<<< HEAD
 
     void ensure_size(unsigned v) {
         while (v >= get_num_vars()) {
@@ -276,53 +220,6 @@
         return v >= get_num_vars() || m_find[v] == v;
     }
 
-=======
-
-    void ensure_size(unsigned v) {
-        while (v >= get_num_vars()) {
-            mk_var();
-        }
-    }
- public:
-    unsigned mk_var() {
-        unsigned r = m_find.size();
-        m_find.push_back(r);
-        m_size.push_back(1);
-        m_next.push_back(r);
-        return r;
-    }
-    unsigned get_num_vars() const { return m_find.size(); }
-    void mark_as_char_const(unsigned r) {
-        char_const_set.insert((int)r);
-    }
-    bool is_char_const(unsigned r) {
-        return char_const_set.contains((int)r);
-    }
-
-    unsigned find(unsigned v) const {
-        if (v >= get_num_vars()) {
-            return v;
-        }
-        while (true) {
-            unsigned new_v = m_find[v];
-            if (new_v == v)
-                return v;
-            v = new_v;
-        }
-    }
-
-    unsigned next(unsigned v) const {
-        if (v >= get_num_vars()) {
-            return v;
-        }
-        return m_next[v];
-    }
-
-    bool is_root(unsigned v) const {
-        return v >= get_num_vars() || m_find[v] == v;
-    }
-
->>>>>>> 39af2a18
     svector<expr*> get_justification(unsigned v) {
         unsigned r = find(v);
         svector<expr*> retval;
@@ -579,13 +476,8 @@
     // cache mapping each string S to Length(S)
     obj_map<expr, app*> length_ast_map;
 
-<<<<<<< HEAD
-    th_trail_stack m_trail_stack;
-    th_trail_stack m_library_aware_trail_stack;
-=======
     trail_stack m_trail_stack;
     trail_stack m_library_aware_trail_stack;
->>>>>>> 39af2a18
     th_union_find m_find;
     theory_var get_var(expr * n) const;
     expr * get_eqc_next(expr * n);
@@ -595,21 +487,11 @@
     expr_ref_vector fixed_length_subterm_trail; // trail for subterms generated *in the subsolver*
     expr_ref_vector fixed_length_assumptions; // cache of boolean terms to assert *into the subsolver*, unsat core is a subset of these
     obj_map<expr, rational> fixed_length_used_len_terms; // constraints used in generating fixed length model
-<<<<<<< HEAD
-    obj_map<expr, ptr_vector<expr> > var_to_char_subterm_map; // maps a var to a list of character terms *in the subsolver*
-    obj_map<expr, ptr_vector<expr> > uninterpreted_to_char_subterm_map; // maps an "uninterpreted" string term to a list of character terms *in the subsolver*
-    obj_map<expr, std::tuple<rational, expr*, expr*>> fixed_length_lesson; //keep track of information for the lesson
-    unsigned preprocessing_iteration_count; // number of attempts we've made to solve by preprocessing length information
-    obj_map<expr, zstring> candidate_model;
-
-    expr_ref_vector bitvector_character_constants; // array-indexed map of bv.mk_numeral terms
-=======
     obj_map<expr, expr_ref_vector* > var_to_char_subterm_map; // maps a var to a list of character terms *in the subsolver*
     obj_map<expr, expr_ref_vector* > uninterpreted_to_char_subterm_map; // maps an "uninterpreted" string term to a list of character terms *in the subsolver*
     obj_map<expr, std::tuple<rational, expr*, expr*>> fixed_length_lesson; //keep track of information for the lesson
     unsigned preprocessing_iteration_count; // number of attempts we've made to solve by preprocessing length information
     obj_map<expr, zstring> candidate_model;
->>>>>>> 39af2a18
     
     stats m_stats;
 
@@ -818,11 +700,7 @@
     lbool fixed_length_model_construction(expr_ref_vector formulas, expr_ref_vector &precondition,
             expr_ref_vector& free_variables,
             obj_map<expr, zstring> &model, expr_ref_vector &cex);
-<<<<<<< HEAD
-    bool fixed_length_reduce_string_term(smt::kernel & subsolver, expr * term, ptr_vector<expr> & term_chars, expr_ref & cex);
-=======
     bool fixed_length_reduce_string_term(smt::kernel & subsolver, expr * term, expr_ref_vector & term_chars, expr_ref & cex);
->>>>>>> 39af2a18
     bool fixed_length_get_len_value(expr * e, rational & val);
     bool fixed_length_reduce_eq(smt::kernel & subsolver, expr_ref lhs, expr_ref rhs, expr_ref & cex);
     bool fixed_length_reduce_diseq(smt::kernel & subsolver, expr_ref lhs, expr_ref rhs, expr_ref & cex);
