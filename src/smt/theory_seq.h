/*++
Copyright (c) 2011 Microsoft Corporation

Module Name:

    theory_seq.h

Abstract:

    Native theory solver for sequences.

Author:

    Nikolaj Bjorner (nbjorner) 2015-6-12

Revision History:

--*/
#pragma once

#include "ast/seq_decl_plugin.h"
#include "ast/rewriter/th_rewriter.h"
#include "ast/rewriter/seq_skolem.h"
#include "ast/rewriter/seq_eq_solver.h"
#include "ast/ast_trail.h"
#include "util/scoped_vector.h"
#include "util/scoped_ptr_vector.h"
#include "ast/rewriter/seq_rewriter.h"
#include "util/union_find.h"
#include "util/obj_ref_hashtable.h"
#include "smt/smt_theory.h"
#include "smt/smt_arith_value.h"
#include "smt/theory_seq_empty.h"
<<<<<<< HEAD
#include "smt/seq_skolem.h"
#include "smt/seq_axioms.h"
#include "smt/seq_unicode.h"
=======
#include "smt/seq_axioms.h"
>>>>>>> 39af2a18
#include "smt/seq_regex.h"
#include "smt/seq_offset_eq.h"

namespace smt {

<<<<<<< HEAD
    class theory_seq : public theory {
=======
    class theory_seq : public theory, public seq::eq_solver_context {
>>>>>>> 39af2a18
        friend class seq_regex;

        struct assumption {
            enode* n1, *n2;
            literal lit;
            assumption(enode* n1, enode* n2): n1(n1), n2(n2), lit(null_literal) {}
            assumption(literal lit): n1(nullptr), n2(nullptr), lit(lit) {}
        };
        typedef scoped_dependency_manager<assumption> dependency_manager;
        typedef dependency_manager::dependency dependency;        

<<<<<<< HEAD
        typedef trail_stack<theory_seq> th_trail_stack;
=======
>>>>>>> 39af2a18
        struct expr_dep {
            expr* v;
            expr* e;
            dependency* d;
            expr_dep(expr* v, expr* e, dependency* d): v(v), e(e), d(d) {}
            expr_dep():v(nullptr), e(nullptr), d(nullptr) {}
        };
        typedef svector<expr_dep> eqdep_map_t;
        typedef union_find<theory_seq> th_union_find;

        class seq_value_proc;
        struct validate_model_proc;
        struct compare_depth;
        
        // cache to track evaluations under equalities
        class eval_cache {
            eqdep_map_t             m_map;
            expr_ref_vector         m_trail;
        public:
            eval_cache(ast_manager& m): m_trail(m) {}
            bool find(expr* v, expr_dep& r) const { 
                return v->get_id() < m_map.size() && m_map[v->get_id()].e && (r = m_map[v->get_id()], true); 
            }
            void insert(expr_dep const& r) { 
                m_trail.push_back(r.v); 
                m_trail.push_back(r.e);
                m_map.reserve(2*r.v->get_id() + 1);
                m_map[r.v->get_id()] = r;
            }
            void reset() { m_map.reset(); m_trail.reset(); }
        };
        
        // map from variables to representatives 
        // + a cache for normalization.
        class solution_map {
            enum map_update { INS, DEL };
            ast_manager&           m;
            dependency_manager&    m_dm;
            eqdep_map_t            m_map;            
            eval_cache             m_cache;
            expr_ref_vector        m_lhs, m_rhs;
            ptr_vector<dependency> m_deps;
            svector<map_update>    m_updates;
            unsigned_vector        m_limit;

            bool find(expr* v, expr_dep& r) const { 
                return v->get_id() < m_map.size() && m_map[v->get_id()].e && (r = m_map[v->get_id()], true); 
            }
            void insert(expr_dep const& r) { 
                m_map.reserve(2*r.v->get_id() + 1);                
                m_map[r.v->get_id()] = r;
            }
            void add_trail(map_update op, expr* l, expr* r, dependency* d);
        public:
            solution_map(ast_manager& m, dependency_manager& dm): 
                m(m),  m_dm(dm), m_cache(m), m_lhs(m), m_rhs(m) {}
            bool  empty() const { return m_map.empty(); }
            void  update(expr* e, expr* r, dependency* d);
            void  add_cache(expr_dep& r) { m_cache.insert(r); }
            bool  find_cache(expr* v, expr_dep& r) { return m_cache.find(v, r); }
            expr* find(expr* e, dependency*& d);
            expr* find(expr* e);
            bool  find1(expr* a, expr*& b, dependency*& dep);
            void  find_rec(expr* e, svector<expr_dep>& finds);
            bool  is_root(expr* e) const;
            void  cache(expr* e, expr* r, dependency* d);
            void  reset_cache() { m_cache.reset(); }
            void  push_scope() { m_limit.push_back(m_updates.size()); }
            void  pop_scope(unsigned num_scopes);
            void  display(std::ostream& out) const;
            eqdep_map_t::iterator begin() { return m_map.begin(); }
            eqdep_map_t::iterator end() { return m_map.end(); }
        };

        // Table of current disequalities
        class exclusion_table {
        public:
            typedef obj_pair_hashtable<expr, expr> table_t;
        protected:
            ast_manager&                      m;
            table_t                           m_table;
            expr_ref_vector                   m_lhs, m_rhs;
            unsigned_vector                   m_limit;
        public:
            exclusion_table(ast_manager& m): m(m), m_lhs(m), m_rhs(m) {}
            ~exclusion_table() { }
            bool empty() const { return m_table.empty(); }
            void update(expr* e, expr* r);
            bool contains(expr* e, expr* r) const;
            void push_scope() { m_limit.push_back(m_lhs.size()); }
            void pop_scope(unsigned num_scopes);
            void display(std::ostream& out) const;            
            table_t::iterator begin() const { return m_table.begin(); }
            table_t::iterator end() const { return m_table.end(); }
        };

        // Asserted or derived equality with dependencies
        class depeq : public seq::eq {
            unsigned         m_id;
            dependency*      m_dep;
<<<<<<< HEAD
        public:
            
            eq(unsigned id, expr_ref_vector& l, expr_ref_vector& r, dependency* d):
                m_id(id), m_lhs(l), m_rhs(r), m_dep(d) {}
            expr_ref_vector const& ls() const { return m_lhs; }
            expr_ref_vector const& rs() const { return m_rhs; }
=======
        public:            
            depeq(unsigned id, expr_ref_vector& l, expr_ref_vector& r, dependency* d):
                eq(l, r), m_id(id), m_dep(d) {}
>>>>>>> 39af2a18
            dependency* dep() const { return m_dep; }
            unsigned id() const { return m_id; }
        };

        depeq mk_eqdep(expr* l, expr* r, dependency* dep) {
            expr_ref_vector ls(m), rs(m);
            m_util.str.get_concat_units(l, ls);
            m_util.str.get_concat_units(r, rs);
            return depeq(m_eq_id++, ls, rs, dep);
        }        

        depeq mk_eqdep(expr_ref_vector const& l, expr_ref_vector const& r, dependency* dep) {
            expr_ref_vector ls(m), rs(m);
<<<<<<< HEAD
            m_util.str.get_concat_units(l, ls);
            m_util.str.get_concat_units(r, rs);
            return eq(m_eq_id++, ls, rs, dep);
=======
            for (expr* e : l)
                m_util.str.get_concat_units(e, ls);
            for (expr* e : r)
                m_util.str.get_concat_units(e, rs);
            return depeq(m_eq_id++, ls, rs, dep);
>>>>>>> 39af2a18
        }        

        // equalities that are decomposed by conacatenations
        typedef std::pair<expr_ref_vector, expr_ref_vector> decomposed_eq;

        class ne {      
            expr_ref                 m_l, m_r;
            vector<decomposed_eq>    m_eqs;
            literal_vector           m_lits;
            dependency*              m_dep;
        public:
            ne(expr_ref const& l, expr_ref const& r, dependency* dep):
                m_l(l), m_r(r), m_dep(dep) {
                    expr_ref_vector ls(l.get_manager()); ls.push_back(l);
                    expr_ref_vector rs(r.get_manager()); rs.push_back(r);
                    m_eqs.push_back(std::make_pair(ls, rs));
                }

            ne(expr_ref const& _l, expr_ref const& _r, vector<decomposed_eq> const& eqs, literal_vector const& lits, dependency* dep):
                m_l(_l), m_r(_r),
                m_eqs(eqs),
                m_lits(lits),
                m_dep(dep) {
                }

            vector<decomposed_eq> const& eqs() const { return m_eqs; }
            decomposed_eq const& operator[](unsigned i) const { return m_eqs[i]; }

            literal_vector const& lits() const { return m_lits; }
            literal lits(unsigned i) const { return m_lits[i]; }
            dependency* dep() const { return m_dep; }
            expr_ref const& l() const { return m_l; }
            expr_ref const& r() const { return m_r; }
        };

        class nc {
            expr_ref                 m_contains;
            literal                  m_len_gt;
            dependency*              m_dep;
        public:
            nc(expr_ref const& c, literal len_gt, dependency* dep):
                m_contains(c), 
                m_len_gt(len_gt),
                m_dep(dep) {}

            dependency* deps() const { return m_dep; }
            expr_ref const& contains() const { return m_contains; }
            literal len_gt() const { return m_len_gt; }
        };

        class apply {
        public:
            virtual ~apply() {}
            virtual void operator()(theory_seq& th) = 0;
        };

        class replay_length_coherence : public apply {
            expr_ref m_e;
        public:
            replay_length_coherence(ast_manager& m, expr* e) : m_e(e, m) {}
            ~replay_length_coherence() override {}
            void operator()(theory_seq& th) override {
                th.check_length_coherence(m_e);
                m_e.reset();
            }
        };

        class replay_fixed_length : public apply {
            expr_ref m_e;
        public:
            replay_fixed_length(ast_manager& m, expr* e) : m_e(e, m) {}
            ~replay_fixed_length() override {}
            void operator()(theory_seq& th) override {
                th.fixed_length(m_e);
                m_e.reset();
            }
        };

        class replay_axiom : public apply {
            expr_ref m_e;
        public:
            replay_axiom(ast_manager& m, expr* e) : m_e(e, m) {}
            ~replay_axiom() override {}
            void operator()(theory_seq& th) override {
                th.enque_axiom(m_e);
                m_e.reset();
            }
        };

        class replay_unit_literal : public apply {
            expr_ref m_e;
            bool     m_sign;
        public:
            replay_unit_literal(ast_manager& m, expr* e, bool sign) : m_e(e, m), m_sign(sign) {}
            ~replay_unit_literal() override {}
            void operator()(theory_seq& th) override {
                literal lit = th.mk_literal(m_e);
                if (m_sign) lit.neg();
                th.add_axiom(lit);
                m_e.reset();
            }

        };

        class replay_is_axiom : public apply {
            expr_ref m_e;
        public:
            replay_is_axiom(ast_manager& m, expr* e) : m_e(e, m) {}
            ~replay_is_axiom() override {}
            void operator()(theory_seq& th) override {
                th.check_int_string(m_e);
                m_e.reset();
            }
        };

        class push_replay : public trail {
            theory_seq& th;
            apply* m_apply;
        public:
            push_replay(theory_seq& th, apply* app): th(th), m_apply(app) {}
            void undo() override {
                th.m_replay.push_back(m_apply);
            }
        };

        class pop_branch : public trail {
            theory_seq& th;
            unsigned k;
        public:
            pop_branch(theory_seq& th, unsigned k): th(th), k(k) {}
            void undo() override {
                th.m_branch_start.erase(k);
            }
        };


        void erase_index(unsigned idx, unsigned i);

        struct stats {
            stats() { reset(); }
            void reset() { memset(this, 0, sizeof(stats)); }
            unsigned m_num_splits;
            unsigned m_num_reductions;
            unsigned m_check_length_coherence;
            unsigned m_branch_variable;
            unsigned m_branch_nqs;
            unsigned m_solve_nqs;
            unsigned m_solve_eqs;
            unsigned m_add_axiom;
            unsigned m_extensionality;
            unsigned m_fixed_length;
            unsigned m_propagate_contains;
            unsigned m_int_string;
        };
        typedef hashtable<rational, rational::hash_proc, rational::eq_proc> rational_set;

        dependency_manager         m_dm;
        solution_map               m_rep;        // unification representative.
<<<<<<< HEAD
        scoped_vector<eq>          m_eqs;        // set of current equations.
=======
        scoped_vector<depeq>       m_eqs;        // set of current equations.
>>>>>>> 39af2a18
        scoped_vector<ne>          m_nqs;        // set of current disequalities.
        scoped_vector<nc>          m_ncs;        // set of non-contains constraints.
        scoped_vector<expr*>       m_lts;        // set of asserted str.<, str.<= literals
        bool                       m_lts_checked; 
        unsigned                   m_eq_id;
        th_union_find              m_find;
        seq_offset_eq              m_offset_eq;

        obj_ref_map<ast_manager, expr, bool>    m_overlap_lhs;
        obj_ref_map<ast_manager, expr, bool>    m_overlap_rhs;


        seq_factory*               m_factory;    // value factory
        exclusion_table            m_exclude;    // set of asserted disequalities.
        expr_ref_vector            m_axioms;     // list of axioms to add.
        obj_hashtable<expr>        m_axiom_set;
        unsigned                   m_axioms_head; // index of first axiom to add.
        bool                       m_incomplete;             // is the solver (clearly) incomplete for the fragment.
        expr_ref_vector            m_int_string;
        obj_hashtable<expr>        m_has_length;         // is length applied
        expr_ref_vector            m_length;             // length applications themselves
        obj_map<expr, unsigned>    m_length_limit_map;   // sequences that have length limit predicates
        expr_ref_vector            m_length_limit;       // length limit predicates
        scoped_ptr_vector<apply>   m_replay;        // set of actions to replay
        model_generator* m_mg;
        th_rewriter      m_rewrite;               // rewriter that converts strings to character concats
        th_rewriter      m_str_rewrite;           // rewriter that coonverts character concats to strings
        seq_rewriter     m_seq_rewrite;
        seq_util         m_util;
        arith_util       m_autil;
<<<<<<< HEAD
        seq_skolem       m_sk;
        seq_axioms       m_ax;
        seq_unicode      m_unicode;
=======
        seq::skolem      m_sk;
        seq_axioms       m_ax;
        seq::eq_solver   m_eq;
>>>>>>> 39af2a18
        seq_regex        m_regex;
        arith_value      m_arith_value;
        trail_stack      m_trail_stack;
        stats            m_stats;
        ptr_vector<expr> m_todo, m_concat;
        expr_ref_vector  m_ls, m_rs, m_lhs, m_rhs;
        expr_ref_pair_vector m_new_eqs;

        unsigned                       m_max_unfolding_depth;
        literal                        m_max_unfolding_lit;

        expr*                          m_unhandled_expr;
        bool                           m_has_seq;
        bool                           m_new_solution;     // new solution added
        bool                           m_new_propagation;  // new propagation to core

        obj_hashtable<expr>            m_fixed;            // string variables that are fixed length.
        obj_hashtable<expr>            m_is_digit;         // expressions that have been constrained to be digits

        final_check_status final_check_eh() override;
        bool internalize_atom(app* atom, bool) override;
        bool internalize_term(app*) override;
        void internalize_eq_eh(app * atom, bool_var v) override;
        void new_eq_eh(theory_var, theory_var) override;
        void new_diseq_eh(theory_var, theory_var) override;
        void assign_eh(bool_var v, bool is_true) override;
        bool can_propagate() override;
        void propagate() override;
        void push_scope_eh() override;
        void pop_scope_eh(unsigned num_scopes) override;
        void restart_eh() override;
        void relevant_eh(app* n) override;
        bool should_research(expr_ref_vector &) override;
        void add_theory_assumptions(expr_ref_vector & assumptions) override;
        theory* mk_fresh(context* new_ctx) override { return alloc(theory_seq, *new_ctx); }
        char const * get_name() const override { return "seq"; }
        bool include_func_interp(func_decl* f) override { return m_util.str.is_nth_u(f); }
        bool is_safe_to_copy(bool_var v) const override;
        theory_var mk_var(enode* n) override;
        void apply_sort_cnstr(enode* n, sort* s) override;
        void display(std::ostream & out) const override;
        void collect_statistics(::statistics & st) const override;
        model_value_proc * mk_value(enode * n, model_generator & mg) override;
        void init_model(model_generator & mg) override;
        void finalize_model(model_generator & mg) override;
        void init_search_eh() override;
        void validate_model(model& mdl) override;

        void init_model(expr_ref_vector const& es);
        app* get_ite_value(expr* a);
        void get_ite_concat(ptr_vector<expr>& head, ptr_vector<expr>& tail);
        
        int find_fst_non_empty_idx(expr_ref_vector const& x);
        expr* find_fst_non_empty_var(expr_ref_vector const& x);
        bool has_len_offset(expr_ref_vector const& ls, expr_ref_vector const& rs, int & diff);
        
        // final check 
        bool simplify_and_solve_eqs();   // solve unitary equalities
        bool reduce_length_eq();
        bool branch_unit_variable();     // branch on XYZ = abcdef
        bool branch_binary_variable();   // branch on abcX = Ydefg 
        bool branch_variable();          // branch on 
        bool branch_ternary_variable(); // branch on XabcY = Zdefg 
        bool branch_quat_variable();     // branch on XabcY = ZdefgT
        bool len_based_split();          // split based on len offset
        bool branch_variable_mb();       // branch on a variable, model based on length
        bool branch_variable_eq();       // branch on a variable, by an alignment among variable boundaries.
        bool is_solved(); 
        bool check_length_coherence();
        bool check_length_coherence0(expr* e);
        bool check_length_coherence(expr* e);
        bool fixed_length(bool is_zero = false);
        bool fixed_length(expr* e, bool is_zero);
<<<<<<< HEAD
        bool branch_unit_variable(dependency* dep, expr* X, expr_ref_vector const& units);
        bool branch_variable_eq(eq const& e);
        bool branch_binary_variable(eq const& e);
        bool can_align_from_lhs(expr_ref_vector const& ls, expr_ref_vector const& rs);
        bool can_align_from_rhs(expr_ref_vector const& ls, expr_ref_vector const& rs);
        bool branch_ternary_variable_rhs(eq const& e);
        bool branch_ternary_variable_lhs(eq const& e);
        literal mk_alignment(expr* e1, expr* e2);
        bool branch_quat_variable(eq const& e);
        bool len_based_split(eq const& e);
=======
        bool branch_variable_eq(depeq const& e);
        bool branch_binary_variable(depeq const& e);
        bool can_align_from_lhs(expr_ref_vector const& ls, expr_ref_vector const& rs);
        bool can_align_from_rhs(expr_ref_vector const& ls, expr_ref_vector const& rs);
        bool branch_ternary_variable_rhs(depeq const& e);
        bool branch_ternary_variable_lhs(depeq const& e);
        literal mk_alignment(expr* e1, expr* e2);
        bool branch_quat_variable(depeq const& e);
        bool len_based_split(depeq const& e);
>>>>>>> 39af2a18
        bool is_unit_eq(expr_ref_vector const& ls, expr_ref_vector const& rs);
        bool propagate_length_coherence(expr* e);  
        bool split_lengths(dependency* dep,
                           expr_ref_vector const& ls, expr_ref_vector const& rs, 
                           vector<rational> const& ll, vector<rational> const& rl);
        bool set_empty(expr* x);
        bool is_complex(depeq const& e);
        lbool regex_are_equal(expr* r1, expr* r2);
        void add_unhandled_expr(expr* e);

        bool check_extensionality();
        bool check_contains();
        bool check_lts();
        dependency* m_eq_deps { nullptr };
        bool solve_eqs(unsigned start);
        bool solve_eq(unsigned idx);
        bool simplify_eq(expr_ref_vector& l, expr_ref_vector& r, dependency* dep);
        bool lift_ite(expr_ref_vector const& l, expr_ref_vector const& r, dependency* dep);
<<<<<<< HEAD
        bool solve_unit_eq(expr* l, expr* r, dependency* dep);
        bool solve_unit_eq(expr_ref_vector const& l, expr_ref_vector const& r, dependency* dep);
        bool solve_nth_eq1(expr_ref_vector const& ls, expr_ref_vector const& rs, dependency* dep);
        bool solve_nth_eq2(expr_ref_vector const& ls, expr_ref_vector const& rs, dependency* dep);
        bool solve_itos(expr_ref_vector const& ls, expr_ref_vector const& rs, dependency* dep);
        bool solve_itos(expr* n, expr_ref_vector const& rs, dependency* dep);
        bool is_binary_eq(expr_ref_vector const& l, expr_ref_vector const& r, expr_ref& x, ptr_vector<expr>& xunits, ptr_vector<expr>& yunits, expr_ref& y);
        bool is_quat_eq(expr_ref_vector const& ls, expr_ref_vector const& rs, expr_ref& x1, expr_ref_vector& xs, expr_ref& x2, expr_ref& y1, expr_ref_vector& ys, expr_ref& y2);
        bool is_ternary_eq_rhs(expr_ref_vector const& ls, expr_ref_vector const& rs, expr_ref& x, expr_ref_vector& xs, expr_ref& y1, expr_ref_vector& ys, expr_ref& y2);
        bool is_ternary_eq_lhs(expr_ref_vector const& ls, expr_ref_vector const& rs, expr_ref_vector& xs, expr_ref& x, expr_ref& y1, expr_ref_vector& ys, expr_ref& y2);
=======
        obj_pair_hashtable<expr, expr> m_nth_eq2_cache;
        bool solve_nth_eq(expr_ref_vector const& ls, expr_ref_vector const& rs, dependency* dep);
>>>>>>> 39af2a18

        bool solve_binary_eq(expr_ref_vector const& l, expr_ref_vector const& r, dependency* dep);
        bool propagate_max_length(expr* l, expr* r, dependency* dep);

        bool get_length(expr* s, expr_ref& len, literal_vector& lits);
        bool reduce_length(expr* l, expr* r, literal_vector& lits);
        bool reduce_length_eq(expr_ref_vector const& ls, expr_ref_vector const& rs, dependency* deps);
        bool reduce_length(unsigned i, unsigned j, bool front, expr_ref_vector const& ls, expr_ref_vector const& rs, dependency* deps);

        expr_ref mk_empty(sort* s) { return expr_ref(m_util.str.mk_empty(s), m); }
<<<<<<< HEAD
        expr_ref mk_concat(unsigned n, expr*const* es) { return expr_ref(m_util.str.mk_concat(n, es, m.get_sort(es[0])), m); }
        expr_ref mk_concat(unsigned n, expr*const* es, sort* s) { return expr_ref(m_util.str.mk_concat(n, es, s), m); }
        expr_ref mk_concat(expr_ref_vector const& es, sort* s) { return mk_concat(es.size(), es.c_ptr(), s); }
        expr_ref mk_concat(expr_ref_vector const& es) { SASSERT(!es.empty());  return expr_ref(m_util.str.mk_concat(es.size(), es.c_ptr(), m.get_sort(es[0])), m); }
        expr_ref mk_concat(ptr_vector<expr> const& es) { SASSERT(!es.empty()); return mk_concat(es.size(), es.c_ptr(), m.get_sort(es[0])); }
=======
        expr_ref mk_concat(unsigned n, expr*const* es) { return expr_ref(m_util.str.mk_concat(n, es, es[0]->get_sort()), m); }
        expr_ref mk_concat(unsigned n, expr*const* es, sort* s) { return expr_ref(m_util.str.mk_concat(n, es, s), m); }
        expr_ref mk_concat(expr_ref_vector const& es, sort* s) { return mk_concat(es.size(), es.data(), s); }
        expr_ref mk_concat(expr_ref_vector const& es) { SASSERT(!es.empty());  return expr_ref(m_util.str.mk_concat(es.size(), es.data(), es[0]->get_sort()), m); }
        expr_ref mk_concat(ptr_vector<expr> const& es) { SASSERT(!es.empty()); return mk_concat(es.size(), es.data(), es[0]->get_sort()); }
>>>>>>> 39af2a18
        expr_ref mk_concat(expr* e1, expr* e2) { return expr_ref(m_util.str.mk_concat(e1, e2), m); }
        expr_ref mk_concat(expr* e1, expr* e2, expr* e3) { return expr_ref(m_util.str.mk_concat(e1, e2, e3), m); }
        bool solve_nqs(unsigned i);
        bool solve_ne(unsigned i);
        bool solve_nc(unsigned i);
        bool check_ne_literals(unsigned idx, unsigned& num_undef_lits);
        bool propagate_ne2lit(unsigned idx);
        bool propagate_ne2eq(unsigned idx);
        bool propagate_ne2eq(unsigned idx, expr_ref_vector const& es);
        bool reduce_ne(unsigned idx);
        bool branch_nqs();
        lbool branch_nq(ne const& n);

        struct cell {
            cell*       m_parent;
            expr*       m_expr;
            dependency* m_dep;
            unsigned    m_last;
            cell(cell* p, expr* e, dependency* d): m_parent(p), m_expr(e), m_dep(d), m_last(0) {}
        };
        scoped_ptr_vector<cell> m_all_cells;
        cell* mk_cell(cell* p, expr* e, dependency* d);
        void unfold(cell* c, ptr_vector<cell>& cons);
        void display_explain(std::ostream& out, unsigned indent, expr* e);
        bool explain_eq(expr* e1, expr* e2, dependency*& dep);
        bool explain_empty(expr_ref_vector& es, dependency*& dep);

        // asserting consequences
        void linearize(dependency* dep, enode_pair_vector& eqs, literal_vector& lits) const;
<<<<<<< HEAD
        void propagate_lit(dependency* dep, literal lit) { propagate_lit(dep, 0, nullptr, lit); }
        void propagate_lit(dependency* dep, unsigned n, literal const* lits, literal lit);
=======
        bool propagate_lit(dependency* dep, literal lit) { return propagate_lit(dep, 0, nullptr, lit); }
        bool propagate_lit(dependency* dep, unsigned n, literal const* lits, literal lit);
>>>>>>> 39af2a18
        bool propagate_eq(dependency* dep, enode* n1, enode* n2);
        bool propagate_eq(literal lit, expr* e1, expr* e2, bool add_to_eqs);
        bool propagate_eq(dependency* dep, literal_vector const& lits, expr* e1, expr* e2, bool add_to_eqs = true);
        bool propagate_eq(dependency* dep, expr* e1, expr* e2, bool add_to_eqs = true);
        bool propagate_eq(dependency* dep, literal lit, expr* e1, expr* e2, bool add_to_eqs = true);
        void set_conflict(dependency* dep, literal_vector const& lits = literal_vector());
        void set_conflict(enode_pair_vector const& eqs, literal_vector const& lits);

        // self-validation
        void validate_axiom(literal_vector const& lits);
        void validate_conflict(enode_pair_vector const& eqs, literal_vector const& lits);
        void validate_assign(literal lit, enode_pair_vector const& eqs, literal_vector const& lits);
        void validate_assign_eq(enode* a, enode* b, enode_pair_vector const& eqs, literal_vector const& lits);
        void validate_fmls(enode_pair_vector const& eqs, literal_vector const& lits, expr_ref_vector& fmls);
        expr_ref elim_skolem(expr* e);

        u_map<unsigned> m_branch_start;
        void insert_branch_start(unsigned k, unsigned s);
        unsigned find_branch_start(unsigned k);
        bool find_branch_candidate(unsigned& start, dependency* dep, expr_ref_vector const& ls, expr_ref_vector const& rs);
        expr_ref_vector expand_strings(expr_ref_vector const& es);
        bool can_be_equal(unsigned szl, expr* const* ls, unsigned szr, expr* const* rs) const;
        bool assume_equality(expr* l, expr* r);

        // variable solving utilities
        bool is_var(expr* b) const;
        bool add_solution(expr* l, expr* r, dependency* dep);
        bool is_unit_nth(expr* a) const;
        expr_ref mk_nth(expr* s, expr* idx);
        bool canonize(expr* e, dependency*& eqs, expr_ref& result);
        bool canonize(expr* e, expr_ref_vector& es, dependency*& eqs, bool& change);
        bool canonize(expr_ref_vector const& es, expr_ref_vector& result, dependency*& eqs, bool& change);
        ptr_vector<expr> m_expand_todo;
        bool expand(expr* e, dependency*& eqs, expr_ref& result);
        bool expand1(expr* e, dependency*& eqs, expr_ref& result);
        expr_ref try_expand(expr* e, dependency*& eqs);
        void add_dependency(dependency*& dep, enode* a, enode* b);
    
        // terms whose meaning are encoded using axioms.
        void enque_axiom(expr* e);
        void deque_axiom(expr* e);
        void add_axiom(literal l1, literal l2 = null_literal, literal l3 = null_literal, literal l4 = null_literal, literal l5 = null_literal);        
        void add_axiom(literal_vector& lits);
        
        bool has_length(expr *e) const { return m_has_length.contains(e); }
<<<<<<< HEAD
        void add_length(expr* e, expr* l);
=======
        void add_length(expr* l);
>>>>>>> 39af2a18
        bool add_length_to_eqc(expr* n);
        bool enforce_length(expr_ref_vector const& es, vector<rational>& len);
        void enforce_length_coherence(enode* n1, enode* n2);

        void add_length_limit(expr* s, unsigned k, bool is_searching);

        // model-check the functions that convert integers to strings and the other way.
        void add_int_string(expr* e);
        bool check_int_string();
        bool check_int_string(expr* e);

        expr_ref add_elim_string_axiom(expr* n);
        void add_in_re_axiom(expr* n);
        literal mk_simplified_literal(expr* n);
        literal mk_eq_empty(expr* n, bool phase = true);
        literal mk_seq_eq(expr* a, expr* b);
        void tightest_prefix(expr* s, expr* x);
        expr_ref mk_sub(expr* a, expr* b);
        expr_ref mk_add(expr* a, expr* b);
        expr_ref mk_len(expr* s);
        dependency* mk_join(dependency* deps, literal lit);
        dependency* mk_join(dependency* deps, literal_vector const& lits);


        // arithmetic integration
        bool get_num_value(expr* s, rational& val) const;
        bool lower_bound(expr* s, rational& lo) const;
        bool lower_bound2(expr* s, rational& lo);
        bool upper_bound(expr* s, rational& hi) const;

        void mk_decompose(expr* e, expr_ref& head, expr_ref& tail);

        // unfold definitions based on length limits
        void propagate_length_limit(expr* n);

        void set_incomplete(app* term);

        void propagate_not_prefix(expr* e);
        void propagate_not_suffix(expr* e);
        void ensure_nth(literal lit, expr* s, expr* idx);
        bool canonizes(bool sign, expr* e);
        void propagate_non_empty(literal lit, expr* s);
        bool propagate_is_conc(expr* e, expr* conc);
        void propagate_step(literal lit, expr* n);
        void propagate_accept(literal lit, expr* e);
        void new_eq_eh(dependency* dep, enode* n1, enode* n2);

        // diagnostics
        std::ostream& display_equations(std::ostream& out) const;
        std::ostream& display_equation(std::ostream& out, depeq const& e) const;
        std::ostream& display_disequations(std::ostream& out) const;
        std::ostream& display_disequation(std::ostream& out, ne const& e) const;
        std::ostream& display_deps(std::ostream& out, dependency* deps) const;
        std::ostream& display_deps(std::ostream& out, literal_vector const& lits, enode_pair_vector const& eqs) const;
        std::ostream& display_deps_smt2(std::ostream& out, literal_vector const& lits, enode_pair_vector const& eqs) const;
        std::ostream& display_nc(std::ostream& out, nc const& nc) const;
        std::ostream& display_lit(std::ostream& out, literal l) const;
    public:
        theory_seq(context& ctx);
        ~theory_seq() override;

        void init() override;
        // model building
        app* mk_value(app* a);

        trail_stack& get_trail_stack() { return m_trail_stack; }
        void merge_eh(theory_var, theory_var, theory_var v1, theory_var v2) {}
        void after_merge_eh(theory_var r1, theory_var r2, theory_var v1, theory_var v2) { }
        void unmerge_eh(theory_var v1, theory_var v2) {}

        // eq_solver callbacks
        void add_consequence(bool uses_eq, expr_ref_vector const& clause) override;
        void  add_solution(expr* var, expr* term) override { SASSERT(var != term); add_solution(var, term, m_eq_deps); }
        expr* expr2rep(expr* e) override;
        bool  get_length(expr* e, rational& r) override;
    };
};

<|MERGE_RESOLUTION|>--- conflicted
+++ resolved
@@ -31,23 +31,13 @@
 #include "smt/smt_theory.h"
 #include "smt/smt_arith_value.h"
 #include "smt/theory_seq_empty.h"
-<<<<<<< HEAD
-#include "smt/seq_skolem.h"
 #include "smt/seq_axioms.h"
-#include "smt/seq_unicode.h"
-=======
-#include "smt/seq_axioms.h"
->>>>>>> 39af2a18
 #include "smt/seq_regex.h"
 #include "smt/seq_offset_eq.h"
 
 namespace smt {
 
-<<<<<<< HEAD
-    class theory_seq : public theory {
-=======
     class theory_seq : public theory, public seq::eq_solver_context {
->>>>>>> 39af2a18
         friend class seq_regex;
 
         struct assumption {
@@ -59,10 +49,6 @@
         typedef scoped_dependency_manager<assumption> dependency_manager;
         typedef dependency_manager::dependency dependency;        
 
-<<<<<<< HEAD
-        typedef trail_stack<theory_seq> th_trail_stack;
-=======
->>>>>>> 39af2a18
         struct expr_dep {
             expr* v;
             expr* e;
@@ -163,18 +149,9 @@
         class depeq : public seq::eq {
             unsigned         m_id;
             dependency*      m_dep;
-<<<<<<< HEAD
-        public:
-            
-            eq(unsigned id, expr_ref_vector& l, expr_ref_vector& r, dependency* d):
-                m_id(id), m_lhs(l), m_rhs(r), m_dep(d) {}
-            expr_ref_vector const& ls() const { return m_lhs; }
-            expr_ref_vector const& rs() const { return m_rhs; }
-=======
         public:            
             depeq(unsigned id, expr_ref_vector& l, expr_ref_vector& r, dependency* d):
                 eq(l, r), m_id(id), m_dep(d) {}
->>>>>>> 39af2a18
             dependency* dep() const { return m_dep; }
             unsigned id() const { return m_id; }
         };
@@ -188,17 +165,11 @@
 
         depeq mk_eqdep(expr_ref_vector const& l, expr_ref_vector const& r, dependency* dep) {
             expr_ref_vector ls(m), rs(m);
-<<<<<<< HEAD
-            m_util.str.get_concat_units(l, ls);
-            m_util.str.get_concat_units(r, rs);
-            return eq(m_eq_id++, ls, rs, dep);
-=======
             for (expr* e : l)
                 m_util.str.get_concat_units(e, ls);
             for (expr* e : r)
                 m_util.str.get_concat_units(e, rs);
             return depeq(m_eq_id++, ls, rs, dep);
->>>>>>> 39af2a18
         }        
 
         // equalities that are decomposed by conacatenations
@@ -357,11 +328,7 @@
 
         dependency_manager         m_dm;
         solution_map               m_rep;        // unification representative.
-<<<<<<< HEAD
-        scoped_vector<eq>          m_eqs;        // set of current equations.
-=======
         scoped_vector<depeq>       m_eqs;        // set of current equations.
->>>>>>> 39af2a18
         scoped_vector<ne>          m_nqs;        // set of current disequalities.
         scoped_vector<nc>          m_ncs;        // set of non-contains constraints.
         scoped_vector<expr*>       m_lts;        // set of asserted str.<, str.<= literals
@@ -392,15 +359,9 @@
         seq_rewriter     m_seq_rewrite;
         seq_util         m_util;
         arith_util       m_autil;
-<<<<<<< HEAD
-        seq_skolem       m_sk;
-        seq_axioms       m_ax;
-        seq_unicode      m_unicode;
-=======
         seq::skolem      m_sk;
         seq_axioms       m_ax;
         seq::eq_solver   m_eq;
->>>>>>> 39af2a18
         seq_regex        m_regex;
         arith_value      m_arith_value;
         trail_stack      m_trail_stack;
@@ -474,18 +435,6 @@
         bool check_length_coherence(expr* e);
         bool fixed_length(bool is_zero = false);
         bool fixed_length(expr* e, bool is_zero);
-<<<<<<< HEAD
-        bool branch_unit_variable(dependency* dep, expr* X, expr_ref_vector const& units);
-        bool branch_variable_eq(eq const& e);
-        bool branch_binary_variable(eq const& e);
-        bool can_align_from_lhs(expr_ref_vector const& ls, expr_ref_vector const& rs);
-        bool can_align_from_rhs(expr_ref_vector const& ls, expr_ref_vector const& rs);
-        bool branch_ternary_variable_rhs(eq const& e);
-        bool branch_ternary_variable_lhs(eq const& e);
-        literal mk_alignment(expr* e1, expr* e2);
-        bool branch_quat_variable(eq const& e);
-        bool len_based_split(eq const& e);
-=======
         bool branch_variable_eq(depeq const& e);
         bool branch_binary_variable(depeq const& e);
         bool can_align_from_lhs(expr_ref_vector const& ls, expr_ref_vector const& rs);
@@ -495,7 +444,6 @@
         literal mk_alignment(expr* e1, expr* e2);
         bool branch_quat_variable(depeq const& e);
         bool len_based_split(depeq const& e);
->>>>>>> 39af2a18
         bool is_unit_eq(expr_ref_vector const& ls, expr_ref_vector const& rs);
         bool propagate_length_coherence(expr* e);  
         bool split_lengths(dependency* dep,
@@ -514,21 +462,8 @@
         bool solve_eq(unsigned idx);
         bool simplify_eq(expr_ref_vector& l, expr_ref_vector& r, dependency* dep);
         bool lift_ite(expr_ref_vector const& l, expr_ref_vector const& r, dependency* dep);
-<<<<<<< HEAD
-        bool solve_unit_eq(expr* l, expr* r, dependency* dep);
-        bool solve_unit_eq(expr_ref_vector const& l, expr_ref_vector const& r, dependency* dep);
-        bool solve_nth_eq1(expr_ref_vector const& ls, expr_ref_vector const& rs, dependency* dep);
-        bool solve_nth_eq2(expr_ref_vector const& ls, expr_ref_vector const& rs, dependency* dep);
-        bool solve_itos(expr_ref_vector const& ls, expr_ref_vector const& rs, dependency* dep);
-        bool solve_itos(expr* n, expr_ref_vector const& rs, dependency* dep);
-        bool is_binary_eq(expr_ref_vector const& l, expr_ref_vector const& r, expr_ref& x, ptr_vector<expr>& xunits, ptr_vector<expr>& yunits, expr_ref& y);
-        bool is_quat_eq(expr_ref_vector const& ls, expr_ref_vector const& rs, expr_ref& x1, expr_ref_vector& xs, expr_ref& x2, expr_ref& y1, expr_ref_vector& ys, expr_ref& y2);
-        bool is_ternary_eq_rhs(expr_ref_vector const& ls, expr_ref_vector const& rs, expr_ref& x, expr_ref_vector& xs, expr_ref& y1, expr_ref_vector& ys, expr_ref& y2);
-        bool is_ternary_eq_lhs(expr_ref_vector const& ls, expr_ref_vector const& rs, expr_ref_vector& xs, expr_ref& x, expr_ref& y1, expr_ref_vector& ys, expr_ref& y2);
-=======
         obj_pair_hashtable<expr, expr> m_nth_eq2_cache;
         bool solve_nth_eq(expr_ref_vector const& ls, expr_ref_vector const& rs, dependency* dep);
->>>>>>> 39af2a18
 
         bool solve_binary_eq(expr_ref_vector const& l, expr_ref_vector const& r, dependency* dep);
         bool propagate_max_length(expr* l, expr* r, dependency* dep);
@@ -539,19 +474,11 @@
         bool reduce_length(unsigned i, unsigned j, bool front, expr_ref_vector const& ls, expr_ref_vector const& rs, dependency* deps);
 
         expr_ref mk_empty(sort* s) { return expr_ref(m_util.str.mk_empty(s), m); }
-<<<<<<< HEAD
-        expr_ref mk_concat(unsigned n, expr*const* es) { return expr_ref(m_util.str.mk_concat(n, es, m.get_sort(es[0])), m); }
-        expr_ref mk_concat(unsigned n, expr*const* es, sort* s) { return expr_ref(m_util.str.mk_concat(n, es, s), m); }
-        expr_ref mk_concat(expr_ref_vector const& es, sort* s) { return mk_concat(es.size(), es.c_ptr(), s); }
-        expr_ref mk_concat(expr_ref_vector const& es) { SASSERT(!es.empty());  return expr_ref(m_util.str.mk_concat(es.size(), es.c_ptr(), m.get_sort(es[0])), m); }
-        expr_ref mk_concat(ptr_vector<expr> const& es) { SASSERT(!es.empty()); return mk_concat(es.size(), es.c_ptr(), m.get_sort(es[0])); }
-=======
         expr_ref mk_concat(unsigned n, expr*const* es) { return expr_ref(m_util.str.mk_concat(n, es, es[0]->get_sort()), m); }
         expr_ref mk_concat(unsigned n, expr*const* es, sort* s) { return expr_ref(m_util.str.mk_concat(n, es, s), m); }
         expr_ref mk_concat(expr_ref_vector const& es, sort* s) { return mk_concat(es.size(), es.data(), s); }
         expr_ref mk_concat(expr_ref_vector const& es) { SASSERT(!es.empty());  return expr_ref(m_util.str.mk_concat(es.size(), es.data(), es[0]->get_sort()), m); }
         expr_ref mk_concat(ptr_vector<expr> const& es) { SASSERT(!es.empty()); return mk_concat(es.size(), es.data(), es[0]->get_sort()); }
->>>>>>> 39af2a18
         expr_ref mk_concat(expr* e1, expr* e2) { return expr_ref(m_util.str.mk_concat(e1, e2), m); }
         expr_ref mk_concat(expr* e1, expr* e2, expr* e3) { return expr_ref(m_util.str.mk_concat(e1, e2, e3), m); }
         bool solve_nqs(unsigned i);
@@ -581,13 +508,8 @@
 
         // asserting consequences
         void linearize(dependency* dep, enode_pair_vector& eqs, literal_vector& lits) const;
-<<<<<<< HEAD
-        void propagate_lit(dependency* dep, literal lit) { propagate_lit(dep, 0, nullptr, lit); }
-        void propagate_lit(dependency* dep, unsigned n, literal const* lits, literal lit);
-=======
         bool propagate_lit(dependency* dep, literal lit) { return propagate_lit(dep, 0, nullptr, lit); }
         bool propagate_lit(dependency* dep, unsigned n, literal const* lits, literal lit);
->>>>>>> 39af2a18
         bool propagate_eq(dependency* dep, enode* n1, enode* n2);
         bool propagate_eq(literal lit, expr* e1, expr* e2, bool add_to_eqs);
         bool propagate_eq(dependency* dep, literal_vector const& lits, expr* e1, expr* e2, bool add_to_eqs = true);
@@ -633,11 +555,7 @@
         void add_axiom(literal_vector& lits);
         
         bool has_length(expr *e) const { return m_has_length.contains(e); }
-<<<<<<< HEAD
-        void add_length(expr* e, expr* l);
-=======
         void add_length(expr* l);
->>>>>>> 39af2a18
         bool add_length_to_eqc(expr* n);
         bool enforce_length(expr_ref_vector const& es, vector<rational>& len);
         void enforce_length_coherence(enode* n1, enode* n2);
