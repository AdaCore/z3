--- conflicted
+++ resolved
@@ -785,16 +785,6 @@
         SASSERT(m.has_fact(pr));
         expr* f1 = nullptr, *f2 = nullptr;
         app * fact     = to_app(m.get_fact(pr));
-<<<<<<< HEAD
-        app * n1_owner = n1->get_owner();
-        app * n2_owner = n2->get_owner();
-        bool is_eq = m.is_eq(fact, f1, f2);
-        if (is_eq && is_quantifier(f1)) {
-            f1 = m_ctx.get_enode(f1)->get_owner();
-        }
-        if (is_eq && is_quantifier(f2)) {
-            f2 = m_ctx.get_enode(f2)->get_owner();
-=======
         app * n1_owner = n1->get_expr();
         app * n2_owner = n2->get_expr();
         bool is_eq = m.is_eq(fact, f1, f2);
@@ -808,7 +798,6 @@
             pr = m.mk_hypothesis(m.mk_eq(n1_owner, n2_owner));
             m_new_proofs.push_back(pr);
             return pr;
->>>>>>> 39af2a18
         }
         if (!is_eq || (f1 != n2_owner && f2 != n2_owner)) {
             CTRACE("norm_eq_proof_bug", !m_ctx.is_true(n2) && !m_ctx.is_false(n2),
@@ -887,21 +876,12 @@
                 }
                 if (!visited)
                     return nullptr;
-<<<<<<< HEAD
-                app * e1 = n1->get_owner();
-                app * e2 = n2->get_owner();
-                app * e2_prime = m.mk_app(e2->get_decl(), e2->get_arg(1), e2->get_arg(0));
-                proof * pr1 = nullptr;
-                if (!prs.empty()) {
-                    pr1 = m.mk_congruence(e1, e2_prime, prs.size(), prs.c_ptr());
-=======
                 app * e1 = n1->get_expr();
                 app * e2 = n2->get_expr();
                 app * e2_prime = m.mk_app(e2->get_decl(), e2->get_arg(1), e2->get_arg(0));
                 proof * pr1 = nullptr;
                 if (!prs.empty()) {
                     pr1 = m.mk_congruence(e1, e2_prime, prs.size(), prs.data());
->>>>>>> 39af2a18
                     m_new_proofs.push_back(pr1);
                 }
                 else {
@@ -928,11 +908,7 @@
                 }
                 if (!visited)
                     return nullptr;
-<<<<<<< HEAD
-                proof * pr = m.mk_congruence(n1->get_owner(), n2->get_owner(), prs.size(), prs.c_ptr());
-=======
                 proof * pr = m.mk_congruence(n1->get_expr(), n2->get_expr(), prs.size(), prs.data());
->>>>>>> 39af2a18
                 m_new_proofs.push_back(pr);
                 return pr;
             }
@@ -1066,11 +1042,7 @@
                        tout << l.index() << " " << true_literal.index() << " " << false_literal.index() << " ";
                        m_ctx.display_literal(tout, l); tout << " --->\n";
                        tout << mk_ll_pp(l_exr, m););
-<<<<<<< HEAD
-                pr = m.mk_unit_resolution(prs.size(), prs.c_ptr(), l_exr);
-=======
                 pr = m.mk_unit_resolution(prs.size(), prs.data(), l_exr);
->>>>>>> 39af2a18
                 m_new_proofs.push_back(pr);
                 return pr;
             }
@@ -1246,11 +1218,7 @@
     void conflict_resolution::mk_proof(enode * lhs, enode * rhs) {
         SASSERT(!m_eq2proof.contains(lhs, rhs));
         if (lhs == rhs) {
-<<<<<<< HEAD
-            proof* pr = m.mk_reflexivity(lhs->get_owner());
-=======
             proof* pr = m.mk_reflexivity(lhs->get_expr());
->>>>>>> 39af2a18
             m_new_proofs.push_back(pr);
             m_eq2proof.insert(lhs, rhs, pr);
             return;
@@ -1282,11 +1250,7 @@
                   for (unsigned i = 0; i < sz; i++) {
                       tout << mk_ll_pp(prs1[i], m) << "\n";
                   });
-<<<<<<< HEAD
-            pr = m.mk_transitivity(prs1.size(), prs1.c_ptr(), lhs->get_owner(), rhs->get_owner());
-=======
             pr = m.mk_transitivity(prs1.size(), prs1.data(), lhs->get_expr(), rhs->get_expr());
->>>>>>> 39af2a18
         }
         m_new_proofs.push_back(pr);
         TRACE("proof_gen_bug", tout << "eq2pr_saved: #" << lhs->get_owner_id() << " #" << rhs->get_owner_id() << "\n";);
@@ -1295,12 +1259,7 @@
 
     void conflict_resolution::mk_conflict_proof(b_justification conflict, literal not_l) {
         SASSERT(conflict.get_kind() != b_justification::BIN_CLAUSE);
-<<<<<<< HEAD
-        SASSERT(conflict.get_kind() != b_justification::AXIOM);
-        SASSERT(not_l == null_literal || conflict.get_kind() == b_justification::JUSTIFICATION);
-=======
         SASSERT(not_l == null_literal || conflict.get_kind() == b_justification::AXIOM || conflict.get_kind() == b_justification::JUSTIFICATION);
->>>>>>> 39af2a18
         TRACE("mk_conflict_proof", m_ctx.display_literals(tout << "lemma literals:", m_lemma) << "\n";);
 
         reset();
@@ -1387,20 +1346,13 @@
         switch (lits.size()) {
         case 0:  fact = nullptr; break;
         case 1:  fact = lits[0]; break;
-<<<<<<< HEAD
-        default: fact = m.mk_or(lits.size(), lits.c_ptr());
-=======
         default: fact = m.mk_or(lits.size(), lits.data());
->>>>>>> 39af2a18
         }
         if (fact == nullptr)
             m_lemma_proof = pr;
         else
             m_lemma_proof = m.mk_lemma(pr, fact);
-<<<<<<< HEAD
-=======
         TRACE("mk_conflict_proof", tout << mk_pp(m_lemma_proof, m) << "\n";);
->>>>>>> 39af2a18
         m_new_proofs.reset();
         reset();
     }
