--- conflicted
+++ resolved
@@ -134,11 +134,7 @@
         rational lo;
         bool s = false;
         if ((a.is_int_real(e) || b.is_bv(e)) && get_lo(e, lo, s) && !s) {
-<<<<<<< HEAD
-            return expr_ref(a.mk_numeral(lo, m.get_sort(e)), m);
-=======
             return expr_ref(a.mk_numeral(lo, e->get_sort()), m);
->>>>>>> 39af2a18
         }
         return expr_ref(e, m);
     }
@@ -147,11 +143,7 @@
         rational up;
         bool s = false;
         if ((a.is_int_real(e) || b.is_bv(e)) && get_up(e, up, s) && !s) {
-<<<<<<< HEAD
-            return expr_ref(a.mk_numeral(up, m.get_sort(e)), m);
-=======
             return expr_ref(a.mk_numeral(up, e->get_sort()), m);
->>>>>>> 39af2a18
         }
         return expr_ref(e, m);
     }
@@ -160,11 +152,7 @@
         rational lo, up;
         bool s = false;
         if (a.is_int_real(e) && get_lo(e, lo, s) && !s && get_up(e, up, s) && !s && lo == up) {
-<<<<<<< HEAD
-            return expr_ref(a.mk_numeral(lo, m.get_sort(e)), m);
-=======
             return expr_ref(a.mk_numeral(lo, e->get_sort()), m);
->>>>>>> 39af2a18
         }
         return expr_ref(e, m);
     }    
