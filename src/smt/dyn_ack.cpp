--- conflicted
+++ resolved
@@ -397,11 +397,7 @@
     }
 
     literal dyn_ack_manager::mk_eq(expr * n1, expr * n2) {
-<<<<<<< HEAD
-		app_ref eq(m_context.mk_eq_atom(n1, n2), m);
-=======
 		app_ref eq(m.mk_eq(n1, n2), m);
->>>>>>> 39af2a18
         m_context.internalize(eq, true);
         literal l = m_context.get_literal(eq);
         TRACE("dyn_ack", tout << "eq:\n" << mk_pp(eq, m) << "\nliteral: "; 
@@ -436,11 +432,7 @@
         justification * js = nullptr;
         if (m.proofs_enabled())
             js = alloc(dyn_ack_cc_justification, n1, n2);
-<<<<<<< HEAD
-        clause * cls = m_context.mk_clause(lits.size(), lits.c_ptr(), js, CLS_TH_LEMMA, del_eh);
-=======
         clause * cls = m_context.mk_clause(lits.size(), lits.data(), js, CLS_TH_LEMMA, del_eh);
->>>>>>> 39af2a18
         if (!cls) {
             dealloc(del_eh);
             return;
@@ -492,19 +484,11 @@
         justification * js = nullptr;
         if (m.proofs_enabled()) {
             js = alloc(dyn_ack_eq_justification, n1, n2, r, 
-<<<<<<< HEAD
-                       to_app(ctx.bool_var2expr(eq1.var())), 
-                       to_app(ctx.bool_var2expr(eq2.var())),
-                       to_app(ctx.bool_var2expr(eq3.var())));
-        }
-        clause * cls = ctx.mk_clause(lits.size(), lits.c_ptr(), js, CLS_TH_LEMMA, del_eh);
-=======
                        m.mk_eq(n1, r),
                        m.mk_eq(n2, r),
                        m.mk_eq(n1, n2));
         }
         clause * cls = ctx.mk_clause(lits.size(), lits.data(), js, CLS_TH_LEMMA, del_eh);
->>>>>>> 39af2a18
         if (!cls) {
             dealloc(del_eh);
             return;
