/*++
Copyright (c) 2006 Microsoft Corporation

Module Name:

    qi_queue.cpp

Abstract:

    <abstract>

Author:

    Leonardo de Moura (leonardo) 2008-06-15.

Revision History:

--*/
#include "util/warning.h"
#include "util/stats.h"
#include "ast/ast_pp.h"
#include "ast/ast_ll_pp.h"
#include "ast/rewriter/var_subst.h"
#include "smt/smt_context.h"
#include "smt/qi_queue.h"

namespace smt {

    qi_queue::qi_queue(quantifier_manager & qm, context & ctx, qi_params & params):
        m_qm(qm),
        m_context(ctx),
        m(m_context.get_manager()),
        m_params(params),
        m_checker(m_context),
        m_cost_function(m),
        m_new_gen_function(m),
        m_parser(m),
        m_evaluator(m),
        m_subst(m),
        m_instances(m) {
        init_parser_vars();
        m_vals.resize(15, 0.0f);
    }

    qi_queue::~qi_queue() {
    }

    void qi_queue::setup() {
        TRACE("qi_cost", tout << "qi_cost: " << m_params.m_qi_cost << "\n";);
        if (!m_parser.parse_string(m_params.m_qi_cost.c_str(), m_cost_function)) {
            // it is not reasonable to abort here during the creation of smt::context just because an invalid option was provided.
            // throw default_exception("invalid cost function %s", m_params.m_qi_cost.c_str());

            // using warning message instead
            warning_msg("invalid cost function '%s', switching to default one", m_params.m_qi_cost.c_str());
            // Trying again with default function
            VERIFY(m_parser.parse_string("(+ weight generation)", m_cost_function));
        }
        if (!m_parser.parse_string(m_params.m_qi_new_gen.c_str(), m_new_gen_function)) {
            // See comment above
            // throw default_exception("invalid new-gen function %s", m_params.m_qi_new_gen.c_str());
            warning_msg("invalid new_gen function '%s', switching to default one", m_params.m_qi_new_gen.c_str());
            VERIFY(m_parser.parse_string("cost", m_new_gen_function));
        }
        m_eager_cost_threshold = m_params.m_qi_eager_threshold;
    }

    void qi_queue::init_parser_vars() {
#define COST 14
        m_parser.add_var("cost");
#define MIN_TOP_GENERATION 13
        m_parser.add_var("min_top_generation");
#define MAX_TOP_GENERATION 12
        m_parser.add_var("max_top_generation");
#define INSTANCES 11
        m_parser.add_var("instances");
#define SIZE 10
        m_parser.add_var("size");
#define DEPTH 9
        m_parser.add_var("depth");
#define GENERATION 8
        m_parser.add_var("generation");
#define QUANT_GENERATION 7
        m_parser.add_var("quant_generation");
#define WEIGHT 6
        m_parser.add_var("weight");
#define VARS 5
        m_parser.add_var("vars");
#define PATTERN_WIDTH 4
        m_parser.add_var("pattern_width");
#define TOTAL_INSTANCES 3
        m_parser.add_var("total_instances");
#define SCOPE 2
        m_parser.add_var("scope");
#define NESTED_QUANTIFIERS 1
        m_parser.add_var("nested_quantifiers");
#define CS_FACTOR 0
        m_parser.add_var("cs_factor");
    }

    q::quantifier_stat * qi_queue::set_values(quantifier * q, app * pat, unsigned generation, unsigned min_top_generation, unsigned max_top_generation, float cost) {
        q::quantifier_stat * stat     = m_qm.get_stat(q);
        m_vals[COST]               = cost;
        m_vals[MIN_TOP_GENERATION] = static_cast<float>(min_top_generation);
        m_vals[MAX_TOP_GENERATION] = static_cast<float>(max_top_generation);
        m_vals[INSTANCES]          = static_cast<float>(stat->get_num_instances_curr_branch());
        m_vals[SIZE]               = static_cast<float>(stat->get_size());
        m_vals[DEPTH]              = static_cast<float>(stat->get_depth());
        m_vals[GENERATION]         = static_cast<float>(generation);
        m_vals[QUANT_GENERATION]   = static_cast<float>(stat->get_generation());
        m_vals[WEIGHT]             = static_cast<float>(q->get_weight());
        m_vals[VARS]               = static_cast<float>(q->get_num_decls());
        m_vals[PATTERN_WIDTH]      = pat ? static_cast<float>(pat->get_num_args()) : 1.0f;
        m_vals[TOTAL_INSTANCES]    = static_cast<float>(stat->get_num_instances_curr_search());
        m_vals[SCOPE]              = static_cast<float>(m_context.get_scope_level());
        m_vals[NESTED_QUANTIFIERS] = static_cast<float>(stat->get_num_nested_quantifiers());
        m_vals[CS_FACTOR]          = static_cast<float>(stat->get_case_split_factor());
        TRACE("qi_queue_detail", for (unsigned i = 0; i < m_vals.size(); i++) { tout << m_vals[i] << " "; } tout << "\n";);
        return stat;
    }

    float qi_queue::get_cost(quantifier * q, app * pat, unsigned generation, unsigned min_top_generation, unsigned max_top_generation) {
        q::quantifier_stat * stat = set_values(q, pat, generation, min_top_generation, max_top_generation, 0);
        float r = m_evaluator(m_cost_function, m_vals.size(), m_vals.data());
        stat->update_max_cost(r);
        return r;
    }

    unsigned qi_queue::get_new_gen(quantifier * q, unsigned generation, float cost) {
        // max_top_generation and min_top_generation are not available for computing inc_gen
        set_values(q, nullptr, generation, 0, 0, cost);
<<<<<<< HEAD
        float r = m_evaluator(m_new_gen_function, m_vals.size(), m_vals.c_ptr());
=======
        float r = m_evaluator(m_new_gen_function, m_vals.size(), m_vals.data());
>>>>>>> 39af2a18
        return std::max(generation + 1, static_cast<unsigned>(r));
    }

    void qi_queue::insert(fingerprint * f, app * pat, unsigned generation, unsigned min_top_generation, unsigned max_top_generation) {
        quantifier * q         = static_cast<quantifier*>(f->get_data());
        float cost             = get_cost(q, pat, generation, min_top_generation, max_top_generation);
        TRACE("qi_queue_detail",
              tout << "new instance of " << q->get_qid() << ", weight " << q->get_weight()
              << ", generation: " << generation << ", scope_level: " << m_context.get_scope_level() << ", cost: " << cost << "\n";
              for (unsigned i = 0; i < f->get_num_args(); i++) {
<<<<<<< HEAD
                  tout << "#" << f->get_arg(i)->get_owner_id() << " d:" << f->get_arg(i)->get_owner()->get_depth() << " ";
=======
                  tout << "#" << f->get_arg(i)->get_expr_id() << " d:" << f->get_arg(i)->get_expr()->get_depth() << " ";
>>>>>>> 39af2a18
              }
              tout << "\n";);
        TRACE("new_entries_bug", tout << "[qi:insert]\n";);
        m_new_entries.push_back(entry(f, cost, generation));
    }

    void qi_queue::instantiate() {
        unsigned since_last_check = 0;
        for (entry & curr : m_new_entries) {
            if (m_context.get_cancel_flag()) {
                break;
            }
            fingerprint * f    = curr.m_qb;
            quantifier * qa    = static_cast<quantifier*>(f->get_data());

            if (curr.m_cost <= m_eager_cost_threshold) {
                instantiate(curr);
            }
            else if (m_params.m_qi_promote_unsat && m_checker.is_unsat(qa->get_expr(), f->get_num_args(), f->get_args())) {
                // do not delay instances that produce a conflict.
                TRACE("qi_unsat", tout << "promoting instance that produces a conflict\n" << mk_pp(qa, m) << "\n";);
                instantiate(curr);
            }
            else {
                TRACE("qi_queue", tout << "delaying quantifier instantiation... " << f << "\n" << mk_pp(qa, m) << "\ncost: " << curr.m_cost << "\n";);
                m_delayed_entries.push_back(curr);
            }

            // Periodically check if we didn't run out of time/memory.
            if (since_last_check++ > 100) {
                if (m_context.resource_limits_exceeded()) {
                    break;
                }
                since_last_check = 0;
            }
        }
        m_new_entries.reset();
        TRACE("new_entries_bug", tout << "[qi:instantiate]\n";);
    }

    void qi_queue::display_instance_profile(fingerprint * f, quantifier * q, unsigned num_bindings, enode * const * bindings, unsigned proof_id, unsigned generation) {
        if (m.has_trace_stream()) {
            m.trace_stream() << "[instance] ";
            m.trace_stream() << static_cast<void*>(f);
            if (m.proofs_enabled())
                m.trace_stream() << " #" << proof_id;
            m.trace_stream() << " ; " << generation;
            m.trace_stream() << "\n";
        }
    }

    void qi_queue::instantiate(entry & ent) {
        // set temporary flag to enable quantifier-specific tracing in within smt_internalizer.
        flet<bool> _coming_from_quant(m_context.m_coming_from_quant, true);

        fingerprint * f          = ent.m_qb;
        quantifier * q           = static_cast<quantifier*>(f->get_data());
        unsigned generation      = ent.m_generation;
        unsigned num_bindings    = f->get_num_args();
        enode * const * bindings = f->get_args();

        ent.m_instantiated = true;
                
        TRACE("qi_queue_profile", tout << q->get_qid() << ", gen: " << generation << " " << *f << " cost: " << ent.m_cost << "\n";);

<<<<<<< HEAD
        quantifier_stat * stat = m_qm.get_stat(q);
=======
        q::quantifier_stat * stat = m_qm.get_stat(q);
>>>>>>> 39af2a18

        if (m_checker.is_sat(q->get_expr(), num_bindings, bindings)) {
            TRACE("checker", tout << "instance already satisfied\n";);
            // we log the "dummy" instantiations separately from "instance"
            STRACE("dummy", tout << "### " << static_cast<void*>(f) <<", " << q->get_qid() << "\n";);
            STRACE("dummy", tout << "Instance already satisfied (dummy)\n";);
            // a dummy instantiation is still an instantiation.
            // in this way smt.qi.profile=true coincides with the axiom profiler
            stat->inc_num_instances_checker_sat();
            return;
        }

        STRACE("instance", tout << "### " << static_cast<void*>(f) <<", " << q->get_qid()  << "\n";);

<<<<<<< HEAD
        expr_ref instance(m);
        m_subst(q, num_bindings, bindings, instance);
=======
        auto* ebindings = m_subst(q, num_bindings);
        for (unsigned i = 0; i < num_bindings; ++i)
            ebindings[i] = bindings[i]->get_expr();
        expr_ref instance = m_subst();
>>>>>>> 39af2a18

        TRACE("qi_queue", tout << "new instance:\n" << mk_pp(instance, m) << "\n";);
        TRACE("qi_queue_instance", tout << "new instance:\n" << mk_pp(instance, m) << "\n";);
        expr_ref  s_instance(m);
        proof_ref pr(m);
        m_context.get_rewriter()(instance, s_instance, pr);
        TRACE("qi_queue_bug", tout << "new instance after simplification:\n" << s_instance << "\n";);
        if (m.is_true(s_instance)) {
            TRACE("checker", tout << "reduced to true, before:\n" << mk_ll_pp(instance, m););

            STRACE("instance", tout <<  "Instance reduced to true\n";);
            stat -> inc_num_instances_simplify_true();
            if (m.has_trace_stream()) {
                display_instance_profile(f, q, num_bindings, bindings, pr ? pr->get_id() : 0, generation);
                m.trace_stream() << "[end-of-instance]\n";
            }

            return;
        }
        TRACE("qi_queue", tout << "simplified instance:\n" << s_instance << "\n";);
        stat->inc_num_instances();
        if (stat->get_num_instances() % m_params.m_qi_profile_freq == 0) {
            m_qm.display_stats(verbose_stream(), q);
        }
        expr_ref lemma(m);
        if (m.is_or(s_instance)) {
            ptr_vector<expr> args;
            args.push_back(m.mk_not(q));
            args.append(to_app(s_instance)->get_num_args(), to_app(s_instance)->get_args());
            lemma = m.mk_or(args.size(), args.data());
        }
        else if (m.is_false(s_instance)) {
            lemma = m.mk_not(q);
        }
        else if (m.is_true(s_instance)) {
            lemma = s_instance;
        }
        else {
            lemma = m.mk_or(m.mk_not(q), s_instance);
        }
        m_instances.push_back(lemma);
        proof_ref pr1(m);
        unsigned proof_id = 0;
        if (m.proofs_enabled()) {
            expr_ref_vector bindings_e(m);
            for (unsigned i = 0; i < num_bindings; ++i) {
                bindings_e.push_back(bindings[i]->get_expr());
            }
            app * bare_lemma    = m.mk_or(m.mk_not(q), instance);
            proof * qi_pr       = m.mk_quant_inst(bare_lemma, num_bindings, bindings_e.data());
            proof_id            = qi_pr->get_id();
            if (bare_lemma == lemma) {
                pr1             = qi_pr;
            }
            else if (instance == s_instance) {
                proof * rw      = m.mk_rewrite(bare_lemma, lemma);
                pr1             = m.mk_modus_ponens(qi_pr, rw);
            }
            else {
                app * bare_s_lemma  = m.mk_or(m.mk_not(q), s_instance);
                proof * prs[1]      = { pr.get() };
                proof * cg          = m.mk_congruence(bare_lemma, bare_s_lemma, 1, prs);
                proof * rw          = m.mk_rewrite(bare_s_lemma, lemma);
                proof * tr          = m.mk_transitivity(cg, rw);
                pr1                 = m.mk_modus_ponens(qi_pr, tr);
            }
            m_instances.push_back(pr1);
        }
        TRACE("qi_queue", tout << mk_pp(lemma, m) << "\n#" << lemma->get_id() << ":=\n" << mk_ll_pp(lemma, m););
        m_stats.m_num_instances++;
        unsigned gen = get_new_gen(q, generation, ent.m_cost);
        display_instance_profile(f, q, num_bindings, bindings, proof_id, gen);
        m_context.internalize_instance(lemma, pr1, gen);
        if (f->get_def()) {
            m_context.internalize(f->get_def(), true);
        }
        TRACE_CODE({
            static unsigned num_useless = 0;
            if (m.is_or(lemma)) {
                app * n = to_app(lemma);
                bool has_unassigned = false;
                expr * true_child = 0;
                for (unsigned i = 0; i < n->get_num_args(); i++) {
                    expr * arg = n->get_arg(i);
                    switch(m_context.get_assignment(arg)) {
                    case l_undef: has_unassigned = true; break;
                    case l_true:  true_child = arg; break;
                    default:
                        break;
                    }
                }
                if (true_child && has_unassigned) {
                    TRACE("qi_queue_profile_detail", tout << "missed:\n" << mk_ll_pp(s_instance, m) << "\n#" << true_child->get_id() << "\n";);
                    num_useless++;
                    if (num_useless % 10 == 0) {
                        TRACE("qi_queue_profile", tout << "num useless: " << num_useless << "\n";);
                    }
                }
            }
        });

        if (m.has_trace_stream())
            m.trace_stream() << "[end-of-instance]\n";

    }

    void qi_queue::push_scope() {
        TRACE("new_entries_bug", tout << "[qi:push-scope]\n";);
        m_scopes.push_back(scope());
        SASSERT(m_context.inconsistent() || m_new_entries.empty());
        scope & s = m_scopes.back();
        s.m_delayed_entries_lim    = m_delayed_entries.size();
        s.m_instances_lim          = m_instances.size();
        s.m_instantiated_trail_lim = m_instantiated_trail.size();
    }

    void qi_queue::pop_scope(unsigned num_scopes) {
        unsigned new_lvl    = m_scopes.size() - num_scopes;
        scope & s           = m_scopes[new_lvl];
        unsigned old_sz     = s.m_instantiated_trail_lim;
        unsigned sz         = m_instantiated_trail.size();
        for (unsigned i = old_sz; i < sz; i++)
            m_delayed_entries[m_instantiated_trail[i]].m_instantiated = false;
        m_instantiated_trail.shrink(old_sz);
        m_delayed_entries.shrink(s.m_delayed_entries_lim);
        m_instances.shrink(s.m_instances_lim);
        m_new_entries.reset();
        m_scopes.shrink(new_lvl);
        TRACE("new_entries_bug", tout << "[qi:pop-scope]\n";);
    }

    void qi_queue::reset() {
        m_new_entries.reset();
        m_delayed_entries.reset();
        m_instances.reset();
        m_scopes.reset();
    }

    void qi_queue::init_search_eh() {
        m_subst.reset();
        m_new_entries.reset();
    }

    bool qi_queue::final_check_eh() {
        TRACE("qi_queue", display_delayed_instances_stats(tout); tout << "lazy threshold: " << m_params.m_qi_lazy_threshold
              << ", scope_level: " << m_context.get_scope_level() << "\n";);
        if (m_params.m_qi_conservative_final_check) {
            bool  init = false;
            float min_cost = 0.0;
            unsigned sz = m_delayed_entries.size();
            for (unsigned i = 0; i < sz; i++) {
                entry & e       = m_delayed_entries[i];
                TRACE("qi_queue", tout << e.m_qb << ", cost: " << e.m_cost << ", instantiated: " << e.m_instantiated << "\n";);
                if (!e.m_instantiated && e.m_cost <= m_params.m_qi_lazy_threshold && (!init || e.m_cost < min_cost)) {
                    init = true;
                    min_cost = e.m_cost;
                }
            }
            TRACE("qi_queue_min_cost", tout << "min_cost: " << min_cost << ", scope_level: " << m_context.get_scope_level() << "\n";);
            bool result = true;
            for (unsigned i = 0; i < sz; i++) {
                entry & e       = m_delayed_entries[i];
                TRACE("qi_queue", tout << e.m_qb << ", cost: " << e.m_cost << ", instantiated: " << e.m_instantiated << "\n";);
                if (!e.m_instantiated && e.m_cost <= min_cost) {
                    TRACE("qi_queue",
                          tout << "lazy quantifier instantiation...\n" << mk_pp(static_cast<quantifier*>(e.m_qb->get_data()), m) << "\ncost: " << e.m_cost << "\n";);
                    result             = false;
                    m_instantiated_trail.push_back(i);
                    m_stats.m_num_lazy_instances++;
                    instantiate(e);
                }
            }
            return result;
        }

        bool result = true;
        for (unsigned i = 0; i < m_delayed_entries.size(); i++) {
            entry & e       = m_delayed_entries[i];
            TRACE("qi_queue", tout << e.m_qb << ", cost: " << e.m_cost << ", instantiated: " << e.m_instantiated << "\n";);
            if (!e.m_instantiated && e.m_cost <= m_params.m_qi_lazy_threshold)  {
                TRACE("qi_queue",
                      tout << "lazy quantifier instantiation...\n" << mk_pp(static_cast<quantifier*>(e.m_qb->get_data()), m) << "\ncost: " << e.m_cost << "\n";);
                result             = false;
                m_instantiated_trail.push_back(i);
                m_stats.m_num_lazy_instances++;
                instantiate(e);
            }
        }
        return result;
    }

    struct delayed_qa_info {
        unsigned m_num;
        float    m_min_cost;
        float    m_max_cost;
        delayed_qa_info():m_num(0), m_min_cost(0.0f), m_max_cost(0.0f) {}
    };

    void qi_queue::display_delayed_instances_stats(std::ostream & out) const {
        obj_map<quantifier, delayed_qa_info> qa2info;
        ptr_vector<quantifier> qas;
        for (entry const & e : m_delayed_entries) {
            if (e.m_instantiated)
                continue;
            quantifier * qa = static_cast<quantifier*>(e.m_qb->get_data());
            delayed_qa_info info;
            if (qa2info.find(qa, info)) {
                info.m_num++;
                info.m_min_cost = std::min(info.m_min_cost, e.m_cost);
                info.m_max_cost = std::min(info.m_max_cost, e.m_cost);
            }
            else {
                qas.push_back(qa);
                info.m_num      = 1;
                info.m_min_cost = e.m_cost;
                info.m_max_cost = e.m_cost;
            }
            qa2info.insert(qa, info);
        }
        for (quantifier * qa : qas) {
            delayed_qa_info info;
            qa2info.find(qa, info);
            out << qa->get_qid() << ": " << info.m_num << " [" << info.m_min_cost << ", " << info.m_max_cost << "]\n";
        }
    }

    void qi_queue::get_min_max_costs(float & min, float & max) const {
        min = 0.0f;
        max = 0.0f;
        bool found = false;
        for (unsigned i = 0; i < m_delayed_entries.size(); i++) {
            if (!m_delayed_entries[i].m_instantiated) {
                float c = m_delayed_entries[i].m_cost;
                if (found) {
                    min = std::min(min, c);
                    max = std::max(max, c);
                }
                else {
                    found = true;
                    min = c;
                    max = c;
                }
            }
        }
    }

    void qi_queue::collect_statistics(::statistics & st) const {
        st.update("quant instantiations", m_stats.m_num_instances);
        st.update("lazy quant instantiations", m_stats.m_num_lazy_instances);
        st.update("missed quant instantiations", m_delayed_entries.size());
        float min, max;
        get_min_max_costs(min, max);
        st.update("min missed qa cost", min);
        st.update("max missed qa cost", max);
#if 0
        if (m_params.m_qi_profile) {
            out << "missed/delayed quantifier instances:\n";
            display_delayed_instances_stats(out);
        }
#endif
    }

};
<|MERGE_RESOLUTION|>--- conflicted
+++ resolved
@@ -129,11 +129,7 @@
     unsigned qi_queue::get_new_gen(quantifier * q, unsigned generation, float cost) {
         // max_top_generation and min_top_generation are not available for computing inc_gen
         set_values(q, nullptr, generation, 0, 0, cost);
-<<<<<<< HEAD
-        float r = m_evaluator(m_new_gen_function, m_vals.size(), m_vals.c_ptr());
-=======
         float r = m_evaluator(m_new_gen_function, m_vals.size(), m_vals.data());
->>>>>>> 39af2a18
         return std::max(generation + 1, static_cast<unsigned>(r));
     }
 
@@ -144,11 +140,7 @@
               tout << "new instance of " << q->get_qid() << ", weight " << q->get_weight()
               << ", generation: " << generation << ", scope_level: " << m_context.get_scope_level() << ", cost: " << cost << "\n";
               for (unsigned i = 0; i < f->get_num_args(); i++) {
-<<<<<<< HEAD
-                  tout << "#" << f->get_arg(i)->get_owner_id() << " d:" << f->get_arg(i)->get_owner()->get_depth() << " ";
-=======
                   tout << "#" << f->get_arg(i)->get_expr_id() << " d:" << f->get_arg(i)->get_expr()->get_depth() << " ";
->>>>>>> 39af2a18
               }
               tout << "\n";);
         TRACE("new_entries_bug", tout << "[qi:insert]\n";);
@@ -214,11 +206,7 @@
                 
         TRACE("qi_queue_profile", tout << q->get_qid() << ", gen: " << generation << " " << *f << " cost: " << ent.m_cost << "\n";);
 
-<<<<<<< HEAD
-        quantifier_stat * stat = m_qm.get_stat(q);
-=======
         q::quantifier_stat * stat = m_qm.get_stat(q);
->>>>>>> 39af2a18
 
         if (m_checker.is_sat(q->get_expr(), num_bindings, bindings)) {
             TRACE("checker", tout << "instance already satisfied\n";);
@@ -233,15 +221,10 @@
 
         STRACE("instance", tout << "### " << static_cast<void*>(f) <<", " << q->get_qid()  << "\n";);
 
-<<<<<<< HEAD
-        expr_ref instance(m);
-        m_subst(q, num_bindings, bindings, instance);
-=======
         auto* ebindings = m_subst(q, num_bindings);
         for (unsigned i = 0; i < num_bindings; ++i)
             ebindings[i] = bindings[i]->get_expr();
         expr_ref instance = m_subst();
->>>>>>> 39af2a18
 
         TRACE("qi_queue", tout << "new instance:\n" << mk_pp(instance, m) << "\n";);
         TRACE("qi_queue_instance", tout << "new instance:\n" << mk_pp(instance, m) << "\n";);
