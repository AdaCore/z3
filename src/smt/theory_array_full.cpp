/*++
Copyright (c) 2006 Microsoft Corporation

Module Name:

    theory_array_full.cpp

Abstract:

    <abstract>

Author:

    Nikolaj Bjorner 2008-22-10

Revision History:

--*/

#include "util/stats.h"
#include "ast/ast_ll_pp.h"
#include "ast/ast_pp.h"
#include "ast/ast_util.h"
#include "ast/ast_smt2_pp.h"
#include "smt/smt_context.h"
#include "smt/theory_array_full.h"

namespace smt {

    theory_array_full::theory_array_full(context& ctx) : 
        theory_array(ctx),
        m_sort2epsilon(ctx.get_manager()),
        m_sort2diag(ctx.get_manager()) {}

    theory_array_full::~theory_array_full() {
        std::for_each(m_var_data_full.begin(), m_var_data_full.end(), delete_proc<var_data_full>());
        m_var_data_full.reset();
    }

    theory* theory_array_full::mk_fresh(context* new_ctx) { 
        return alloc(theory_array_full, *new_ctx);
    }

    void theory_array_full::add_map(theory_var v, enode* s) {
        if (m_params.m_array_cg && !s->is_cgr()) {
            return;
        }
        SASSERT(is_map(s));
        v                = find(v);
        var_data_full * d_full = m_var_data_full[v];
        var_data *     d     = m_var_data[v];
        //
        // TODO: defaulting to exhaustive up-propagation.
        //       instead apply stratified filter.
        set_prop_upward(v,d);
        d_full->m_maps.push_back(s);
<<<<<<< HEAD
        m_trail_stack.push(push_back_trail<theory_array, enode *, false>(d_full->m_maps));
=======
        m_trail_stack.push(push_back_trail<enode *, false>(d_full->m_maps));
>>>>>>> 39af2a18
        for (unsigned i = 0; i < d->m_parent_selects.size(); ++i) {
            enode* n = d->m_parent_selects[i];
            SASSERT(is_select(n));
            instantiate_select_map_axiom(n, s);
        }
        set_prop_upward(s);
    }

    bool theory_array_full::instantiate_axiom_map_for(theory_var v) {
        bool result = false;
        var_data * d = m_var_data[v];
        var_data_full * d_full = m_var_data_full[v];
        for (unsigned i = 0; i < d_full->m_parent_maps.size(); ++i) {
            enode* pm = d_full->m_parent_maps[i];
            for (unsigned j = 0; j < d->m_parent_selects.size(); ++j) {
                enode* ps = d->m_parent_selects[j];
                if (instantiate_select_map_axiom(ps, pm)) 
                    result = true;                  
            }  
        }
        return result;
    }

    void theory_array_full::add_parent_map(theory_var v, enode* s) {
        if (m_params.m_array_cg && !s->is_cgr()) {
            return;
        }
        SASSERT(v != null_theory_var);
        SASSERT(is_map(s));
        v                = find(v);
        var_data * d     = m_var_data[v];
        var_data_full * d_full     = m_var_data_full[v];
        d_full->m_parent_maps.push_back(s);
        m_trail_stack.push(push_back_trail<enode *, false>(d_full->m_parent_maps));
        if (!m_params.m_array_delay_exp_axiom && d->m_prop_upward) {
            for (unsigned i = 0; i < d->m_parent_selects.size(); ++i) {
                enode * n = d->m_parent_selects[i];
                if (!m_params.m_array_cg || n->is_cgr()) {
                    instantiate_select_map_axiom(n, s);
                }                
            }
        }
    }

    //
    // set set_prop_upward on root and recursively on children if necessary.
    // 
    void theory_array_full::set_prop_upward(theory_var v) {
        v = find(v);
        var_data * d = m_var_data[v];
        if (!d->m_prop_upward) {
            if (m_params.m_array_weak) {
                add_weak_var(v);
                return;
            }
<<<<<<< HEAD
            m_trail_stack.push(reset_flag_trail<theory_array>(d->m_prop_upward));
=======
            m_trail_stack.push(reset_flag_trail(d->m_prop_upward));
>>>>>>> 39af2a18
            d->m_prop_upward = true;
            TRACE("array", tout << "#" << v << "\n";);
            if (!m_params.m_array_delay_exp_axiom) {
                instantiate_axiom2b_for(v);
                instantiate_axiom_map_for(v);
            }
            var_data_full * d2 = m_var_data_full[v];
            for (enode * n : d->m_stores) {
                set_prop_upward(n);
            }
            for (enode * n : d2->m_maps) {
                set_prop_upward(n);
            }
            for (enode * n : d2->m_consts) {
                set_prop_upward(n);
            }
        }        
    }

    //
    // call set_prop_upward on array arguments.
    // 
    void theory_array_full::set_prop_upward(enode * n) {
<<<<<<< HEAD
        TRACE("array", tout << mk_pp(n->get_owner(), m) << "\n";);
=======
        TRACE("array", tout << pp(n, m) << "\n";);
>>>>>>> 39af2a18
        if (is_store(n)) {
            set_prop_upward(n->get_arg(0)->get_th_var(get_id()));
        }
        else if (is_map(n)) {
            for (enode* arg : enode::args(n)) {
                set_prop_upward(arg->get_th_var(get_id()));
            }
        }
    }

    void theory_array_full::set_prop_upward(theory_var v, var_data* d) {
        if (m_params.m_array_always_prop_upward || !d->m_stores.empty()) {
            theory_array::set_prop_upward(v, d);
        }
        else {
            var_data_full * d2 = m_var_data_full[v];
            unsigned sz = d2->m_maps.size();
            for(unsigned i = 0; i < sz; ++i) {
                set_prop_upward(d2->m_maps[i]);
            }
        }
    }


    unsigned theory_array_full::get_lambda_equiv_size(theory_var v, var_data* d) {
        var_data_full * d2 = m_var_data_full[v];        
        return d->m_stores.size() + 2*d2->m_consts.size() + 2*d2->m_maps.size();
    }

    void theory_array_full::add_const(theory_var v, enode* cnst) {
        var_data * d  = m_var_data[v];
        unsigned lambda_equiv_class_size = get_lambda_equiv_size(v, d);
        if (m_params.m_array_always_prop_upward || lambda_equiv_class_size >= 1) {
            set_prop_upward(v, d);
        }
        ptr_vector<enode> & consts = m_var_data_full[v]->m_consts;
        m_trail_stack.push(push_back_trail<enode *, false>(consts));
        consts.push_back(cnst);
        instantiate_default_const_axiom(cnst);
        for (unsigned i = 0; i < d->m_parent_selects.size(); ++i) {
            enode * n = d->m_parent_selects[i];
            SASSERT(is_select(n));
            instantiate_select_const_axiom(n, cnst);
        }
    }

    void theory_array_full::add_as_array(theory_var v, enode* arr) {
        var_data * d  = m_var_data[v];
        unsigned lambda_equiv_class_size = get_lambda_equiv_size(v, d);
        if (m_params.m_array_always_prop_upward || lambda_equiv_class_size >= 1) {
            set_prop_upward(v, d);
        }
        ptr_vector<enode> & as_arrays = m_var_data_full[v]->m_as_arrays;
        m_trail_stack.push(push_back_trail<enode *, false>(as_arrays));
        as_arrays.push_back(arr);
        instantiate_default_as_array_axiom(arr);        
        for (unsigned i = 0; i < d->m_parent_selects.size(); ++i) {
            enode* n = d->m_parent_selects[i];
            SASSERT(is_select(n));
            instantiate_select_as_array_axiom(n, arr);
        }
    }


    void theory_array_full::reset_eh() {
        theory_array::reset_eh();
        std::for_each(m_var_data_full.begin(), m_var_data_full.end(), delete_proc<var_data_full>());
        m_var_data_full.reset();
        m_eqs.reset();
    }

    void theory_array_full::display_var(std::ostream & out, theory_var v) const {
        theory_array::display_var(out, v);
        var_data_full const * d = m_var_data_full[v];
        out << " maps: {";
        display_ids(out, d->m_maps.size(), d->m_maps.data());
        out << "} p_parent_maps: {";
        display_ids(out, d->m_parent_maps.size(), d->m_parent_maps.data());
        out << "} p_const: {";
        display_ids(out, d->m_consts.size(), d->m_consts.data());
        out << "}\n";
    }
    
    theory_var theory_array_full::mk_var(enode * n) {
        theory_var r = theory_array::mk_var(n);
        SASSERT(r == static_cast<int>(m_var_data_full.size()));
        m_var_data_full.push_back(alloc(var_data_full));
        var_data_full * d = m_var_data_full.back();
        if (is_map(n)) {
            instantiate_default_map_axiom(n);
            d->m_maps.push_back(n);
        }
        else if (is_const(n)) {
            instantiate_default_const_axiom(n);
            d->m_consts.push_back(n);
        }
        else if (is_default(n)) {
            // no-op
        }
        else if (is_as_array(n)) {
            instantiate_default_as_array_axiom(n);
            d->m_as_arrays.push_back(n);
        }
        return r;
    }

    bool theory_array_full::internalize_atom(app * atom, bool) {
        return internalize_term(atom);
    }

    bool theory_array_full::internalize_term(app * n) {
        if (ctx.e_internalized(n)) {
            return true;
        }
        TRACE("array", tout << mk_pp(n, m) << "\n";);

        if (is_store(n) || is_select(n)) {
            return theory_array::internalize_term(n);
        }

        if (!is_const(n) && !is_default(n)  && !is_map(n) && !is_as_array(n) && !is_set_has_size(n) && !is_set_card(n)) {
            if (!is_array_ext(n))
                found_unsupported_op(n);
            return false;
        }

        if (!internalize_term_core(n)) {
            return true;
        }

        if (is_map(n) || is_array_ext(n)) {
            for (expr* e : *n) {
                enode* arg = ctx.get_enode(e);
                if (!is_attached_to_var(arg)) {
                    mk_var(arg);
                }
            }
        }
        else if (is_default(n)) {
            enode* arg0 = ctx.get_enode(n->get_arg(0));
            if (!is_attached_to_var(arg0)) {
                mk_var(arg0);
            }
        }
        else if (is_set_has_size(n) || is_set_card(n)) {
            if (!m_bapa) {
                m_bapa = alloc(theory_array_bapa, *this);
            }
            m_bapa->internalize_term(n);
        }

        enode* node = ctx.get_enode(n);
        if (!is_attached_to_var(node)) {
            mk_var(node);
        }

        if (is_default(n)) {
            enode* arg0 = ctx.get_enode(n->get_arg(0));
            theory_var v_arg = arg0->get_th_var(get_id());
            add_parent_default(v_arg);
        }
        else if (is_map(n)) {
            for (expr* e : *n) {
                enode* arg = ctx.get_enode(e);
                theory_var v_arg = arg->get_th_var(get_id());
                add_parent_map(v_arg, node);
            }
            instantiate_default_map_axiom(node);
        }
        else if (is_const(n)) {
            instantiate_default_const_axiom(node);
        }           
        else if (is_as_array(n)) {
            // The array theory is not a decision procedure
            // for as-array. 
            // Ex: (as-array f) = (as-array g) & f(0) = 0 & g(0) = 1
            // There is nothing to propagate the disequality.
            // Even if there was, as-array on interpreted 
            // functions will be incomplete.
            // The instantiation operations are still sound to include.
            found_unsupported_op(n);
            instantiate_default_as_array_axiom(node);
        }
        else if (is_array_ext(n)) {
            SASSERT(n->get_num_args() == 2);
            instantiate_extensionality(ctx.get_enode(n->get_arg(0)), ctx.get_enode(n->get_arg(1)));
        }
        return true;
    }


    void theory_array_full::merge_eh(theory_var v1, theory_var v2, theory_var u, theory_var w) {
        theory_array::merge_eh(v1, v2, u, w);
        // v1 is the new root
        SASSERT(v1 == find(v1));
        var_data_full * d2 = m_var_data_full[v2];
        for (enode * n : d2->m_maps) {
            add_map(v1, n);
        }
        for (enode * n : d2->m_parent_maps) {
            add_parent_map(v1, n);
        }
        for (enode * n : d2->m_consts) {
            add_const(v1, n);
        }
        for (enode * n : d2->m_as_arrays) {
            add_as_array(v1, n);
        }
        TRACE("array", 
<<<<<<< HEAD
              tout << mk_pp(get_enode(v1)->get_owner(), m) << "\n";
              tout << mk_pp(get_enode(v2)->get_owner(), m) << "\n";
=======
              tout << pp(get_enode(v1), m) << "\n";
              tout << pp(get_enode(v2), m) << "\n";
>>>>>>> 39af2a18
              tout << "merge in\n"; display_var(tout, v2);
              tout << "after merge\n"; display_var(tout, v1););
    }

    void theory_array_full::add_parent_default(theory_var v) {
        SASSERT(v != null_theory_var);
        v = find(v);
        var_data* d = m_var_data[v];
<<<<<<< HEAD
        TRACE("array", tout << "v" << v << " " << mk_pp(get_enode(v)->get_owner(), m) << " " 
=======
        TRACE("array", tout << "v" << v << " " << pp(get_enode(v), m) << " " 
>>>>>>> 39af2a18
              << d->m_prop_upward << " " << m_params.m_array_delay_exp_axiom << "\n";);
        for (enode * store : d->m_stores) {
            SASSERT(is_store(store));
            instantiate_default_store_axiom(store);
        }        

        if (!m_params.m_array_delay_exp_axiom && d->m_prop_upward) {
            instantiate_parent_stores_default(v);            
        }
    }

    void theory_array_full::add_parent_select(theory_var v, enode * s) {
        TRACE("array", 
<<<<<<< HEAD
              tout << v << " select parent: " << mk_pp(s->get_owner(), m) << "\n";
=======
              tout << v << " select parent: " << pp(s, m) << "\n";
>>>>>>> 39af2a18
              display_var(tout, v);
              );
        theory_array::add_parent_select(v,s);
        v = find(v);
        var_data_full* d_full = m_var_data_full[v];
        var_data* d = m_var_data[v];
        for (enode * n : d_full->m_consts) {
            instantiate_select_const_axiom(s, n);
        }
        for (enode * map : d_full->m_maps) {
            SASSERT(is_map(map));
            instantiate_select_map_axiom(s, map);
        }
        if (!m_params.m_array_delay_exp_axiom && d->m_prop_upward) {
            for (enode * map : d_full->m_parent_maps) {
                SASSERT(is_map(map));
                if (!m_params.m_array_cg || map->is_cgr()) {
                    instantiate_select_map_axiom(s, map);
                }
            }
        }
    }
    
    void theory_array_full::relevant_eh(app* n) {
        TRACE("array", tout << mk_pp(n, m) << "\n";);
        theory_array::relevant_eh(n);
        if (!is_default(n) && !is_select(n) && !is_map(n) && !is_const(n) && !is_as_array(n)){
            return;
        }
        ctx.ensure_internalized(n);
        enode* node = ctx.get_enode(n);
        if (is_select(n)) {
            enode * arg = ctx.get_enode(n->get_arg(0));
            theory_var v = arg->get_th_var(get_id());
            SASSERT(v != null_theory_var);
            add_parent_select(find(v), node);            
        }
        else if (is_default(n)) {
            enode * arg = ctx.get_enode(n->get_arg(0));
            theory_var v = arg->get_th_var(get_id());
            SASSERT(v != null_theory_var);
            set_prop_upward(v);               
            add_parent_default(find(v));
        }
        else if (is_const(n)) {
            instantiate_default_const_axiom(node);
            theory_var v = node->get_th_var(get_id());
            set_prop_upward(v);
            add_parent_default(find(v));
        }
        else if (is_map(n)) {
            for (expr * e : *n) {
                enode* arg = ctx.get_enode(e);
                theory_var v_arg = find(arg->get_th_var(get_id()));
                add_parent_map(v_arg, node);
                set_prop_upward(v_arg);
            }
            instantiate_default_map_axiom(node);
        }
        else if (is_as_array(n)) {
            instantiate_default_as_array_axiom(node);
        }
    }

    bool theory_array_full::should_research(expr_ref_vector & unsat_core) {
        return m_bapa && m_bapa->should_research(unsat_core);
    }

    void theory_array_full::add_theory_assumptions(expr_ref_vector & assumptions) {
        if (m_bapa) m_bapa->add_theory_assumptions(assumptions);
    }
       
    //
    // Assert axiom: 
    // select(map[f](a, ... d), i) = f(select(a,i),...,select(d,i))
    //  
    bool theory_array_full::instantiate_select_map_axiom(enode* sl, enode* mp) {
        app* map = mp->get_expr();
        app* select = sl->get_expr();
        SASSERT(is_map(map));
        SASSERT(is_select(select));
        SASSERT(map->get_num_args() > 0);
        func_decl* f = to_func_decl(map->get_decl()->get_parameter(0).get_ast());


        TRACE("array_map_bug", tout << "invoked instantiate_select_map_axiom\n";
              tout << sl->get_owner_id() << " " << mp->get_owner_id() << "\n";
              tout << mk_ismt2_pp(sl->get_expr(), m) << "\n" << mk_ismt2_pp(mp->get_expr(), m) << "\n";);

        if (!ctx.add_fingerprint(mp, mp->get_owner_id(), sl->get_num_args() - 1, sl->get_args() + 1)) {
            return false;
        }

        TRACE("array_map_bug", tout << "new axiom\n";);

        m_stats.m_num_map_axiom++;
        TRACE("array", 
<<<<<<< HEAD
              tout << mk_bounded_pp(mp->get_owner(), m) << "\n";
              tout << mk_bounded_pp(sl->get_owner(), m) << "\n";);
=======
              tout << mk_bounded_pp(mp->get_expr(), m) << "\n";
              tout << mk_bounded_pp(sl->get_expr(), m) << "\n";);
>>>>>>> 39af2a18
        unsigned num_args   = select->get_num_args();
        unsigned num_arrays = map->get_num_args();
        ptr_buffer<expr> args1, args2;
        vector<ptr_vector<expr> > args2l;
        args1.push_back(map);
        for (expr* ar : *map) {
            ptr_vector<expr> arg;
            arg.push_back(ar);
            args2l.push_back(arg);
        }
        for (unsigned i = 1; i < num_args; ++i) {
            expr* arg = select->get_arg(i);
            for (unsigned j = 0; j < num_arrays; ++j) {
                args2l[j].push_back(arg);
            }
            args1.push_back(arg);
        }
        for (unsigned j = 0; j < num_arrays; ++j) {
            expr* sel = mk_select(args2l[j].size(), args2l[j].data());
            args2.push_back(sel);
        }

        expr_ref sel1(m), sel2(m);
        sel1 = mk_select(args1.size(), args1.data());
        sel2 = m.mk_app(f, args2.size(), args2.data());
        ctx.get_rewriter()(sel2);
        ctx.internalize(sel1, false);
        ctx.internalize(sel2, false);
        
        TRACE("array_map_bug",
              tout << "select-map axiom\n" << mk_ismt2_pp(sel1, m) << "\n=\n" << mk_ismt2_pp(sel2,m) << "\n";);

        return try_assign_eq(sel1, sel2);
    }


    //
    //
    // Assert axiom: 
    // default(map[f](a,..,d)) = f(default(a),..,default(d))
    //  

    bool theory_array_full::instantiate_default_map_axiom(enode* mp) {
        SASSERT(is_map(mp));
                
<<<<<<< HEAD
        app* map = mp->get_owner();
=======
        app* map = mp->get_expr();
>>>>>>> 39af2a18
        if (!ctx.add_fingerprint(this, m_default_map_fingerprint, 1, &mp)) {
            return false;
        }
        TRACE("array", tout << mk_bounded_pp(map, m) << "\n";);

        m_stats.m_num_default_map_axiom++;

        func_decl* f = to_func_decl(map->get_decl()->get_parameter(0).get_ast());
        SASSERT(map->get_num_args() == f->get_arity());
        ptr_buffer<expr> args2;
        for (expr* arg : *map) {
            args2.push_back(mk_default(arg));
        }

        expr_ref def2(m.mk_app(f, args2.size(), args2.data()), m);
        ctx.get_rewriter()(def2);
        expr* def1 = mk_default(map);
        ctx.internalize(def1, false);
        ctx.internalize(def2, false);
        return try_assign_eq(def1, def2);
    }


    bool theory_array_full::instantiate_default_const_axiom(enode* cnst) {
        if (!ctx.add_fingerprint(this, m_default_const_fingerprint, 1, &cnst)) {
            return false;
        }
        m_stats.m_num_default_const_axiom++;
        SASSERT(is_const(cnst));
<<<<<<< HEAD
        TRACE("array", tout << mk_bounded_pp(cnst->get_owner(), m) << "\n";);
        expr* val = cnst->get_arg(0)->get_owner();
        expr* def = mk_default(cnst->get_owner());
=======
        TRACE("array", tout << mk_bounded_pp(cnst->get_expr(), m) << "\n";);
        expr* val = cnst->get_arg(0)->get_expr();
        expr* def = mk_default(cnst->get_expr());
>>>>>>> 39af2a18
        ctx.internalize(def, false);
        return try_assign_eq(val, def);
    }

    /**
     * instantiate f(ep1,ep2,..,ep_n) = default(as-array f)
     * it is disabled to avoid as-array terms during search.
     */

    bool theory_array_full::instantiate_default_as_array_axiom(enode* arr) {
        return false;
#if 0
        if (!ctx.add_fingerprint(this, m_default_as_array_fingerprint, 1, &arr)) {
            return false;
        }
        m_stats.m_num_default_as_array_axiom++;
        SASSERT(is_as_array(arr));
        TRACE("array", tout << mk_bounded_pp(arr->get_owner(), m) << "\n";);
        expr* def = mk_default(arr->get_owner());
        func_decl * f = array_util(m).get_as_array_func_decl(arr->get_owner());
        ptr_vector<expr> args;
        for (unsigned i = 0; i < f->get_arity(); ++i) {
            args.push_back(mk_epsilon(f->get_domain(i)));
        }
        expr_ref val(m.mk_app(f, args.size(), args.c_ptr()), m);
        ctx.internalize(def, false);
        ctx.internalize(val.get(), false);
        return try_assign_eq(val.get(), def);
#endif
    }

    bool theory_array_full::has_unitary_domain(app* array_term) {
        SASSERT(is_array_sort(array_term));
<<<<<<< HEAD
        sort* s = m.get_sort(array_term);
=======
        sort* s = array_term->get_sort();
>>>>>>> 39af2a18
        unsigned dim = get_dimension(s);
        parameter const * params = s->get_info()->get_parameters();
        for (unsigned i = 0; i < dim; ++i) {
            SASSERT(params[i].is_ast());
            sort* d = to_sort(params[i].get_ast());
            if (d->is_infinite() || d->is_very_big() || 1 != d->get_num_elements().size())
                return false;
        }
        return true;        
    }

   bool theory_array_full::has_large_domain(app* array_term) {
        SASSERT(is_array_sort(array_term));
<<<<<<< HEAD
        sort* s = m.get_sort(array_term);
=======
        sort* s = array_term->get_sort();
>>>>>>> 39af2a18
        unsigned dim = get_dimension(s);
        parameter const *  params = s->get_info()->get_parameters();
        rational sz(1);
        for (unsigned i = 0; i < dim; ++i) {
            SASSERT(params[i].is_ast());
            sort* d = to_sort(params[i].get_ast());
            if (d->is_infinite() || d->is_very_big()) {
                return true;
            }
            sz *= rational(d->get_num_elements().size(),rational::ui64());
            if (sz >= rational(1 << 14)) {
                return true;
            }
        }
        return false;        
    }

    //
    // Assert axiom:
    // select(const v, i_1, ..., i_n) = v
    //
    bool theory_array_full::instantiate_select_const_axiom(enode* select, enode* cnst) {
        SASSERT(is_const(cnst));
        SASSERT(is_select(select));
        SASSERT(cnst->get_num_args() == 1);
        unsigned num_args = select->get_num_args();
        if (!ctx.add_fingerprint(cnst, cnst->get_owner_id(), select->get_num_args() - 1, select->get_args() + 1)) {
            return false;
        }

        m_stats.m_num_select_const_axiom++;   
        ptr_buffer<expr> sel_args;
        sel_args.push_back(cnst->get_expr());
        for (unsigned short i = 1; i < num_args; ++i) {
            sel_args.push_back(select->get_expr()->get_arg(i));
        }
        expr * sel = mk_select(sel_args.size(), sel_args.data());
        expr * val = cnst->get_expr()->get_arg(0);
        TRACE("array", tout << "new select-const axiom...\n";
<<<<<<< HEAD
              tout << "const: " << mk_bounded_pp(cnst->get_owner(), m) << "\n";
              tout << "select: " << mk_bounded_pp(select->get_owner(), m) << "\n";
=======
              tout << "const: " << mk_bounded_pp(cnst->get_expr(), m) << "\n";
              tout << "select: " << mk_bounded_pp(select->get_expr(), m) << "\n";
>>>>>>> 39af2a18
              tout << " sel/const: " << mk_bounded_pp(sel, m) << "\n";
              tout << "value: " << mk_bounded_pp(val, m) << "\n";
              tout << "#" << sel->get_id() << " = #" << val->get_id() << "\n";
              );
        
        ctx.internalize(sel, false);
        return try_assign_eq(sel,val);
    }


    //
    // Assert axiom:
    // select(as-array f, i_1, ..., i_n) = (f i_1 ... i_n)
    //
    bool theory_array_full::instantiate_select_as_array_axiom(enode* select, enode* arr) {
        SASSERT(is_as_array(arr->get_expr()));
        SASSERT(is_select(select));
        SASSERT(arr->get_num_args() == 0);
        unsigned num_args = select->get_num_args();
        if (!ctx.add_fingerprint(arr, arr->get_owner_id(), select->get_num_args() - 1, select->get_args() + 1)) {
            return false;
        }

        m_stats.m_num_select_as_array_axiom++;   
        ptr_buffer<expr> sel_args;
        sel_args.push_back(arr->get_expr());
        for (unsigned short i = 1; i < num_args; ++i) {
            sel_args.push_back(select->get_expr()->get_arg(i));
        }
<<<<<<< HEAD
        expr * sel = mk_select(sel_args.size(), sel_args.c_ptr());
        func_decl * f = array_util(m).get_as_array_func_decl(arr->get_owner());
        expr_ref val(m.mk_app(f, sel_args.size()-1, sel_args.c_ptr()+1), m);
        TRACE("array", tout << "new select-as-array axiom...\n";
              tout << "as-array: " << mk_bounded_pp(arr->get_owner(), m) << "\n";
              tout << "select: " << mk_bounded_pp(select->get_owner(), m) << "\n";
=======
        expr * sel = mk_select(sel_args.size(), sel_args.data());
        func_decl * f = array_util(m).get_as_array_func_decl(arr->get_expr());
        expr_ref val(m.mk_app(f, sel_args.size()-1, sel_args.data()+1), m);
        TRACE("array", tout << "new select-as-array axiom...\n";
              tout << "as-array: " << mk_bounded_pp(arr->get_expr(), m) << "\n";
              tout << "select: " << mk_bounded_pp(select->get_expr(), m) << "\n";
>>>>>>> 39af2a18
              tout << " sel/as-array: " << mk_bounded_pp(sel, m) << "\n";
              tout << "value: " << mk_bounded_pp(val.get(), m) << "\n";
              tout << "#" << sel->get_id() << " = #" << val->get_id() << "\n";
              );
        
        ctx.internalize(sel, false);
        ctx.internalize(val.get(), false);
        return try_assign_eq(sel,val);
    }

    
    bool theory_array_full::instantiate_default_store_axiom(enode* store) {
        SASSERT(is_store(store));
        SASSERT(store->get_num_args() >= 3);
<<<<<<< HEAD
        app* store_app = store->get_owner();
=======
        app* store_app = store->get_expr();
>>>>>>> 39af2a18
        if (!ctx.add_fingerprint(this, m_default_store_fingerprint, store->get_num_args(), store->get_args())) {
            return false;
        }

        m_stats.m_num_default_store_axiom++;

        expr_ref def1(m), def2(m);

        TRACE("array", tout << mk_bounded_pp(store_app, m) << "\n";);

        unsigned num_args = store_app->get_num_args();

        def1 = mk_default(store_app);
        def2 = mk_default(store_app->get_arg(0));

        bool is_new = false;

        if (has_unitary_domain(store_app)) {
            def2 = store_app->get_arg(num_args - 1);
        }        
        else if (!has_large_domain(store_app)) {
            //
            // let A = store(B, i, v)
            // 
            // Add:
            //   default(A) = ite(epsilon1 = i, v, default(B))
            //   A[diag(i)] = B[diag(i)]
            // 
            expr_ref_vector eqs(m);
            expr_ref_vector args1(m), args2(m);
            args1.push_back(store_app->get_arg(0));
            args2.push_back(store_app);

            for (unsigned i = 1; i + 1 < num_args; ++i) {
                expr* arg = store_app->get_arg(i);
<<<<<<< HEAD
                sort* srt = m.get_sort(arg);
=======
                sort* srt = arg->get_sort();
>>>>>>> 39af2a18
                auto ep = mk_epsilon(srt);
                eqs.push_back(m.mk_eq(ep.first, arg));
                args1.push_back(m.mk_app(ep.second, arg));
                args2.push_back(m.mk_app(ep.second, arg));
            }            
            expr_ref eq(mk_and(eqs), m);
            def2 = m.mk_ite(eq, store_app->get_arg(num_args-1), def2);             
            app_ref sel1(m), sel2(m);
            sel1 = mk_select(args1);
            sel2 = mk_select(args2);
            is_new = try_assign_eq(sel1, sel2);
        }

        ctx.internalize(def1, false);
        ctx.internalize(def2, false);
        return try_assign_eq(def1, def2) || is_new;
    }

    std::pair<app*,func_decl*> theory_array_full::mk_epsilon(sort* s) {
        app* eps = nullptr;
        func_decl* diag = nullptr;
        if (!m_sort2epsilon.find(s, eps)) {
            eps = m.mk_fresh_const("epsilon", s);
<<<<<<< HEAD
            m_trail_stack.push(ast2ast_trail<theory_array, sort, app>(m_sort2epsilon, s, eps));   
        }
        if (!m_sort2diag.find(s, diag)) {
            diag = m.mk_fresh_func_decl("diag", 1, &s, s);
            m_trail_stack.push(ast2ast_trail<theory_array, sort, func_decl>(m_sort2diag, s, diag));   
=======
            m_trail_stack.push(ast2ast_trail<sort, app>(m_sort2epsilon, s, eps));   
        }
        if (!m_sort2diag.find(s, diag)) {
            diag = m.mk_fresh_func_decl("diag", 1, &s, s);
            m_trail_stack.push(ast2ast_trail<sort, func_decl>(m_sort2diag, s, diag));   
>>>>>>> 39af2a18
        }
        return std::make_pair(eps, diag);
    }

    final_check_status theory_array_full::assert_delayed_axioms() {        
        final_check_status r = FC_DONE;
        if (!m_params.m_array_delay_exp_axiom) {
            r = FC_DONE;
        }
        else { 
            r = theory_array::assert_delayed_axioms();
            unsigned num_vars = get_num_vars();
            for (unsigned v = 0; v < num_vars; v++) {
                var_data * d = m_var_data[v];
                if (d->m_prop_upward && instantiate_axiom_map_for(v))
                    r = FC_CONTINUE;
                if (d->m_prop_upward) {
                    if (instantiate_parent_stores_default(v))
                        r = FC_CONTINUE;
                }
            }
        }
        if (r == FC_DONE && m_bapa) {
            r = m_bapa->final_check();
        }
        bool should_giveup = m_found_unsupported_op || has_propagate_up_trail();
        if (r == FC_DONE && should_giveup)
            r = FC_GIVEUP;
        return r;
    }

    bool theory_array_full::instantiate_parent_stores_default(theory_var v) {
        SASSERT(v != null_theory_var);
        TRACE("array", tout << "v" << v << "\n";);
        v = find(v);
        var_data* d = m_var_data[v];
        bool result = false;
        for (unsigned i = 0; i < d->m_parent_stores.size(); ++i) {
            enode* store = d->m_parent_stores[i];
            SASSERT(is_store(store));
            if ((!m_params.m_array_cg || store->is_cgr()) && 
                instantiate_default_store_axiom(store)) {
                result = true;
            }
        }
        return result;
    }

    bool theory_array_full::try_assign_eq(expr* v1, expr* v2) {
        TRACE("array", tout << mk_bounded_pp(v1, m) << "\n==\n" << mk_bounded_pp(v2, m) << "\n";);
        
        if (m_eqs.contains(v1, v2)) {
            return false;
        }
        else {
            m_eqs.insert(v1, v2, true);
            literal eq(mk_eq(v1, v2, true));
            scoped_trace_stream _sc(*this, eq);
            ctx.mark_as_relevant(eq);            
            assert_axiom(eq);
            return true;
        }
    }

    void theory_array_full::pop_scope_eh(unsigned num_scopes) {
        unsigned num_old_vars = get_old_num_vars(num_scopes);
        theory_array::pop_scope_eh(num_scopes);
        std::for_each(m_var_data_full.begin() + num_old_vars, m_var_data_full.end(), delete_proc<var_data_full>());
        m_var_data_full.shrink(num_old_vars);        
        m_eqs.reset();
    }

    void theory_array_full::collect_statistics(::statistics & st) const {
        theory_array::collect_statistics(st);
        st.update("array map ax", m_stats.m_num_map_axiom);
        st.update("array def const", m_stats.m_num_default_const_axiom);
        st.update("array sel const", m_stats.m_num_select_const_axiom);
        st.update("array def store", m_stats.m_num_default_store_axiom);
        st.update("array def as-array", m_stats.m_num_default_as_array_axiom);
        st.update("array sel as-array", m_stats.m_num_select_as_array_axiom);
    }
}<|MERGE_RESOLUTION|>--- conflicted
+++ resolved
@@ -54,11 +54,7 @@
         //       instead apply stratified filter.
         set_prop_upward(v,d);
         d_full->m_maps.push_back(s);
-<<<<<<< HEAD
-        m_trail_stack.push(push_back_trail<theory_array, enode *, false>(d_full->m_maps));
-=======
         m_trail_stack.push(push_back_trail<enode *, false>(d_full->m_maps));
->>>>>>> 39af2a18
         for (unsigned i = 0; i < d->m_parent_selects.size(); ++i) {
             enode* n = d->m_parent_selects[i];
             SASSERT(is_select(n));
@@ -114,11 +110,7 @@
                 add_weak_var(v);
                 return;
             }
-<<<<<<< HEAD
-            m_trail_stack.push(reset_flag_trail<theory_array>(d->m_prop_upward));
-=======
             m_trail_stack.push(reset_flag_trail(d->m_prop_upward));
->>>>>>> 39af2a18
             d->m_prop_upward = true;
             TRACE("array", tout << "#" << v << "\n";);
             if (!m_params.m_array_delay_exp_axiom) {
@@ -142,11 +134,7 @@
     // call set_prop_upward on array arguments.
     // 
     void theory_array_full::set_prop_upward(enode * n) {
-<<<<<<< HEAD
-        TRACE("array", tout << mk_pp(n->get_owner(), m) << "\n";);
-=======
         TRACE("array", tout << pp(n, m) << "\n";);
->>>>>>> 39af2a18
         if (is_store(n)) {
             set_prop_upward(n->get_arg(0)->get_th_var(get_id()));
         }
@@ -356,13 +344,8 @@
             add_as_array(v1, n);
         }
         TRACE("array", 
-<<<<<<< HEAD
-              tout << mk_pp(get_enode(v1)->get_owner(), m) << "\n";
-              tout << mk_pp(get_enode(v2)->get_owner(), m) << "\n";
-=======
               tout << pp(get_enode(v1), m) << "\n";
               tout << pp(get_enode(v2), m) << "\n";
->>>>>>> 39af2a18
               tout << "merge in\n"; display_var(tout, v2);
               tout << "after merge\n"; display_var(tout, v1););
     }
@@ -371,11 +354,7 @@
         SASSERT(v != null_theory_var);
         v = find(v);
         var_data* d = m_var_data[v];
-<<<<<<< HEAD
-        TRACE("array", tout << "v" << v << " " << mk_pp(get_enode(v)->get_owner(), m) << " " 
-=======
         TRACE("array", tout << "v" << v << " " << pp(get_enode(v), m) << " " 
->>>>>>> 39af2a18
               << d->m_prop_upward << " " << m_params.m_array_delay_exp_axiom << "\n";);
         for (enode * store : d->m_stores) {
             SASSERT(is_store(store));
@@ -389,11 +368,7 @@
 
     void theory_array_full::add_parent_select(theory_var v, enode * s) {
         TRACE("array", 
-<<<<<<< HEAD
-              tout << v << " select parent: " << mk_pp(s->get_owner(), m) << "\n";
-=======
               tout << v << " select parent: " << pp(s, m) << "\n";
->>>>>>> 39af2a18
               display_var(tout, v);
               );
         theory_array::add_parent_select(v,s);
@@ -491,13 +466,8 @@
 
         m_stats.m_num_map_axiom++;
         TRACE("array", 
-<<<<<<< HEAD
-              tout << mk_bounded_pp(mp->get_owner(), m) << "\n";
-              tout << mk_bounded_pp(sl->get_owner(), m) << "\n";);
-=======
               tout << mk_bounded_pp(mp->get_expr(), m) << "\n";
               tout << mk_bounded_pp(sl->get_expr(), m) << "\n";);
->>>>>>> 39af2a18
         unsigned num_args   = select->get_num_args();
         unsigned num_arrays = map->get_num_args();
         ptr_buffer<expr> args1, args2;
@@ -543,11 +513,7 @@
     bool theory_array_full::instantiate_default_map_axiom(enode* mp) {
         SASSERT(is_map(mp));
                 
-<<<<<<< HEAD
-        app* map = mp->get_owner();
-=======
         app* map = mp->get_expr();
->>>>>>> 39af2a18
         if (!ctx.add_fingerprint(this, m_default_map_fingerprint, 1, &mp)) {
             return false;
         }
@@ -577,15 +543,9 @@
         }
         m_stats.m_num_default_const_axiom++;
         SASSERT(is_const(cnst));
-<<<<<<< HEAD
-        TRACE("array", tout << mk_bounded_pp(cnst->get_owner(), m) << "\n";);
-        expr* val = cnst->get_arg(0)->get_owner();
-        expr* def = mk_default(cnst->get_owner());
-=======
         TRACE("array", tout << mk_bounded_pp(cnst->get_expr(), m) << "\n";);
         expr* val = cnst->get_arg(0)->get_expr();
         expr* def = mk_default(cnst->get_expr());
->>>>>>> 39af2a18
         ctx.internalize(def, false);
         return try_assign_eq(val, def);
     }
@@ -619,11 +579,7 @@
 
     bool theory_array_full::has_unitary_domain(app* array_term) {
         SASSERT(is_array_sort(array_term));
-<<<<<<< HEAD
-        sort* s = m.get_sort(array_term);
-=======
         sort* s = array_term->get_sort();
->>>>>>> 39af2a18
         unsigned dim = get_dimension(s);
         parameter const * params = s->get_info()->get_parameters();
         for (unsigned i = 0; i < dim; ++i) {
@@ -637,11 +593,7 @@
 
    bool theory_array_full::has_large_domain(app* array_term) {
         SASSERT(is_array_sort(array_term));
-<<<<<<< HEAD
-        sort* s = m.get_sort(array_term);
-=======
         sort* s = array_term->get_sort();
->>>>>>> 39af2a18
         unsigned dim = get_dimension(s);
         parameter const *  params = s->get_info()->get_parameters();
         rational sz(1);
@@ -681,13 +633,8 @@
         expr * sel = mk_select(sel_args.size(), sel_args.data());
         expr * val = cnst->get_expr()->get_arg(0);
         TRACE("array", tout << "new select-const axiom...\n";
-<<<<<<< HEAD
-              tout << "const: " << mk_bounded_pp(cnst->get_owner(), m) << "\n";
-              tout << "select: " << mk_bounded_pp(select->get_owner(), m) << "\n";
-=======
               tout << "const: " << mk_bounded_pp(cnst->get_expr(), m) << "\n";
               tout << "select: " << mk_bounded_pp(select->get_expr(), m) << "\n";
->>>>>>> 39af2a18
               tout << " sel/const: " << mk_bounded_pp(sel, m) << "\n";
               tout << "value: " << mk_bounded_pp(val, m) << "\n";
               tout << "#" << sel->get_id() << " = #" << val->get_id() << "\n";
@@ -717,21 +664,12 @@
         for (unsigned short i = 1; i < num_args; ++i) {
             sel_args.push_back(select->get_expr()->get_arg(i));
         }
-<<<<<<< HEAD
-        expr * sel = mk_select(sel_args.size(), sel_args.c_ptr());
-        func_decl * f = array_util(m).get_as_array_func_decl(arr->get_owner());
-        expr_ref val(m.mk_app(f, sel_args.size()-1, sel_args.c_ptr()+1), m);
-        TRACE("array", tout << "new select-as-array axiom...\n";
-              tout << "as-array: " << mk_bounded_pp(arr->get_owner(), m) << "\n";
-              tout << "select: " << mk_bounded_pp(select->get_owner(), m) << "\n";
-=======
         expr * sel = mk_select(sel_args.size(), sel_args.data());
         func_decl * f = array_util(m).get_as_array_func_decl(arr->get_expr());
         expr_ref val(m.mk_app(f, sel_args.size()-1, sel_args.data()+1), m);
         TRACE("array", tout << "new select-as-array axiom...\n";
               tout << "as-array: " << mk_bounded_pp(arr->get_expr(), m) << "\n";
               tout << "select: " << mk_bounded_pp(select->get_expr(), m) << "\n";
->>>>>>> 39af2a18
               tout << " sel/as-array: " << mk_bounded_pp(sel, m) << "\n";
               tout << "value: " << mk_bounded_pp(val.get(), m) << "\n";
               tout << "#" << sel->get_id() << " = #" << val->get_id() << "\n";
@@ -746,11 +684,7 @@
     bool theory_array_full::instantiate_default_store_axiom(enode* store) {
         SASSERT(is_store(store));
         SASSERT(store->get_num_args() >= 3);
-<<<<<<< HEAD
-        app* store_app = store->get_owner();
-=======
         app* store_app = store->get_expr();
->>>>>>> 39af2a18
         if (!ctx.add_fingerprint(this, m_default_store_fingerprint, store->get_num_args(), store->get_args())) {
             return false;
         }
@@ -786,11 +720,7 @@
 
             for (unsigned i = 1; i + 1 < num_args; ++i) {
                 expr* arg = store_app->get_arg(i);
-<<<<<<< HEAD
-                sort* srt = m.get_sort(arg);
-=======
                 sort* srt = arg->get_sort();
->>>>>>> 39af2a18
                 auto ep = mk_epsilon(srt);
                 eqs.push_back(m.mk_eq(ep.first, arg));
                 args1.push_back(m.mk_app(ep.second, arg));
@@ -814,19 +744,11 @@
         func_decl* diag = nullptr;
         if (!m_sort2epsilon.find(s, eps)) {
             eps = m.mk_fresh_const("epsilon", s);
-<<<<<<< HEAD
-            m_trail_stack.push(ast2ast_trail<theory_array, sort, app>(m_sort2epsilon, s, eps));   
-        }
-        if (!m_sort2diag.find(s, diag)) {
-            diag = m.mk_fresh_func_decl("diag", 1, &s, s);
-            m_trail_stack.push(ast2ast_trail<theory_array, sort, func_decl>(m_sort2diag, s, diag));   
-=======
             m_trail_stack.push(ast2ast_trail<sort, app>(m_sort2epsilon, s, eps));   
         }
         if (!m_sort2diag.find(s, diag)) {
             diag = m.mk_fresh_func_decl("diag", 1, &s, s);
             m_trail_stack.push(ast2ast_trail<sort, func_decl>(m_sort2diag, s, diag));   
->>>>>>> 39af2a18
         }
         return std::make_pair(eps, diag);
     }
