/*++
Copyright (c) 2013 Microsoft Corporation

Module Name:

    theory_utvpi.h

Abstract:

    use Bellman Ford traversal algorithm for UTVPI.    

Author:

    Nikolaj Bjorner (nbjorner) 2013-04-26

Revision History:

    The implementaton is derived from theory_diff_logic.

--*/

#pragma once

#include "smt/theory_diff_logic.h"

namespace smt {

    class utvpi_tester {
        ast_manager&      m;
        arith_util        a;
        ptr_vector<expr>  m_todo;
        ast_mark          m_mark;
        obj_map<expr, rational>           m_coeff_map;
        rational                          m_weight;
        vector<std::pair<expr*, rational> >   m_terms;

    public:
        utvpi_tester(ast_manager& m);

        // test if formula is in the Horn inequality fragment:
        bool operator()(expr* fml);
        bool operator()(unsigned num_fmls, expr* const* fmls);

        // linearize inequality/equality
        bool linearize(expr* e);
        bool linearize(expr* e1, expr* e2);

        // retrieve linearization        
        vector<std::pair<expr*, rational> > const& get_linearization() const;        
        rational const& get_weight() const { return m_weight; }
    private:
        bool linearize();
    };

    template<typename Ext>
    class theory_utvpi : public theory, private Ext {
        
        typedef typename Ext::numeral numeral;
        typedef theory_var th_var;
        typedef svector<th_var> th_var_vector;
        typedef vector<std::pair<th_var, rational> >  coeffs;

        class assignment_trail;
        class parent_trail;

        struct GExt : public Ext {
            typedef std::pair<literal,unsigned> explanation;
        };

        class atom {
        protected:
            bool_var m_bvar;
            bool     m_true;
            int      m_pos;
            int      m_neg;
        public:
            atom(bool_var bv, int pos, int neg) : 
                m_bvar(bv), m_true(false),
                m_pos(pos), m_neg(neg) {}
            bool_var get_bool_var() const { return m_bvar; }
            void assign_eh(bool is_true) { m_true = is_true; }
            int get_asserted_edge() const { return this->m_true?m_pos:m_neg; }
            int get_pos() const { return m_pos; }
            int get_neg() const { return m_neg; }
            std::ostream& display(theory_utvpi const& th, std::ostream& out) const;
        };
        typedef svector<atom> atoms;
        
        struct scope {
            unsigned   m_atoms_lim;
            unsigned   m_asserted_atoms_lim;
            unsigned   m_asserted_qhead_old;
        };

        struct stats {
            unsigned   m_num_conflicts;
            unsigned   m_num_assertions;
            unsigned   m_num_core2th_eqs;
            unsigned   m_num_core2th_diseqs;

            void reset() {
                memset(this, 0, sizeof(*this));
            }

            stats() {
                reset();
            }
        };

        // Functor used to collect the proofs for a conflict due to 
        // a negative cycle.
        class nc_functor {
            literal_vector m_antecedents;
            unsigned_vector m_coeffs;
            theory_utvpi& m_super;
        public:
            nc_functor(theory_utvpi& s) : m_super(s) {}
            void reset() { m_antecedents.reset(); m_coeffs.reset(); }
            literal_vector const& get_lits() const { return m_antecedents; }
            unsigned_vector const& get_coeffs() const { return m_coeffs; }

            void operator()(std::pair<literal,unsigned> const & ex) {
                if (ex.first != null_literal) {
                    m_antecedents.push_back(ex.first);
                    m_coeffs.push_back(ex.second);
                }
            }

            void new_edge(dl_var src, dl_var dst, unsigned num_edges, edge_id const* edges) {
                m_super.new_edge(src, dst, num_edges, edges);
            }
        };


        stats                   m_stats;        
        smt_params              m_params;
        arith_util              a;
        arith_eq_adapter        m_arith_eq_adapter;
        bool                    m_consistent;
        th_var                  m_izero, m_rzero; //cache the variable representing the zero variable.

        dl_graph<GExt>          m_graph;
        nc_functor              m_nc_functor;
        atoms                   m_atoms;
        unsigned_vector         m_asserted_atoms;   // set of asserted atoms
        unsigned                m_asserted_qhead;   
        u_map<unsigned>         m_bool_var2atom;
        svector<scope>          m_scopes;

        double                  m_agility;
        bool                    m_lia;
        bool                    m_lra;
        bool                    m_non_utvpi_exprs;

        utvpi_tester            m_test;


        arith_factory *         m_factory;
        rational                m_delta;
        
        struct var_value_hash;
        friend struct var_value_hash;
        struct var_value_hash {
            theory_utvpi & m_th;
            var_value_hash(theory_utvpi & th):m_th(th) {}
            unsigned operator()(theory_var v) const { return m_th.mk_value(v, false).hash(); }
        };

        struct var_value_eq;
        friend struct var_value_eq;
        struct var_value_eq {
            theory_utvpi & m_th;
            var_value_eq(theory_utvpi & th):m_th(th) {}
            bool operator()(theory_var v1, theory_var v2) const { return m_th.mk_value(v1, false) == m_th.mk_value(v2, false) && m_th.is_int(v1) == m_th.is_int(v2); }
        };

        typedef int_hashtable<var_value_hash, var_value_eq> var_value_table;
        var_value_table             m_var_value_table;


        // Set a conflict due to a negative cycle.
        void set_conflict();
               
        void new_edge(dl_var src, dl_var dst, unsigned num_edges, edge_id const* edges) {}

        // Create a new theory variable.
        th_var mk_var(enode* n) override;

        virtual th_var mk_var(expr* n);
                                
        void compute_delta();

        void found_non_utvpi_expr(expr * n);

        bool is_interpreted(app* n) const {
            return n->get_family_id() == get_family_id();
        }

    public:    
        theory_utvpi(context& ctx);

        ~theory_utvpi() override;

        theory * mk_fresh(context * new_ctx) override;

        char const * get_name() const override { return "utvpi-logic"; }
        
        void init() override {  init_zero(); }

        /**
           \brief See comment in theory::mk_eq_atom
        */
        app * mk_eq_atom(expr * lhs, expr * rhs) override { return a.mk_eq(lhs, rhs); }

        bool internalize_atom(app * atom, bool gate_ctx) override;
                                                     
        bool internalize_term(app * term) override;

        void internalize_eq_eh(app * atom, bool_var v) override;

        void assign_eh(bool_var v, bool is_true) override;

        void new_eq_eh(th_var v1, th_var v2) override {
            m_stats.m_num_core2th_eqs++;
            m_arith_eq_adapter.new_eq_eh(v1, v2);
        }

        bool use_diseqs() const override { return true; }

        void new_diseq_eh(th_var v1, th_var v2) override {
            m_arith_eq_adapter.new_diseq_eh(v1, v2);
        }

        void push_scope_eh() override;

        void pop_scope_eh(unsigned num_scopes) override;

        void restart_eh() override {
            m_arith_eq_adapter.restart_eh();
        }

        void relevant_eh(app* e) override {}

        void init_search_eh() override {
            m_arith_eq_adapter.init_search_eh();
        }

        final_check_status final_check_eh() override;

        bool is_shared(th_var v) const override {
            return false;
        }
    
        bool can_propagate() override {
            SASSERT(m_asserted_qhead <= m_asserted_atoms.size());
            return m_asserted_qhead != m_asserted_atoms.size();
        }
        
        void propagate() override;
        
        justification * why_is_diseq(th_var v1, th_var v2) override {
            UNREACHABLE();
            return nullptr;
        }

        void reset_eh() override;

        void init_model(model_generator & m) override;
        
        model_value_proc * mk_value(enode * n, model_generator & mg) override;
                
        void display(std::ostream & out) const override;
        
        void collect_statistics(::statistics & st) const override;

    private:        

        void init_model();

        bool assume_eqs_core();

        rational mk_value(theory_var v, bool is_int);

        bool is_parity_ok(unsigned v) const;

        void enforce_parity();

        bool eval(expr* e);

        void model_validate();

        rational eval_num(expr* e);

        bool check_z_consistency();

        bool has_shared();

        virtual void new_eq_eh(th_var v1, th_var v2, justification& j) {
            m_stats.m_num_core2th_eqs++;
            new_eq_or_diseq(true, v1, v2, j);
        }

        virtual void new_diseq_eh(th_var v1, th_var v2, justification& j) {
            m_stats.m_num_core2th_diseqs++;
            new_eq_or_diseq(false, v1, v2, j);    
        }

        void negate(coeffs& coeffs, rational& weight);
        numeral mk_weight(bool is_real, bool is_strict, rational const& w) const;
        void mk_coeffs(vector<std::pair<expr*,rational> >const& terms, coeffs& coeffs, rational& w);

        void del_atoms(unsigned old_size);

        bool propagate_atom(atom const& a);

        th_var mk_term(app* n);

        th_var mk_num(app* n, rational const& r);

        bool is_consistent() const;

        th_var expand(bool pos, th_var v, rational & k);

        void new_eq_or_diseq(bool is_eq, th_var v1, th_var v2, justification& eq_just);
        
<<<<<<< HEAD
        bool is_int(theory_var v) const { return a.is_int(get_enode(v)->get_owner()); }

        th_var get_zero(sort* s) { return a.is_int(s) ? m_izero : m_rzero; }

        th_var get_zero(expr* e) { return get_zero(get_manager().get_sort(e)); }
=======
        bool is_int(theory_var v) const { return a.is_int(get_enode(v)->get_expr()); }

        th_var get_zero(sort* s) { return a.is_int(s) ? m_izero : m_rzero; }

        th_var get_zero(expr* e) { return get_zero(e->get_sort()); }
>>>>>>> 39af2a18

        void init_zero();

        void inc_conflicts();

        edge_id add_ineq(vector<std::pair<th_var, rational> > const& terms, numeral const& weight, literal l);

        bool enable_edge(edge_id id);

        th_var to_var(th_var v) const { 
            return 2*v;
        }
        
        th_var from_var(th_var v) const {
            return v/2;
        }

        th_var pos(th_var v) const {
            return v & 0xFFFFFFFE;
        }

        th_var neg(th_var v) const {
            return v | 0x1;
        }

    };


    typedef theory_utvpi<rdl_ext>  theory_rutvpi;
    typedef theory_utvpi<idl_ext>  theory_iutvpi;
};



<|MERGE_RESOLUTION|>--- conflicted
+++ resolved
@@ -323,19 +323,11 @@
 
         void new_eq_or_diseq(bool is_eq, th_var v1, th_var v2, justification& eq_just);
         
-<<<<<<< HEAD
-        bool is_int(theory_var v) const { return a.is_int(get_enode(v)->get_owner()); }
+        bool is_int(theory_var v) const { return a.is_int(get_enode(v)->get_expr()); }
 
         th_var get_zero(sort* s) { return a.is_int(s) ? m_izero : m_rzero; }
 
-        th_var get_zero(expr* e) { return get_zero(get_manager().get_sort(e)); }
-=======
-        bool is_int(theory_var v) const { return a.is_int(get_enode(v)->get_expr()); }
-
-        th_var get_zero(sort* s) { return a.is_int(s) ? m_izero : m_rzero; }
-
         th_var get_zero(expr* e) { return get_zero(e->get_sort()); }
->>>>>>> 39af2a18
 
         void init_zero();
 
