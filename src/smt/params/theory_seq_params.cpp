--- conflicted
+++ resolved
@@ -21,8 +21,4 @@
     smt_params_helper p(_p);
     m_split_w_len = p.seq_split_w_len();
     m_seq_validate = p.seq_validate();
-<<<<<<< HEAD
-    m_seq_use_unicode = p.seq_use_unicode();
-=======
->>>>>>> 39af2a18
 }