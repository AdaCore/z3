/*++
Copyright (c) 2006 Microsoft Corporation

Module Name:

    mam.cpp

Abstract:

    Matching Abstract Machine

Author:

    Leonardo de Moura (leonardo) 2007-02-13.

Revision History:

--*/
#include <algorithm>

#include "util/pool.h"
#include "util/trail.h"
#include "util/stopwatch.h"
#include "ast/ast_pp.h"
#include "ast/ast_ll_pp.h"
#include "ast/ast_smt2_pp.h"
#include "smt/mam.h"
#include "smt/smt_context.h"

using namespace smt;

// #define _PROFILE_MAM

// -----------------------------------------
// Flags for _PROFILE_MAM
//
// send profiling information to stdout
#define _PROFILE_MAM_TO_STDOUT
// threshold in secs for being considered expensive
#define _PROFILE_MAM_THRESHOLD 30.0
// dump expensive (> _PROFILE_MAM_THRESHOLD) code trees whenever execute_core is executed.
#define _PROFILE_MAM_EXPENSIVE
//
#define _PROFILE_MAM_EXPENSIVE_FREQ 100000
//
// -----------------------------------------

// #define _PROFILE_PATH_TREE
// -----------------------------------------
// Flags for _PROFILE_PATH_TREE
//
#define _PROFILE_PATH_TREE_THRESHOLD 20000
//
// -----------------------------------------

#define IS_CGR_SUPPORT true

namespace {
<<<<<<< HEAD
    // ------------------------------------
    //
    // Trail
    //
    // ------------------------------------
=======
>>>>>>> 39af2a18

    class mam_impl;


    // ------------------------------------
    //
    // Auxiliary
    //
    // ------------------------------------
    class label_hasher {
        svector<signed char>             m_lbl2hash;        // cache: lbl_id -> hash

        void mk_lbl_hash(unsigned lbl_id) {
            unsigned a = 17;
            unsigned b = 3;
            unsigned c = lbl_id;
            mix(a, b, c);
            m_lbl2hash[lbl_id] = c & (APPROX_SET_CAPACITY - 1);
        }

    public:
        unsigned char operator()(func_decl * lbl) {
            unsigned lbl_id = lbl->get_decl_id();
            if (lbl_id >= m_lbl2hash.size())
                m_lbl2hash.resize(lbl_id + 1, -1);
            if (m_lbl2hash[lbl_id] == -1) {
                mk_lbl_hash(lbl_id);
            }
            SASSERT(m_lbl2hash[lbl_id] >= 0);
            return m_lbl2hash[lbl_id];
        }

        void display(std::ostream & out) const {
            out << "lbl-hasher:\n";
            bool first = true;
            for (unsigned i = 0; i < m_lbl2hash.size(); i++) {
                if (m_lbl2hash[i] != -1) {
                    if (first)
                        first = false;
                    else
                        out << ", ";
                    out << i << " -> " << static_cast<int>(m_lbl2hash[i]);
                }
            }
            out << "\n";
        }
    };

    // ------------------------------------
    //
    // Instructions
    //
    // ------------------------------------
    typedef enum {
        INIT1=0, INIT2,  INIT3,  INIT4,  INIT5,  INIT6,  INITN,
        BIND1,   BIND2,  BIND3,  BIND4,  BIND5,  BIND6,  BINDN,
        YIELD1,  YIELD2, YIELD3, YIELD4, YIELD5, YIELD6, YIELDN,
        COMPARE, CHECK, FILTER, CFILTER, PFILTER, CHOOSE, NOOP, CONTINUE,
        GET_ENODE,
        GET_CGR1, GET_CGR2, GET_CGR3, GET_CGR4, GET_CGR5, GET_CGR6, GET_CGRN,
        IS_CGR
    } opcode;

    struct instruction {
        opcode         m_opcode;
        instruction *  m_next;
#ifdef _PROFILE_MAM
        unsigned       m_counter; // how often it was executed
#endif
        bool is_init() const {
            return m_opcode >= INIT1 && m_opcode <= INITN;
        }
    };

    struct initn : public instruction {
        // We need that because starting at Z3 3.0, some associative
        // operators (e.g., + and *) are represented using n-ary
        // applications.
        // We do not need the extra field for INIT1, ..., INIT6.
        unsigned       m_num_args;
    };

    struct compare : public instruction {
        unsigned       m_reg1;
        unsigned       m_reg2;
    };

    struct check : public instruction {
        unsigned       m_reg;
        enode *        m_enode;
    };

    struct filter : public instruction {
        unsigned       m_reg;
        approx_set     m_lbl_set;
    };

    struct pcheck : public instruction {
        enode *        m_enode;
        approx_set     m_lbl_set;
    };

    /**
       \brief Copy m_enode to register m_oreg
    */
    struct get_enode_instr : public instruction {
        unsigned  m_oreg;
        enode *   m_enode;
    };

    struct choose: public instruction {
        choose *       m_alt;
    };

    /**
       \brief A depth-2 joint. It is used in CONTINUE instruction.
       There are 3 forms of joints
       1) Variables:   (f ... X ...)
       2) Ground terms: (f ... t ...)
       3) depth 2 joint: (f ... (g ... X ...) ...)
          Joint2 stores the declaration g, and the position of variable X, and its idx.

       \remark Z3 has no support for depth 3 joints (f ... (g ... (h ... X ...) ...) ....)
    */
    struct joint2 {
        func_decl * m_decl;
        unsigned    m_arg_pos;
        unsigned    m_reg;    // register that contains the variable
        joint2(func_decl * f, unsigned pos, unsigned r):m_decl(f), m_arg_pos(pos), m_reg(r) {}
    };

#define NULL_TAG        0
#define GROUND_TERM_TAG 1
#define VAR_TAG         2
#define NESTED_VAR_TAG  3

    struct cont: public instruction {
        func_decl *     m_label;
        unsigned short  m_num_args;
        unsigned        m_oreg;
        approx_set      m_lbl_set; // singleton set containing m_label
        /*
          The following field is an array of tagged pointers.
          Each position contains:
          1- null (no joint), NULL_TAG
          2- a boxed integer (i.e., register that contains the variable bind) VAR_TAG
          3- an enode pointer (ground term)  GROUND_TERM_TAG
          4- or, a joint2 pointer.    NESTED_VAR_TAG

          The size of the array is m_num_args.
        */
        enode *         m_joints[0];
    };

    struct bind : public instruction {
        func_decl *    m_label;
        unsigned short m_num_args;
        unsigned       m_ireg;
        unsigned       m_oreg;
    };

    struct get_cgr : public instruction {
        func_decl *    m_label;
        approx_set     m_lbl_set;
        unsigned short m_num_args;
        unsigned       m_oreg;
        unsigned       m_iregs[0];
    };

    struct yield : public instruction {
        quantifier *      m_qa;
        app *             m_pat;
        unsigned short    m_num_bindings;
        unsigned          m_bindings[0];
    };

    struct is_cgr : public instruction {
        unsigned       m_ireg;
        func_decl *    m_label;
        unsigned short m_num_args;
        unsigned       m_iregs[0];
    };

    void display_num_args(std::ostream & out, unsigned num_args) {
        if (num_args <= 6) {
            out << num_args;
        }
        else {
            out << "N";
        }
    }

    void display_bind(std::ostream & out, const bind & b) {
        out << "(BIND";
        display_num_args(out, b.m_num_args);
        out << " " << b.m_label->get_name() << " " << b.m_ireg << " " << b.m_oreg << ")";
    }

    void display_get_cgr(std::ostream & out, const get_cgr & c) {
        out << "(GET_CGR";
        display_num_args(out, c.m_num_args);
        out << " " << c.m_label->get_name() << " " << c.m_oreg;
        for (unsigned i = 0; i < c.m_num_args; i++)
            out << " " << c.m_iregs[i];
        out << ")";
    }

    void display_is_cgr(std::ostream & out, const is_cgr & c) {
        out << "(IS_CGR " << c.m_label->get_name() << " " << c.m_ireg;
        for (unsigned i = 0; i < c.m_num_args; i++)
            out << " " << c.m_iregs[i];
        out << ")";
    }

    void display_yield(std::ostream & out, const yield & y) {
        out << "(YIELD";
        display_num_args(out, y.m_num_bindings);
        out << " #" << y.m_qa->get_id();
        for (unsigned i = 0; i < y.m_num_bindings; i++) {
            out << " " << y.m_bindings[i];
        }
        out << ")";
    }

    void display_joints(std::ostream & out, unsigned num_joints, enode * const * joints) {
        for (unsigned i = 0; i < num_joints; i++) {
            if (i > 0)
                out << " ";
            enode * bare = joints[i];
            switch (GET_TAG(bare)) {
            case NULL_TAG: out << "nil"; break;
            case GROUND_TERM_TAG: out << "#" << UNTAG(enode*, bare)->get_owner_id(); break;
            case VAR_TAG: out << UNBOXINT(bare); break;
            case NESTED_VAR_TAG: out << "(" << UNTAG(joint2*, bare)->m_decl->get_name() << " " << UNTAG(joint2*, bare)->m_arg_pos << " " << UNTAG(joint2*, bare)->m_reg << ")"; break;
            }
        }
    }

    void display_continue(std::ostream & out, const cont & c) {
        out << "(CONTINUE " << c.m_label->get_name() << " " << c.m_num_args << " " << c.m_oreg << " "
            << c.m_lbl_set << " (";
        display_joints(out, c.m_num_args, c.m_joints);
        out << "))";
    }

    void display_filter(std::ostream & out, char const * op, filter const & instr) {
        out << "(" << op << " " << instr.m_reg
            << " " << instr.m_lbl_set << ")";
    }

    std::ostream & operator<<(std::ostream & out, const instruction & instr) {
        switch (instr.m_opcode) {
        case INIT1: case INIT2: case INIT3: case INIT4: case INIT5: case INIT6: case INITN:
            out << "(INIT";
            if (instr.m_opcode <= INIT6)
                out << (instr.m_opcode - INIT1 + 1);
            else
                out << "N";
            out << ")";
            break;
        case BIND1: case BIND2: case BIND3: case BIND4: case BIND5: case BIND6: case BINDN:
            display_bind(out, static_cast<const bind &>(instr));
            break;
        case GET_CGR1: case GET_CGR2: case GET_CGR3: case GET_CGR4: case GET_CGR5: case GET_CGR6: case GET_CGRN:
            display_get_cgr(out, static_cast<const get_cgr &>(instr));
            break;
        case IS_CGR:
            display_is_cgr(out, static_cast<const is_cgr &>(instr));
            break;
        case YIELD1: case YIELD2: case YIELD3: case YIELD4: case YIELD5: case YIELD6: case YIELDN:
            display_yield(out, static_cast<const yield &>(instr));
            break;
        case CONTINUE:
            display_continue(out, static_cast<const cont &>(instr));
            break;
        case COMPARE:
            out << "(COMPARE " << static_cast<const compare &>(instr).m_reg1 << " "
                << static_cast<const compare &>(instr).m_reg2 << ")";
            break;
        case CHECK:
            out << "(CHECK " << static_cast<const check &>(instr).m_reg
                << " #" << static_cast<const check &>(instr).m_enode->get_owner_id() << ")";
            break;
        case FILTER:
            display_filter(out, "FILTER", static_cast<const filter &>(instr));
            break;
        case CFILTER:
            display_filter(out, "CFILTER", static_cast<const filter &>(instr));
            break;
        case PFILTER:
            display_filter(out, "PFILTER", static_cast<const filter &>(instr));
            break;
        case GET_ENODE:
            out << "(GET_ENODE " << static_cast<const get_enode_instr &>(instr).m_oreg << " #" <<
                static_cast<const get_enode_instr &>(instr).m_enode->get_owner_id() << ")";
            break;
        case CHOOSE:
            out << "(CHOOSE)";
            break;
        case NOOP:
            out << "(NOOP)";
            break;
        }
#ifdef _PROFILE_MAM
        out << "[" << instr.m_counter << "]";
#endif
        return out;
    }

    // ------------------------------------
    //
    // Code Tree
    //
    // ------------------------------------

    inline enode * mk_enode(context & ctx, quantifier * qa, app * n) {
        ctx.internalize(n, false, ctx.get_generation(qa));
        enode * e = ctx.get_enode(n);
        SASSERT(e);
        return e;
    }

    class code_tree {
        label_hasher &             m_lbl_hasher;
        func_decl *                m_root_lbl;
        unsigned                   m_num_args; //!< we need this information to avoid the nary *,+ crash bug
        bool                       m_filter_candidates;
        unsigned                   m_num_regs;
        unsigned                   m_num_choices;
        instruction *              m_root;
        enode_vector               m_candidates;
#ifdef Z3DEBUG
        context *                  m_context;
        ptr_vector<app>            m_patterns;
#endif
#ifdef _PROFILE_MAM
        stopwatch                  m_watch;
        unsigned                   m_counter;
#endif
        friend class compiler;
        friend class code_tree_manager;

        void display_seq(std::ostream & out, instruction * head, unsigned indent) const {
            for (unsigned i = 0; i < indent; i++) {
                out << "    ";
            }
            instruction * curr = head;
            out << *curr;
            curr = curr->m_next;
            while (curr != nullptr && curr->m_opcode != CHOOSE && curr->m_opcode != NOOP) {
                out << "\n";
                out << *curr;
                curr = curr->m_next;
            }
            out << "\n";
            if (curr != nullptr) {
                display_children(out, static_cast<choose*>(curr), indent + 1);
            }
        }

        void display_children(std::ostream & out, choose * first_child, unsigned indent) const {
            choose * curr = first_child;
            while (curr != nullptr) {
                display_seq(out, curr, indent);
                curr = curr->m_alt;
            }
        }

#ifdef Z3DEBUG
        inline enode * get_enode(context & ctx, app * n) const {
            SASSERT(ctx.e_internalized(n));
            enode * e = ctx.get_enode(n);
            SASSERT(e);
            return e;
        }

        void display_label_hashes_core(std::ostream & out, app * p) const {
            if (p->is_ground()) {
                enode * e = get_enode(*m_context, p);
                SASSERT(e->has_lbl_hash());
                out << "#" << e->get_expr_id() << ":" << e->get_lbl_hash() << " ";
            }
            else {
                out << p->get_decl()->get_name() << ":" << m_lbl_hasher(p->get_decl()) << " ";
                for (unsigned i = 0; i < p->get_num_args(); i++) {
                    expr * arg = p->get_arg(i);
                    if (is_app(arg))
                        display_label_hashes(out, to_app(arg));
                }
            }
        }

        void display_label_hashes(std::ostream & out, app * p) const {
            ast_manager & m = m_context->get_manager();
            if (m.is_pattern(p)) {
                for (unsigned i = 0; i < p->get_num_args(); i++) {
                    expr * arg = p->get_arg(i);
                    if (is_app(arg)) {
                        display_label_hashes_core(out, to_app(arg));
                        out << "\n";
                    }
                }
            }
            else {
                display_label_hashes_core(out, p);
                out << "\n";
            }
        }
#endif

    public:
        code_tree(label_hasher & h, func_decl * lbl, unsigned short num_args, bool filter_candidates):
            m_lbl_hasher(h),
            m_root_lbl(lbl),
            m_num_args(num_args),
            m_filter_candidates(filter_candidates),
            m_num_regs(num_args + 1),
            m_num_choices(0),
            m_root(nullptr) {
            DEBUG_CODE(m_context = 0;);
#ifdef _PROFILE_MAM
            m_counter = 0;
#endif
            (void)m_lbl_hasher;
        }

#ifdef _PROFILE_MAM
        ~code_tree() {
#ifdef _PROFILE_MAM_TO_STDOUT
            std::cout << "killing code tree for: " << m_root_lbl->get_name() << " " << static_cast<unsigned long long>(m_watch.get_seconds() * 1000) << "\n"; display(std::cout);
#endif
        }

        stopwatch & get_watch() {
            return m_watch;
        }

        void inc_counter() {
            m_counter++;
        }

        unsigned get_counter() const {
            return m_counter;
        }
#endif

        unsigned expected_num_args() const {
            return m_num_args;
        }

        unsigned get_num_regs() const {
            return m_num_regs;
        }

        unsigned get_num_choices() const {
            return m_num_choices;
        }

        func_decl * get_root_lbl() const {
            return m_root_lbl;
        }

        bool filter_candidates() const {
            return m_filter_candidates;
        }

        const instruction * get_root() const {
            return m_root;
        }

        void add_candidate(enode * n) {
            m_candidates.push_back(n);
        }

        bool has_candidates() const {
            return !m_candidates.empty();
        }

        void reset_candidates() {
            m_candidates.reset();
        }

        enode_vector const & get_candidates() const {
            return m_candidates;
        }

#ifdef Z3DEBUG
        void set_context(context * ctx) {
            SASSERT(m_context == 0);
            m_context = ctx;
        }

        ptr_vector<app> & get_patterns() {
            return m_patterns;
        }
#endif

        void display(std::ostream & out) const {
#ifdef Z3DEBUG
            if (m_context) {
                ast_manager & m = m_context->get_manager();
                out << "patterns:\n";
                for (app* a : m_patterns) 
                    out << mk_pp(a, m) << "\n";
            }
#endif
            out << "function: " << m_root_lbl->get_name();
#ifdef _PROFILE_MAM
            out << " " << m_watch.get_seconds() << " secs, [" << m_counter << "]";
#endif
            out << "\n";
            out << "num. regs:    " << m_num_regs << "\n"
                << "num. choices: " << m_num_choices << "\n";
            display_seq(out, m_root, 0);
        }
    };

#ifdef _TRACE
    std::ostream & operator<<(std::ostream & out, code_tree const & tree) {
        tree.display(out);
        return out;
    }
#endif

    // ------------------------------------
    //
    // Code Tree Manager
    //
    // ------------------------------------

    class code_tree_manager {
        label_hasher &    m_lbl_hasher;
        trail_stack &     m_trail_stack;
        region &          m_region;

        template<typename OP>
        OP * mk_instr(opcode op, unsigned size) {
            void * mem = m_region.allocate(size);
            OP * r = new (mem) OP;
            r->m_opcode = op;
            r->m_next   = nullptr;
#ifdef _PROFILE_MAM
            r->m_counter = 0;
#endif
            return r;
        }

        instruction * mk_init(unsigned n) {
            SASSERT(n >= 1);
            opcode op = n <= 6 ? static_cast<opcode>(INIT1 + n - 1) : INITN;
            if (op == INITN) {
                // We store the actual number of arguments for INITN.
                // Starting at Z3 3.0, some associative operators
                // (e.g., + and *) are represented using n-ary
                // applications.
                initn * r = mk_instr<initn>(op, sizeof(initn));
                r->m_num_args = n;
                return r;
            }
            else {
                return mk_instr<instruction>(op, sizeof(instruction));
            }
        }

    public:
        code_tree_manager(label_hasher & h, trail_stack & s):
            m_lbl_hasher(h),
            m_trail_stack(s),
            m_region(s.get_region()) {
        }

        code_tree * mk_code_tree(func_decl * lbl, unsigned short num_args, bool filter_candidates) {
            code_tree * r = alloc(code_tree,m_lbl_hasher, lbl, num_args, filter_candidates);
            r->m_root     = mk_init(num_args);
            return r;
        }

        joint2 * mk_joint2(func_decl * f, unsigned pos, unsigned reg) {
            return new (m_region) joint2(f, pos, reg);
        }

        compare * mk_compare(unsigned reg1, unsigned reg2) {
            compare * r = mk_instr<compare>(COMPARE, sizeof(compare));
            r->m_reg1 = reg1;
            r->m_reg2 = reg2;
            return r;
        }

        check * mk_check(unsigned reg, enode * n) {
            check * r = mk_instr<check>(CHECK, sizeof(check));
            r->m_reg   = reg;
            r->m_enode = n;
            return r;
        }

        filter * mk_filter_core(opcode op, unsigned reg, approx_set s) {
            filter * r = mk_instr<filter>(op, sizeof(filter));
            r->m_reg      = reg;
            r->m_lbl_set  = s;
            return r;
        }

        filter * mk_filter(unsigned reg, approx_set s) {
            return mk_filter_core(FILTER, reg, s);
        }

        filter * mk_pfilter(unsigned reg, approx_set s) {
            return mk_filter_core(PFILTER, reg, s);
        }

        filter * mk_cfilter(unsigned reg, approx_set s) {
            return mk_filter_core(CFILTER, reg, s);
        }

        get_enode_instr * mk_get_enode(unsigned reg, enode * n) {
            get_enode_instr * s = mk_instr<get_enode_instr>(GET_ENODE, sizeof(get_enode_instr));
            s->m_oreg  = reg;
            s->m_enode = n;
            return s;
        }

        choose * mk_choose(choose * alt) {
            choose * r  = mk_instr<choose>(CHOOSE, sizeof(choose));
            r->m_alt = alt;
            return r;
        }

        choose * mk_noop() {
            choose * r  = mk_instr<choose>(NOOP, sizeof(choose));
            r->m_alt = nullptr;
            return r;
        }

        bind * mk_bind(func_decl * lbl, unsigned short num_args, unsigned ireg, unsigned oreg) {
            SASSERT(num_args >= 1);
            opcode op = num_args <= 6 ? static_cast<opcode>(BIND1 + num_args - 1) : BINDN;
            bind * r = mk_instr<bind>(op, sizeof(bind));
            r->m_label    = lbl;
            r->m_num_args = num_args;
            r->m_ireg     = ireg;
            r->m_oreg     = oreg;
            return r;
        }

        get_cgr * mk_get_cgr(func_decl * lbl, unsigned oreg, unsigned num_args, unsigned const * iregs) {
            SASSERT(num_args >= 1);
            opcode op = num_args <= 6 ? static_cast<opcode>(GET_CGR1 + num_args - 1) : GET_CGRN;
            get_cgr * r   = mk_instr<get_cgr>(op, sizeof(get_cgr) + num_args * sizeof(unsigned));
            r->m_label    = lbl;
            r->m_lbl_set.insert(m_lbl_hasher(lbl));
            r->m_oreg     = oreg;
            r->m_num_args = num_args;
            memcpy(r->m_iregs, iregs, sizeof(unsigned) * num_args);
            return r;
        }

        is_cgr * mk_is_cgr(func_decl * lbl, unsigned ireg, unsigned num_args, unsigned const * iregs) {
            SASSERT(num_args >= 1);
            is_cgr * r   = mk_instr<is_cgr>(IS_CGR, sizeof(is_cgr) + num_args * sizeof(unsigned));
            r->m_label    = lbl;
            r->m_ireg     = ireg;
            r->m_num_args = num_args;
            memcpy(r->m_iregs, iregs, sizeof(unsigned) * num_args);
            return r;
        }

        yield * mk_yield(quantifier * qa, app * pat, unsigned num_bindings, unsigned * bindings) {
            SASSERT(num_bindings >= 1);
            opcode op         = num_bindings <= 6 ? static_cast<opcode>(YIELD1 + num_bindings - 1) : YIELDN;
            yield * y         = mk_instr<yield>(op, sizeof(yield) + num_bindings * sizeof(unsigned));
            y->m_qa           = qa;
            y->m_pat          = pat;
            y->m_num_bindings = num_bindings;
            memcpy(y->m_bindings, bindings, sizeof(unsigned) * num_bindings);
            return y;
        }

        cont * mk_cont(func_decl * lbl, unsigned short num_args, unsigned oreg,
                       approx_set const & s, enode * const * joints) {
            SASSERT(num_args >= 1);
            cont * r        = mk_instr<cont>(CONTINUE, sizeof(cont) + num_args * sizeof(enode*));
            r->m_label      = lbl;
            r->m_num_args   = num_args;
            r->m_oreg       = oreg;
            r->m_lbl_set    = s;
            memcpy(r->m_joints, joints, num_args * sizeof(enode *));
            return r;
        }

        void set_next(instruction * instr, instruction * new_next) {
            m_trail_stack.push(value_trail<instruction*>(instr->m_next));
            instr->m_next = new_next;
        }

        void save_num_regs(code_tree * tree) {
            m_trail_stack.push(value_trail<unsigned>(tree->m_num_regs));
        }

        void save_num_choices(code_tree * tree) {
            m_trail_stack.push(value_trail<unsigned>(tree->m_num_choices));
        }

        void insert_new_lbl_hash(filter * instr, unsigned h) {
            m_trail_stack.push(value_trail<approx_set>(instr->m_lbl_set));
            instr->m_lbl_set.insert(h);
        }
    };

    // ------------------------------------
    //
    // Compiler: Pattern ---> Code Tree
    //
    // ------------------------------------

    class compiler {
        context &               m_context;
        ast_manager &           m;
        code_tree_manager &     m_ct_manager;
        label_hasher &          m_lbl_hasher;
        bool                    m_use_filters;
        ptr_vector<expr>        m_registers;
        unsigned_vector         m_todo; // list of registers that have patterns to be processed.
        unsigned_vector         m_aux;
        int_vector              m_vars; // -1 the variable is unbound, >= 0 is the register that contains the variable
        quantifier *            m_qa;
        app *                   m_mp;
        code_tree *             m_tree;
        unsigned                m_num_choices;
        bool                    m_is_tmp_tree;
        bool_vector           m_mp_already_processed;
        obj_map<expr, unsigned> m_matched_exprs;

        struct pcheck_checked {
            func_decl * m_label;
            enode *     m_enode;
        };


        typedef enum { NOT_CHECKED,
                       CHECK_SET,
                       CHECK_SINGLETON } check_mark;

        svector<check_mark>     m_mark;
        unsigned_vector         m_to_reset;
        ptr_vector<instruction> m_compatible;
        ptr_vector<instruction> m_incompatible;
        ptr_vector<instruction> m_seq;

        void set_register(unsigned reg, expr * p) {
            m_registers.setx(reg, p, nullptr);
        }

        check_mark get_check_mark(unsigned reg) const {
            return m_mark.get(reg, NOT_CHECKED);
        }

        void set_check_mark(unsigned reg, check_mark cm) {
            m_mark.setx(reg, cm, NOT_CHECKED);
        }

        void init(code_tree * t, quantifier * qa, app * mp, unsigned first_idx) {
            SASSERT(m.is_pattern(mp));
#ifdef Z3DEBUG
            for (auto cm : m_mark) {
                SASSERT(cm == NOT_CHECKED);
            }
#endif
            m_tree        = t;
            m_qa          = qa;
            m_mp          = mp;
            m_num_choices = 0;
            m_todo.reset();
            m_registers.fill(0);

            app * p = to_app(mp->get_arg(first_idx));
            SASSERT(t->get_root_lbl() == p->get_decl());
            unsigned num_args = p->get_num_args();
            for (unsigned i = 0; i < num_args; i++) {
                set_register(i+1, p->get_arg(i));
                m_todo.push_back(i+1);
            }
            unsigned num_decls = m_qa->get_num_decls();
            if (num_decls > m_vars.size()) {
                m_vars.resize(num_decls, -1);
            }
            for (unsigned j = 0; j < num_decls; j++) {
                m_vars[j] = -1;
            }
        }

        /**
           \brief Return true if all arguments of n are bound variables.
           That is, during execution time, the variables will be already bound
         */
        bool all_args_are_bound_vars(app * n) {
            for (expr* arg : *n) {
                if (!is_var(arg))
                    return false;
                if (m_vars[to_var(arg)->get_idx()] == -1)
                    return false;
            }
            return true;
        }

        /**
           \see get_stats
        */
        void get_stats_core(app * n, unsigned & sz, unsigned & num_unbound_vars) {
            sz++;
            if (n->is_ground()) {
                return;
            }
            for (expr* arg : *n) {
                if (is_var(arg)) {
                    sz++;
                    unsigned var_id = to_var(arg)->get_idx();
                    if (m_vars[var_id] == -1)
                        num_unbound_vars++;
                }
                else if (is_app(arg)) {
                    get_stats_core(to_app(arg), sz, num_unbound_vars);
                }
            }
        }

        /**
           \brief Return statistics for the given pattern
           \remark Patterns are small. So, it doesn't hurt to use a recursive function.
        */
        void get_stats(app * n, unsigned & sz, unsigned & num_unbound_vars) {
            sz = 0;
            num_unbound_vars = 0;
            get_stats_core(n, sz, num_unbound_vars);
        }

        /**
           \brief Process registers in m_todo. The registers in m_todo
           that produce non-BIND operations are processed first. Then,
           a single BIND operation b is produced.

           After executing this method m_todo will contain the
           registers in m_todo that produce BIND operations and were
           not processed, and the registers generated when the
           operation b was produced.

           \remark The new operations are appended to m_seq.
        */
        void linearise_core() {
            m_aux.reset();
            app *         first_app = nullptr;
            unsigned      first_app_reg;
            unsigned      first_app_sz;
            unsigned      first_app_num_unbound_vars;
            // generate first the non-BIND operations
            for (unsigned reg : m_todo) {
                expr *  p    = m_registers[reg];
                SASSERT(!is_quantifier(p));
                TRACE("mam", tout << "lin: " << reg << " " << get_check_mark(reg) << " " << is_var(p) << "\n";);
                if (is_var(p)) {
                    unsigned var_id = to_var(p)->get_idx();
                    if (m_vars[var_id] != -1)
                        m_seq.push_back(m_ct_manager.mk_compare(m_vars[var_id], reg));
                    else
                        m_vars[var_id] = reg;
                    continue;
                }


                SASSERT(is_app(p));

                if (to_app(p)->is_ground()) {
                    // ground applications are viewed as constants, and eagerly
                    // converted into enodes.
                    enode * e = mk_enode(m_context, m_qa, to_app(p));
                    m_seq.push_back(m_ct_manager.mk_check(reg, e));
                    set_check_mark(reg, NOT_CHECKED); // reset mark, register was fully processed.
                    continue;
                }

                unsigned matched_reg;
                if (m_matched_exprs.find(p, matched_reg) && reg != matched_reg) {
                    m_seq.push_back(m_ct_manager.mk_compare(matched_reg, reg));
                    set_check_mark(reg, NOT_CHECKED); // reset mark, register was fully processed.
                    continue;
                }
                m_matched_exprs.insert(p, reg);

                if (m_use_filters && get_check_mark(reg) != CHECK_SINGLETON) {
                    func_decl * lbl = to_app(p)->get_decl();
                    approx_set s(m_lbl_hasher(lbl));
                    m_seq.push_back(m_ct_manager.mk_filter(reg, s));
                    set_check_mark(reg, CHECK_SINGLETON);
                }

                if (first_app) {
#if 0
                    m_aux.push_back(reg);
#else
                    // Try to select the best first_app
                    if (first_app_num_unbound_vars == 0) {
                        // first_app doesn't have free vars... so it is the best choice...
                        m_aux.push_back(reg);
                    }
                    else {
                        unsigned sz;
                        unsigned num_unbound_vars;
                        get_stats(to_app(p), sz, num_unbound_vars);
                        if (num_unbound_vars == 0 ||
                            sz > first_app_sz ||
                            (sz == first_app_sz && num_unbound_vars < first_app_num_unbound_vars)) {
                            // change the first_app
                            m_aux.push_back(first_app_reg);
                            first_app     = to_app(p);
                            first_app_reg = reg;
                            first_app_sz  = sz;
                            first_app_num_unbound_vars = num_unbound_vars;
                        }
                        else {
                            m_aux.push_back(reg);
                        }
                    }
#endif
                }
                else {
                    first_app     = to_app(p);
                    first_app_reg = reg;
                    get_stats(first_app, first_app_sz, first_app_num_unbound_vars);
                }
            }

            if (first_app) {
                // m_todo contains at least one (non-ground) application.
                func_decl * lbl         = first_app->get_decl();
                unsigned short num_args = first_app->get_num_args();
                if (IS_CGR_SUPPORT && all_args_are_bound_vars(first_app)) {
                    // use IS_CGR instead of BIND
                    sbuffer<unsigned> iregs;
                    for (unsigned i = 0; i < num_args; i++) {
                        expr * arg = to_app(first_app)->get_arg(i);
                        SASSERT(is_var(arg));
                        SASSERT(m_vars[to_var(arg)->get_idx()] != -1);
                        iregs.push_back(m_vars[to_var(arg)->get_idx()]);
                    }
                    m_seq.push_back(m_ct_manager.mk_is_cgr(lbl, first_app_reg, num_args, iregs.data()));
                }
                else {
                    // Generate a BIND operation for this application.
                    unsigned oreg           = m_tree->m_num_regs;
                    m_tree->m_num_regs     += num_args;
                    for (unsigned j = 0; j < num_args; j++) {
                        set_register(oreg + j, first_app->get_arg(j));
                        m_aux.push_back(oreg + j);
                    }
                    m_seq.push_back(m_ct_manager.mk_bind(lbl, num_args, first_app_reg, oreg));
                    m_num_choices++;
                }
                set_check_mark(first_app_reg, NOT_CHECKED); // reset mark, register was fully processed.
            }

            // make m_aux the new todo list.
            m_todo.swap(m_aux);
        }

        /**
           \brief Return the number of already bound vars in n.

           \remark Patterns are small. So, it doesn't hurt to use a recursive function.
        */
        unsigned get_num_bound_vars_core(app * n, bool & has_unbound_vars) {
            unsigned r = 0;
            if (n->is_ground()) {
                return 0;
            }
            unsigned num_args = n->get_num_args();
            for (unsigned i = 0; i < num_args; i++) {
                expr * arg = n->get_arg(i);
                if (is_var(arg)) {
                    unsigned var_id = to_var(arg)->get_idx();
                    if (m_vars[var_id] != -1)
                        r++;
                    else
                        has_unbound_vars = true;
                }
                else if (is_app(arg)) {
                    r += get_num_bound_vars_core(to_app(arg), has_unbound_vars);
                }
            }
            return r;
        }

        unsigned get_num_bound_vars(app * n, bool & has_unbound_vars) {
            has_unbound_vars = false;
            return get_num_bound_vars_core(n, has_unbound_vars);
        }

        /**
           \brief Compile a pattern where all free variables are already bound.
           Return the register where the enode congruent to f will be stored.
        */
        unsigned gen_mp_filter(app * n) {
            if (is_ground(n)) {
                unsigned oreg        = m_tree->m_num_regs;
                m_tree->m_num_regs  += 1;
                enode * e = mk_enode(m_context, m_qa, n);
                m_seq.push_back(m_ct_manager.mk_get_enode(oreg, e));
                return oreg;
            }

            sbuffer<unsigned> iregs;
            unsigned num_args = n->get_num_args();
            for (unsigned i = 0; i < num_args; i++) {
                expr * arg = n->get_arg(i);
                if (is_var(arg)) {
                    SASSERT(m_vars[to_var(arg)->get_idx()] != -1);
                    if (m_vars[to_var(arg)->get_idx()] == -1)
                        verbose_stream() << "BUG.....\n";
                    iregs.push_back(m_vars[to_var(arg)->get_idx()]);
                }
                else {
                    iregs.push_back(gen_mp_filter(to_app(arg)));
                }
            }
            unsigned oreg        = m_tree->m_num_regs;
            m_tree->m_num_regs  += 1;
            m_seq.push_back(m_ct_manager.mk_get_cgr(n->get_decl(), oreg, num_args, iregs.data()));
            return oreg;
        }

        /**
           \brief Process the rest of a multi-pattern. That is the patterns different from first_idx
        */
        void linearise_multi_pattern(unsigned first_idx) {
            unsigned num_args = m_mp->get_num_args();
            // multi_pattern support
            for (unsigned i = 1; i < num_args; i++) {
                // select the pattern with the biggest number of bound variables
                app *    best  = nullptr;
                unsigned best_num_bvars = 0;
                unsigned best_j = 0;
                bool     found_bounded_mp = false;
                for (unsigned j = 0; j < m_mp->get_num_args(); j++) {
                    if (m_mp_already_processed[j])
                        continue;
                    app * p            = to_app(m_mp->get_arg(j));
                    bool has_unbound_vars = false;
                    unsigned num_bvars = get_num_bound_vars(p, has_unbound_vars);
                    if (!has_unbound_vars) {
                        best             = p;
                        best_j           = j;
                        found_bounded_mp = true;
                        break;
                    }
                    if (best == nullptr || (num_bvars > best_num_bvars)) {
                        best           = p;
                        best_num_bvars = num_bvars;
                        best_j         = j;
                    }
                }
                m_mp_already_processed[best_j] = true;
                SASSERT(best != 0);
                app * p                 = best;
                func_decl * lbl         = p->get_decl();
                unsigned short num_args = p->get_num_args();
                approx_set s;
                if (m_use_filters)
                    s.insert(m_lbl_hasher(lbl));

                if (found_bounded_mp) {
                    gen_mp_filter(p);
                }
                else {
                    // USE CONTINUE
                    unsigned oreg           = m_tree->m_num_regs;
                    m_tree->m_num_regs     += num_args;
                    ptr_buffer<enode>       joints;
                    bool has_depth1_joint   = false; // VAR_TAG or GROUND_TERM_TAG
                    for (unsigned j = 0; j < num_args; j++) {
                        expr * curr = p->get_arg(j);
                        SASSERT(!is_quantifier(curr));
                        set_register(oreg + j, curr);
                        m_todo.push_back(oreg + j);

                        if ((is_var(curr) && m_vars[to_var(curr)->get_idx()] >= 0)
                            ||
                            (is_app(curr) && (to_app(curr)->is_ground())))
                            has_depth1_joint = true;
                    }

                    if (has_depth1_joint) {
                        for (unsigned j = 0; j < num_args; j++) {
                            expr * curr = p->get_arg(j);

                            if (is_var(curr)) {
                                unsigned var_id = to_var(curr)->get_idx();
                                if (m_vars[var_id] >= 0)
                                    joints.push_back(BOXTAGINT(enode *, m_vars[var_id], VAR_TAG));
                                else
                                    joints.push_back(NULL_TAG);
                                continue;
                            }

                            SASSERT(is_app(curr));

                            if (to_app(curr)->is_ground()) {
                                enode * e = mk_enode(m_context, m_qa, to_app(curr));
                                joints.push_back(TAG(enode *, e, GROUND_TERM_TAG));
                                continue;
                            }

                            joints.push_back(0);
                        }
                    }
                    else {
                        // Only try to use depth2 joints if there is no depth1 joint.
                        for (unsigned j = 0; j < num_args; j++) {
                            expr * curr = p->get_arg(j);
                            if (!is_app(curr)) {
                                joints.push_back(0);
                                continue;
                            }
                            unsigned num_args2 = to_app(curr)->get_num_args();
                            unsigned k = 0;
                            for (; k < num_args2; k++) {
                                expr * arg = to_app(curr)->get_arg(k);
                                if (!is_var(arg))
                                    continue;
                                unsigned var_id = to_var(arg)->get_idx();
                                if (m_vars[var_id] < 0)
                                    continue;
                                joint2 * new_joint = m_ct_manager.mk_joint2(to_app(curr)->get_decl(), k, m_vars[var_id]);
                                joints.push_back(TAG(enode *, new_joint, NESTED_VAR_TAG));
                                break; // found a new joint
                            }
                            if (k == num_args2)
                                joints.push_back(0); // didn't find joint
                        }
                    }
                    SASSERT(joints.size() == num_args);
                    m_seq.push_back(m_ct_manager.mk_cont(lbl, num_args, oreg, s, joints.data()));
                    m_num_choices++;
                    while (!m_todo.empty())
                        linearise_core();
                }
            }
        }

        /**
           \brief Produce the operations for the registers in m_todo.
        */
        void linearise(instruction * head, unsigned first_idx) {
            m_seq.reset();
            m_matched_exprs.reset();
            while (!m_todo.empty())
                linearise_core();

            if (m_mp->get_num_args() > 1) {
                m_mp_already_processed.reset();
                m_mp_already_processed.resize(m_mp->get_num_args());
                m_mp_already_processed[first_idx] = true;
                linearise_multi_pattern(first_idx);
            }

<<<<<<< HEAD
#ifdef Z3DEBUG
            for (unsigned i = 0; i < m_qa->get_num_decls(); i++) {
                CTRACE("mam_new_bug", m_vars[i] < 0, tout << mk_ismt2_pp(m_qa, m) << "\ni: " << i << " m_vars[i]: " << m_vars[i] << "\n";
                       tout << "m_mp:\n" << mk_ismt2_pp(m_mp, m) << "\n";
                       tout << "tree:\n" << *m_tree << "\n";
                       );
                SASSERT(m_vars[i] >= 0);
            }
#endif
=======
            // check that all variables are captured by pattern.
            for (unsigned i = 0; i < m_qa->get_num_decls(); i++) 
                if (m_vars[i] == -1) 
                    return;

>>>>>>> 39af2a18
            SASSERT(head->m_next == 0);
            m_seq.push_back(m_ct_manager.mk_yield(m_qa, m_mp, m_qa->get_num_decls(), reinterpret_cast<unsigned*>(m_vars.begin())));

            for (instruction * curr : m_seq) {
                head->m_next = curr;
                head = curr;
            }
        }

        void set_next(instruction * instr, instruction * new_next) {
            if (m_is_tmp_tree)
                instr->m_next = new_next;
            else
                m_ct_manager.set_next(instr, new_next);
        }

        /*
          The nodes in the bottom of the code-tree can have a lot of children in big examples.
          Example:
            parent-node:
              (CHOOSE) (CHECK #1 10) (YIELD ...)
              (CHOOSE) (CHECK #2 10) (YIELD ...)
              (CHOOSE) (CHECK #3 10) (YIELD ...)
              (CHOOSE) (CHECK #4 10) (YIELD ...)
              (CHOOSE) (CHECK #5 10) (YIELD ...)
              (CHOOSE) (CHECK #6 10) (YIELD ...)
              (CHOOSE) (CHECK #7 10) (YIELD ...)
              (CHOOSE) (CHECK #8 10) (YIELD ...)
              ...
          The method find_best_child will traverse this big list, and usually will not find
          a compatible child. So, I limit the number of simple code sequences that can be
          traversed.
        */
#define FIND_BEST_CHILD_THRESHOLD 64

        choose * find_best_child(choose * first_child) {
            unsigned num_too_simple    = 0;
            choose * best_child        = nullptr;
            unsigned max_compatibility = 0;
            choose * curr_child        = first_child;
            while (curr_child != nullptr) {
                bool simple = false;
                unsigned curr_compatibility = get_compatibility_measure(curr_child, simple);
                if (simple) {
                    num_too_simple++;
                    if (num_too_simple > FIND_BEST_CHILD_THRESHOLD)
                        return nullptr; // it is unlikely we will find a compatible node
                }
                if (curr_compatibility > max_compatibility) {
                    TRACE("mam", tout << "better child " << best_child << " -> " << curr_child << "\n";);
                    best_child         = curr_child;
                    max_compatibility  = curr_compatibility;
                }
                curr_child = curr_child->m_alt;
            }
            return best_child;
        }

        bool is_compatible(bind * instr) const {
            unsigned ireg = instr->m_ireg;
            expr * n      = m_registers[ireg];
            return
                n != nullptr &&
                is_app(n) &&
                // It is wasteful to use a bind of a ground term.
                // Actually, in the rest of the code I assume that.
                !is_ground(n) &&
                to_app(n)->get_decl() == instr->m_label &&
                to_app(n)->get_num_args() == instr->m_num_args;
        }

        bool is_compatible(compare * instr) const {
            unsigned reg1 = instr->m_reg1;
            unsigned reg2 = instr->m_reg2;
            return
                m_registers[reg1] != 0 &&
                m_registers[reg1] == m_registers[reg2];
        }

        bool is_compatible(check * instr) const {
            unsigned reg  = instr->m_reg;
            enode *  n    = instr->m_enode;
            if (m_registers[reg] == 0)
                return false;
            if (!is_app(m_registers[reg]))
                return false;
            if (!to_app(m_registers[reg])->is_ground())
                return false;
            enode * n_prime = mk_enode(m_context, m_qa, to_app(m_registers[reg]));
            // it is safe to compare the roots because the modifications
            // on the code tree are chronological.
            return n->get_root() == n_prime->get_root();
        }

        /**
           \brief Get the label hash of the pattern stored at register reg.

           If the pattern is a ground application, then it is viewed as a
           constant. In this case, we use the field get_lbl_hash() in the enode
           associated with it.
        */
        unsigned get_pat_lbl_hash(unsigned reg) const {
            SASSERT(m_registers[reg] != 0);
            SASSERT(is_app(m_registers[reg]));
            app * p = to_app(m_registers[reg]);
            if (p->is_ground()) {
                enode * e = mk_enode(m_context, m_qa, p);
                if (!e->has_lbl_hash())
                    e->set_lbl_hash(m_context);
                return e->get_lbl_hash();
            }
            else {
                func_decl * lbl = p->get_decl();
                return m_lbl_hasher(lbl);
            }
        }

        /**
           \brief We say a check operation is semi compatible if
           it access a register that was not yet processed,
           and given reg = instr->m_reg
             1- is_ground(m_registers[reg])
             2- get_pat_lbl_hash(reg) == m_enode->get_lbl_hash()

           If that is the case, then a CFILTER is created
        */
        bool is_semi_compatible(check * instr) const {
            unsigned reg  = instr->m_reg;
            if (instr->m_enode && !instr->m_enode->has_lbl_hash())
                instr->m_enode->set_lbl_hash(m_context);
            return
                m_registers[reg] != 0 &&
                // if the register was already checked by another filter, then it doesn't make sense
                // to check it again.
                get_check_mark(reg) == NOT_CHECKED &&
                is_ground(m_registers[reg]) &&
                get_pat_lbl_hash(reg) == instr->m_enode->get_lbl_hash();
        }

        /**
           \brief FILTER is not compatible with ground terms anymore.
           See CFILTER is the filter used for ground terms.
        */
        bool is_compatible(filter * instr) const {
            unsigned reg = instr->m_reg;
            if (m_registers[reg] != 0 && is_app(m_registers[reg]) && !is_ground(m_registers[reg])) {
                // FILTER is fully compatible if it already contains
                // the label hash of the pattern stored at reg.
                unsigned elem = get_pat_lbl_hash(reg);
                return instr->m_lbl_set.may_contain(elem);
            }
            return false;
        }

        bool is_cfilter_compatible(filter * instr) const {
            unsigned reg = instr->m_reg;
            // only ground terms are considered in CFILTERS
            if (m_registers[reg] != 0 && is_ground(m_registers[reg])) {
                // FILTER is fully compatible if it already contains
                // the label hash of the pattern stored at reg.
                unsigned elem = get_pat_lbl_hash(reg);
                return instr->m_lbl_set.may_contain(elem);
            }
            return false;
        }

        /**
           \brief See comments at is_semi_compatible(check * instr) and is_compatible(filter * instr).
           Remark: FILTER is not compatible with ground terms anymore
        */
        bool is_semi_compatible(filter * instr) const {
            unsigned reg = instr->m_reg;
            return
                m_registers[reg] != nullptr &&
                get_check_mark(reg) == NOT_CHECKED &&
                is_app(m_registers[reg]) &&
                !is_ground(m_registers[reg]);
        }

        bool is_compatible(cont * instr) const {
            unsigned oreg = instr->m_oreg;
            for (unsigned i = 0; i < instr->m_num_args; i++)
                if (m_registers[oreg + i] != 0)
                    return false;
            return true;
        }

        // Threshold for a code sequence (in number of instructions) to be considered simple.
#define SIMPLE_SEQ_THRESHOLD 4

        /**
           \brief Return a "compatibility measure" that quantifies how
           many operations in the branch starting at child are compatible
           with the patterns in the registers stored in m_todo.

           Set simple to true, if the tree starting at child is too simple
           (no branching and less than SIMPLE_SEQ_THRESHOLD instructions)
        */
        unsigned get_compatibility_measure(choose * child, bool & simple) {
            simple = true;
            m_to_reset.reset();
            unsigned weight    = 0;
            unsigned num_instr = 0;
            instruction * curr = child->m_next;
            while (curr != nullptr && curr->m_opcode != CHOOSE && curr->m_opcode != NOOP) {
                num_instr++;
                switch (curr->m_opcode) {
                case BIND1: case BIND2: case BIND3: case BIND4: case BIND5: case BIND6: case BINDN:
                    if (is_compatible(static_cast<bind*>(curr))) {
                        weight += 4; // the weight of BIND is bigger than COMPARE and CHECK
                        unsigned ireg     = static_cast<bind*>(curr)->m_ireg;
                        app * n           = to_app(m_registers[ireg]);
                        unsigned oreg     = static_cast<bind*>(curr)->m_oreg;
                        unsigned num_args = static_cast<bind*>(curr)->m_num_args;
                        SASSERT(n->get_num_args() == num_args);
                        for (unsigned i = 0; i < num_args; i++) {
                            set_register(oreg + i, n->get_arg(i));
                            m_to_reset.push_back(oreg + i);
                        }
                    }
                    break;
                case COMPARE:
                    if (is_compatible(static_cast<compare*>(curr)))
                        weight += 2;
                    break;
                case CHECK:
                    if (is_compatible(static_cast<check*>(curr)))
                        weight += 2;
                    else if (m_use_filters && is_semi_compatible(static_cast<check*>(curr)))
                        weight += 1;
                    break;
                case CFILTER:
                    if (is_cfilter_compatible(static_cast<filter*>(curr)))
                        weight += 2;
                    break;
                case FILTER:
                    if (is_compatible(static_cast<filter*>(curr)))
                        weight += 2;
                    else if (is_semi_compatible(static_cast<filter*>(curr)))
                        weight += 1;
                    break;
                // TODO: Try to reuse IS_CGR instruction
                default:
                    break;
                }
                curr = curr->m_next;
            }
            if (num_instr > SIMPLE_SEQ_THRESHOLD || (curr != nullptr && curr->m_opcode == CHOOSE))
                simple = false;
            for (unsigned r : m_to_reset) 
                m_registers[r] = 0;
            return weight;
        }

        void insert(instruction * head, unsigned first_mp_idx) {
            for (;;) {
                m_compatible.reset();
                m_incompatible.reset();
                TRACE("mam_compiler_detail", tout << "processing head: " << *head << "\n";);
                instruction * curr = head->m_next;
                instruction * last = head;
                while (curr != nullptr && curr->m_opcode != CHOOSE && curr->m_opcode != NOOP) {
                    TRACE("mam_compiler_detail", tout << "processing instr: " << *curr << "\n";);
                    switch (curr->m_opcode) {
                    case BIND1: case BIND2: case BIND3: case BIND4: case BIND5: case BIND6: case BINDN: {
                        bind* bnd = static_cast<bind*>(curr);
                        if (is_compatible(bnd)) {
                            TRACE("mam_compiler_detail", tout << "compatible\n";);
                            unsigned ireg     = bnd->m_ireg;
                            SASSERT(m_todo.contains(ireg));
                            m_todo.erase(ireg);
                            set_check_mark(ireg, NOT_CHECKED);
                            m_compatible.push_back(curr);
                            app * app         = to_app(m_registers[ireg]);
                            unsigned oreg     = bnd->m_oreg;
                            unsigned num_args = bnd->m_num_args;
                            for (unsigned i = 0; i < num_args; i++) {
                                set_register(oreg + i, app->get_arg(i));
                                m_todo.push_back(oreg + i);
                            }
                        }
                        else {
                            TRACE("mam_compiler_detail", tout << "incompatible\n";);
                            m_incompatible.push_back(curr);
                        }
                        break;
                    }
                    case CHECK: {
                        check* chk = static_cast<check*>(curr);
                        if (is_compatible(chk)) {
                            TRACE("mam_compiler_detail", tout << "compatible\n";);
                            unsigned reg = chk->m_reg;
                            SASSERT(m_todo.contains(reg));
                            m_todo.erase(reg);
                            set_check_mark(reg, NOT_CHECKED);
                            m_compatible.push_back(curr);
                        }
                        else if (m_use_filters && is_semi_compatible(chk)) {
                            TRACE("mam_compiler_detail", tout << "semi compatible\n";);
                            unsigned reg = chk->m_reg;
                            enode *   n1 = chk->m_enode;
                            // n1->has_lbl_hash may be false, even
                            // when update_filters is invoked before
                            // executing this method.
                            //
                            // Reason: n1 is a ground subterm of a ground term T.
                            // I incorrectly assumed n1->has_lbl_hash() was true because
                            // update_filters executes set_lbl_hash for all maximal ground terms.
                            // And, I also incorrectly assumed that all arguments of check were
                            // maximal ground terms. This is not true. For example, assume
                            // the code_tree already has the pattern
                            // (f (g x) z)
                            // So, when the pattern (f (g b) x) is compiled a check instruction
                            // is created for a ground subterm b of the maximal ground term (g b).
                            if (!n1->has_lbl_hash())
                                n1->set_lbl_hash(m_context);
                            unsigned  h1 = n1->get_lbl_hash();
                            unsigned  h2 = get_pat_lbl_hash(reg);
                            approx_set s(h1);
                            s.insert(h2);
                            filter * new_instr = m_ct_manager.mk_cfilter(reg, s);
                            set_check_mark(reg, CHECK_SET);
                            m_compatible.push_back(new_instr);
                            m_incompatible.push_back(curr);
                        }
                        else {
                            TRACE("mam_compiler_detail", tout << "incompatible " << chk->m_reg << "\n";);
                            m_incompatible.push_back(curr);
                        }
                        break;
                    }
                    case COMPARE:
                        if (is_compatible(static_cast<compare*>(curr))) {
                            TRACE("mam_compiler_detail", tout << "compatible\n";);
                            unsigned reg1   = static_cast<compare*>(curr)->m_reg1;
                            unsigned reg2   = static_cast<compare*>(curr)->m_reg2;
                            SASSERT(m_todo.contains(reg2));
                            m_todo.erase(reg2);
                            set_check_mark(reg2, NOT_CHECKED);
                            if (is_var(m_registers[reg1])) {
                                m_todo.erase(reg1);
                                set_check_mark(reg1, NOT_CHECKED);
                                unsigned var_id = to_var(m_registers[reg1])->get_idx();
                                if (m_vars[var_id] == -1)
                                    m_vars[var_id] = reg1;
                            }
                            m_compatible.push_back(curr);
                        }
                        else {
                            TRACE("mam_compiler_detail", tout << "incompatible\n";);
                            m_incompatible.push_back(curr);
                        }
                        break;
                    case CFILTER:
                        SASSERT(m_use_filters);
                        if (is_cfilter_compatible(static_cast<filter*>(curr))) {
                            unsigned reg = static_cast<filter*>(curr)->m_reg;
                            SASSERT(static_cast<filter*>(curr)->m_lbl_set.size() == 1);
                            set_check_mark(reg, CHECK_SINGLETON);
                            m_compatible.push_back(curr);
                        }
                        else {
                            m_incompatible.push_back(curr);
                        }
                        break;
                    case FILTER: {
                        filter *flt = static_cast<filter*>(curr);
                        SASSERT(m_use_filters);
                        if (is_compatible(flt)) {
                            unsigned reg = flt->m_reg;
                            TRACE("mam_compiler_detail", tout << "compatible " << reg << "\n";);
                            CTRACE("mam_compiler_bug", !m_todo.contains(reg), {
                                    for (unsigned t : m_todo) { tout << t << " "; }
                                    tout << "\nregisters:\n";
                                    unsigned i = 0;
                                    for (expr* r : m_registers) { if (r) { tout << i++ << ":\n" << mk_pp(r, m) << "\n"; } }
                                    tout << "quantifier:\n" << mk_pp(m_qa, m) << "\n";
                                    tout << "pattern:\n" << mk_pp(m_mp, m) << "\n";
                                });
                            SASSERT(m_todo.contains(reg));
                            if (flt->m_lbl_set.size() == 1)
                                set_check_mark(reg, CHECK_SINGLETON);
                            else
                                set_check_mark(reg, CHECK_SET);
                            m_compatible.push_back(curr);
                        }
                        else if (is_semi_compatible(flt)) {
                            unsigned reg = flt->m_reg;
                            TRACE("mam_compiler_detail", tout << "semi compatible " << reg << "\n";);
                            CTRACE("mam_compiler_bug", !m_todo.contains(reg), {
                                    for (unsigned t : m_todo) { tout << t << " "; }
                                    tout << "\nregisters:\n";
                                    unsigned i = 0;
                                    for (expr* r : m_registers) { if (r) { tout << i++ << ":\n" << mk_pp(r, m) << "\n"; } }
                                    tout << "quantifier:\n" << mk_pp(m_qa, m) << "\n";
                                    tout << "pattern:\n" << mk_pp(m_mp, m) << "\n";
                                });
                            SASSERT(m_todo.contains(reg));
                            unsigned  h  = get_pat_lbl_hash(reg);
                            TRACE("mam_lbl_bug",
                                  tout << "curr_set: " << flt->m_lbl_set << "\n";
                                  tout << "new hash: " << h << "\n";);
                            set_check_mark(reg, CHECK_SET);
                            approx_set const & s = flt->m_lbl_set;
                            if (s.size() > 1) {
                                m_ct_manager.insert_new_lbl_hash(flt, h);
                                m_compatible.push_back(curr);
                            }
                            else {
                                SASSERT(s.size() == 1);
                                approx_set new_s(s);
                                new_s.insert(h);
                                filter * new_instr = m_ct_manager.mk_filter(reg, new_s);
                                m_compatible.push_back(new_instr);
                                m_incompatible.push_back(curr);
                            }
                        }
                        else {
                            TRACE("mam_compiler_detail", tout << "incompatible\n";);
                            m_incompatible.push_back(curr);
                        }
                        break;
                    }
                    default:
                        TRACE("mam_compiler_detail", tout << "incompatible\n";);
                        m_incompatible.push_back(curr);
                        break;
                    }
                    last = curr;
                    curr = curr->m_next;
                }

                TRACE("mam_compiler", tout << *head << " " << head << "\n";
                      tout << "m_compatible.size(): " << m_compatible.size() << "\n";
                      tout << "m_incompatible.size(): " << m_incompatible.size() << "\n";);

                if (m_incompatible.empty()) {
                    // sequence starting at head is fully compatible
                    if (!curr)
                        return;
                    SASSERT(curr != 0);
                    SASSERT(curr->m_opcode == CHOOSE);
                    choose * first_child = static_cast<choose *>(curr);
                    choose * best_child = find_best_child(first_child);
                    TRACE("mam", tout << "best child " << best_child << "\n";);
                    if (best_child == nullptr) {
                        // There is no compatible child
                        // Suppose the sequence is:
                        //   head -> c1 -> ... -> (cn == last) -> first_child;
                        // Then we should add
                        //   head -> c1 -> ... -> (cn == last) -> new_child
                        //   new_child: CHOOSE(first_child) -> linearise
                        choose * new_child = m_ct_manager.mk_choose(first_child);
                        m_num_choices++;
                        set_next(last, new_child);
                        linearise(new_child, first_mp_idx);
                        // DONE
                        return;
                    }
                    else {
                        head = best_child;
                        // CONTINUE from best_child
                    }
                }
                else {
                    SASSERT(head->is_init() || !m_compatible.empty());
                    SASSERT(!m_incompatible.empty());
                    // Suppose the sequence is:
                    // head -> c1 -> i1 -> c2 -> c3 -> i2 -> first_child_head
                    //    where c_j are the compatible instructions, and i_j are the incompatible ones
                    // Then the sequence starting at head should become
                    // head -> c1 -> c2 -> c3 -> new_child_head1
                    // new_child_head1:CHOOSE(new_child_head2) -> i1 -> i2 -> first_child_head
                    // new_child_head2:NOOP -> linearise()
                    instruction * first_child_head = curr;
                    choose * new_child_head2 = m_ct_manager.mk_noop();
                    SASSERT(new_child_head2->m_alt == 0);
                    choose * new_child_head1 = m_ct_manager.mk_choose(new_child_head2);
                    m_num_choices++;
                    // set: head -> c1 -> c2 -> c3 -> new_child_head1
                    curr = head;
                    for (instruction* instr : m_compatible) {
                        set_next(curr, instr);
                        curr = instr;
                    }
                    set_next(curr, new_child_head1);
                    // set: new_child_head1:CHOOSE(new_child_head2) -> i1 -> i2 -> first_child_head
                    curr = new_child_head1;
                    for (instruction* inc : m_incompatible) {
                        if (curr == new_child_head1)
                            curr->m_next = inc; // new_child_head1 is a new node, I don't need to save trail
                        else
                            set_next(curr, inc);
                        curr = inc;
                    }
                    set_next(curr, first_child_head);
                    // build new_child_head2:NOOP -> linearise()
                    linearise(new_child_head2, first_mp_idx);
                    // DONE
                    return;
                }
            }
        }


    public:
        compiler(context & ctx, code_tree_manager & ct_mg, label_hasher & h, bool use_filters = true):
            m_context(ctx),
            m(ctx.get_manager()),
            m_ct_manager(ct_mg),
            m_lbl_hasher(h),
            m_use_filters(use_filters) {
        }

        /**
           \brief Create a new code tree for the given quantifier.

           - mp: is a pattern of qa that will be used to create the code tree

           - first_idx: index of mp that will be the "head" (first to be processed) of the multi-pattern.
        */
        code_tree * mk_tree(quantifier * qa, app * mp, unsigned first_idx, bool filter_candidates) {
            SASSERT(m.is_pattern(mp));
            app * p = to_app(mp->get_arg(first_idx));
            unsigned num_args = p->get_num_args();
            code_tree * r     = m_ct_manager.mk_code_tree(p->get_decl(), num_args, filter_candidates);
            init(r, qa, mp, first_idx);
            linearise(r->m_root, first_idx);
            r->m_num_choices  = m_num_choices;
            TRACE("mam_compiler", tout << "new tree for:\n" << mk_pp(mp, m) << "\n" << *r;);
            return r;
        }

        /**
           \brief Insert a pattern into the code tree.

           - is_tmp_tree: trail for update operations is created if is_tmp_tree = false.
        */
        void insert(code_tree * tree, quantifier * qa, app * mp, unsigned first_idx, bool is_tmp_tree) {
            if (tree->expected_num_args() != to_app(mp->get_arg(first_idx))->get_num_args()) {
                // We have to check the number of arguments because of nary + and * operators.
                // The E-matching engine that was built when all + and * applications were binary.
                // We ignore the pattern if it does not have the expected number of arguments.
                // This is not the ideal solution, but it avoids possible crashes.
                return;
            }
            m_is_tmp_tree = is_tmp_tree;
            TRACE("mam_compiler", tout << "updating tree with:\n" << mk_pp(mp, m) << "\n";);
            TRACE("mam_bug", tout << "before insertion\n" << *tree << "\n";);
            if (!is_tmp_tree)
                m_ct_manager.save_num_regs(tree);
            init(tree, qa, mp, first_idx);
            m_num_choices = tree->m_num_choices;
            insert(tree->m_root, first_idx);
            TRACE("mam_bug",
                  tout << "m_num_choices: " << m_num_choices << "\n";);
            if (m_num_choices > tree->m_num_choices) {
                if (!is_tmp_tree)
                    m_ct_manager.save_num_choices(tree);
                tree->m_num_choices = m_num_choices;
            }
            TRACE("mam_bug",
                  tout << "m_num_choices: " << m_num_choices << "\n";
                  tout << "new tree:\n" << *tree;
                  tout << "todo ";
                  for (auto t : m_todo) tout << t << " ";
                  tout << "\n";);
        }
    };

#if 0
    bool check_lbls(enode * n) {
        approx_set  lbls;
        approx_set plbls;
        enode * first = n;
        do {
            lbls  |= n->get_lbls();
            plbls |= n->get_plbls();
            n = n->get_next();
        }
        while (first != n);
        SASSERT(n->get_root()->get_lbls()  == lbls);
        SASSERT(n->get_root()->get_plbls() == plbls);
        return true;
    }
#endif

    // ------------------------------------
    //
    // Code Tree Interpreter
    //
    // ------------------------------------

    struct backtrack_point {
        const instruction *  m_instr;
        unsigned             m_old_max_generation;
        unsigned             m_old_used_enodes_size;
        union {
            enode *  m_curr;
            struct {
                enode_vector *  m_to_recycle;
                enode * const * m_it;
                enode * const * m_end;
            };
        };
    };

    typedef svector<backtrack_point> backtrack_stack;

    class interpreter {
        context &           m_context;
        ast_manager &       m;
        mam &               m_mam;
        bool                m_use_filters;
        enode_vector        m_registers;
        enode_vector        m_bindings;
        enode_vector        m_args;
        backtrack_stack     m_backtrack_stack;
        unsigned            m_top { 0 };
        const instruction * m_pc;

        // auxiliary temporary variables
        unsigned            m_max_generation;  // the maximum generation of an app enode processed.
        unsigned            m_curr_max_generation;  // temporary var used to store a copy of m_max_generation
        unsigned            m_num_args;
        unsigned            m_oreg;
        enode *             m_n1;
        enode *             m_n2;
        enode *             m_app;
        const bind *        m_b;

        // equalities used for pattern match. The first element of the tuple gives the argument (or null) of some term that was matched against some higher level
        // structure of the trigger, the second element gives the term that argument is replaced with in order to match the trigger. Used for logging purposes only.
        vector<std::tuple<enode *, enode *>> m_used_enodes;
        unsigned            m_curr_used_enodes_size;
        ptr_vector<enode>   m_pattern_instances; // collect the pattern instances... used for computing min_top_generation and max_top_generation
        unsigned_vector     m_min_top_generation, m_max_top_generation;

        pool<enode_vector>  m_pool;

        enode_vector * mk_enode_vector() {
            enode_vector * r = m_pool.mk();
            r->reset();
            return r;
        }

        void recycle_enode_vector(enode_vector * v) {
            m_pool.recycle(v);
        }

        void update_max_generation(enode * n, enode * prev) {
            m_max_generation = std::max(m_max_generation, n->get_generation());

            if (m.has_trace_stream() || is_trace_enabled("causality"))
                m_used_enodes.push_back(std::make_tuple(prev, n));
        }

        // We have to provide the number of expected arguments because we have flat-assoc applications such as +.
        // Flat-assoc applications may have arbitrary number of arguments.
        enode * get_first_f_app(func_decl * lbl, unsigned num_expected_args, enode * curr) {
            enode * first = curr;
            do {
                if (curr->get_decl() == lbl && curr->is_cgr() && curr->get_num_args() == num_expected_args) {
                    update_max_generation(curr, first);
                    return curr;
                }
                curr = curr->get_next();
            }
            while (curr != first);
            return nullptr;
        }

        enode * get_next_f_app(func_decl * lbl, unsigned num_expected_args, enode * first, enode * curr) {
            curr = curr->get_next();
            while (curr != first) {
                if (curr->get_decl() == lbl && curr->is_cgr() && curr->get_num_args() == num_expected_args) {
                    update_max_generation(curr, first);
                    return curr;
                }
                curr = curr->get_next();
            }
            return nullptr;
        }

        /**
           \brief Execute the is_cgr instruction.
           Return true if succeeded, and false if backtracking is needed.
        */
        bool exec_is_cgr(is_cgr const * pc) {
            unsigned num_args = pc->m_num_args;
            enode * n         = m_registers[pc->m_ireg];
            func_decl * f     = pc->m_label;
            enode * first     = n;
            switch (num_args) {
            case 1:
                m_args[0] = m_registers[pc->m_iregs[0]]->get_root();
                SASSERT(n != 0);
                do {
                    if (n->get_decl() == f &&
                        n->get_arg(0)->get_root() == m_args[0]) {
                        update_max_generation(n, first);
                        return true;
                    }
                    n = n->get_next();
                }
                while (n != first);
                return false;
            case 2:
                m_args[0] = m_registers[pc->m_iregs[0]]->get_root();
                m_args[1] = m_registers[pc->m_iregs[1]]->get_root();
                SASSERT(n != 0);
                do {
                    if (n->get_decl() == f &&
                        n->get_arg(0)->get_root() == m_args[0] &&
                        n->get_arg(1)->get_root() == m_args[1]) {
                        update_max_generation(n, first);
                        return true;
                    }
                    n = n->get_next();
                }
                while (n != first);
                return false;
            default: {
                m_args.reserve(num_args+1, 0);
                for (unsigned i = 0; i < num_args; i++)
                    m_args[i] = m_registers[pc->m_iregs[i]]->get_root();
                SASSERT(n != 0);
                do {
                    if (n->get_decl() == f) {
                        unsigned i = 0;
                        for (; i < num_args; i++) {
                            if (n->get_arg(i)->get_root() != m_args[i])
                                break;
                        }
                        if (i == num_args) {
                            update_max_generation(n, first);
                            return true;
                        }
                    }
                    n = n->get_next();
                }
                while (n != first);
                return false;
            } }
        }

        enode_vector * mk_depth1_vector(enode * n, func_decl * f, unsigned i);

        enode_vector * mk_depth2_vector(joint2 * j2, func_decl * f, unsigned i);

        enode * init_continue(cont const * c, unsigned expected_num_args);

#ifdef _TRACE
        void display_reg(std::ostream & out, unsigned reg);

        void display_instr_input_reg(std::ostream & out, instruction const * instr);

        void display_pc_info(std::ostream & out);
#endif

#define INIT_ARGS_SIZE 16

    public:
        interpreter(context & ctx, mam & ma, bool use_filters):
            m_context(ctx),
            m(ctx.get_manager()),
            m_mam(ma),
            m_use_filters(use_filters) {
            m_args.resize(INIT_ARGS_SIZE);
        }

        ~interpreter() {
        }

        void init(code_tree * t) {
            TRACE("mam_bug", tout << "preparing to match tree:\n" << *t << "\n";);
            m_registers.reserve(t->get_num_regs(), nullptr);
            m_bindings.reserve(t->get_num_regs(),  nullptr);
            if (m_backtrack_stack.size() < t->get_num_choices())
                m_backtrack_stack.resize(t->get_num_choices());
        }

        void execute(code_tree * t) {
            TRACE("trigger_bug", tout << "execute for code tree:\n"; t->display(tout););
            init(t);
            if (t->filter_candidates()) {
                for (enode* app : t->get_candidates()) {
<<<<<<< HEAD
                    TRACE("trigger_bug", tout << "candidate\n" << mk_ismt2_pp(app->get_owner(), m) << "\n";);
=======
                    TRACE("trigger_bug", tout << "candidate\n" << mk_ismt2_pp(app->get_expr(), m) << "\n";);
>>>>>>> 39af2a18
                    if (!app->is_marked() && app->is_cgr()) {
                        if (m_context.resource_limits_exceeded() || !execute_core(t, app))
                            return;
                        app->set_mark();
                    }
                }
                for (enode* app : t->get_candidates()) {
                    if (app->is_marked())
                        app->unset_mark();
                }
            }
            else {
                for (enode* app : t->get_candidates()) {
<<<<<<< HEAD
                    TRACE("trigger_bug", tout << "candidate\n" << mk_ismt2_pp(app->get_owner(), m) << "\n";);
=======
                    TRACE("trigger_bug", tout << "candidate\n" << mk_ismt2_pp(app->get_expr(), m) << "\n";);
>>>>>>> 39af2a18
                    if (app->is_cgr()) {
                        TRACE("trigger_bug", tout << "is_cgr\n";);
                        if (m_context.resource_limits_exceeded() || !execute_core(t, app))
                            return;
                    }
                }
            }
        }

        // init(t) must be invoked before execute_core
        bool execute_core(code_tree * t, enode * n);

        // Return the min, max generation of the enodes in m_pattern_instances.

        void get_min_max_top_generation(unsigned& min, unsigned& max) {
            SASSERT(!m_pattern_instances.empty());
            if (m_min_top_generation.empty()) {
                min = max = m_pattern_instances[0]->get_generation();
                m_min_top_generation.push_back(min);
                m_max_top_generation.push_back(max);
            }
            else {
                min = m_min_top_generation.back();
                max = m_max_top_generation.back();
            }
            for (unsigned i = m_min_top_generation.size(); i < m_pattern_instances.size(); ++i) {
                unsigned curr = m_pattern_instances[i]->get_generation();
                min = std::min(min, curr);
                m_min_top_generation.push_back(min);
                max = std::max(max, curr);
                m_max_top_generation.push_back(max);
            }
        }
    };

    /**
       \brief Return a vector with the relevant f-parents of n such that n is the i-th argument.
    */
    enode_vector * interpreter::mk_depth1_vector(enode * n, func_decl * f, unsigned i) {
        enode_vector * v = mk_enode_vector();
        n = n->get_root();
        enode_vector::const_iterator it  = n->begin_parents();
        enode_vector::const_iterator end = n->end_parents();
        for (; it != end; ++it) {
            enode * p = *it;
            if (p->get_decl() == f  && 
                i < p->get_num_args() && 
                m_context.is_relevant(p)  &&
                p->is_cgr() &&
                p->get_arg(i)->get_root() == n) {
                v->push_back(p);
            }
        }
        return v;
    }

    /**
       \brief Return a vector with the relevant f-parents of each p in joint2 where n is the i-th argument.
       We say a p is in joint2 if p is the g-parent of m_registers[j2->m_reg] where g is j2->m_decl,
       and m_registers[j2->m_reg] is the argument j2->m_arg_pos.
    */
    enode_vector * interpreter::mk_depth2_vector(joint2 * j2, func_decl * f, unsigned i) {
        enode * n = m_registers[j2->m_reg]->get_root();
        if (n->get_num_parents() == 0)
            return nullptr;
        unsigned num_args = n->get_num_args();
        enode_vector * v  = mk_enode_vector();
        enode_vector::const_iterator it1  = n->begin_parents();
        enode_vector::const_iterator end1 = n->end_parents();
        for (; it1 != end1; ++it1) {
            enode * p = *it1;
            if (p->get_decl() == j2->m_decl &&
                m_context.is_relevant(p) &&
                p->get_num_args() > j2->m_arg_pos && 
                p->is_cgr() &&
                p->get_arg(j2->m_arg_pos)->get_root() == n) {
                // p is in joint2
                p = p->get_root();
                enode_vector::const_iterator it2  = p->begin_parents();
                enode_vector::const_iterator end2 = p->end_parents();
                for (; it2 != end2; ++it2) {
                    enode * p2 = *it2;
                    if (p2->get_decl() == f &&
                        num_args == n->get_num_args() && 
                        num_args == p2->get_num_args() &&
                        m_context.is_relevant(p2) &&
                        p2->is_cgr() &&
                        i < num_args && 
                        p2->get_arg(i)->get_root() == p) {
                        v->push_back(p2);
                    }
                }
            }
        }
        return v;
    }

    enode * interpreter::init_continue(cont const * c, unsigned expected_num_args) {
        func_decl * lbl         = c->m_label;
        unsigned min_sz         = m_context.get_num_enodes_of(lbl);
        unsigned short num_args = c->m_num_args;
        enode * r;
        // quick filter... check if any of the joint points have zero parents...
        for (unsigned i = 0; i < num_args; i++) {
            void * bare = c->m_joints[i];
            enode * n   = nullptr;
            switch (GET_TAG(bare)) {
            case NULL_TAG:
                goto non_depth1;
            case GROUND_TERM_TAG:
                n = UNTAG(enode *, bare);
                break;
            case VAR_TAG:
                n = m_registers[UNBOXINT(bare)];
                break;
            case NESTED_VAR_TAG:
                goto non_depth1;
            }
            r = n->get_root();
            if (m_use_filters && r->get_plbls().empty_intersection(c->m_lbl_set))
                return nullptr;
            if (r->get_num_parents() == 0)
                return nullptr;
        non_depth1:
            ;
        }
        // traverse each joint and select the best one.
        enode_vector * best_v   = nullptr;
        for (unsigned i = 0; i < num_args; i++) {
            enode * bare          = c->m_joints[i];
            enode_vector * curr_v = nullptr;
            switch (GET_TAG(bare)) {
            case NULL_TAG:
                curr_v = nullptr;
                break;
            case GROUND_TERM_TAG:
                curr_v = mk_depth1_vector(UNTAG(enode *, bare), lbl, i);
                break;
            case VAR_TAG:
                curr_v = mk_depth1_vector(m_registers[UNBOXINT(bare)], lbl, i);
                break;
            case NESTED_VAR_TAG:
                curr_v = mk_depth2_vector(UNTAG(joint2 *, bare), lbl, i);
                break;
            }
            if (curr_v != nullptr) {
                if (curr_v->size() < min_sz && (best_v == nullptr || curr_v->size() < best_v->size())) {
                    if (best_v)
                        recycle_enode_vector(best_v);
                    best_v  = curr_v;
                    if (best_v->empty()) {
                        recycle_enode_vector(best_v);
                        return nullptr;
                    }
                }
                else {
                    recycle_enode_vector(curr_v);
                }
            }
        }
        backtrack_point & bp = m_backtrack_stack[m_top];
        bp.m_instr                = c;
        bp.m_old_max_generation   = m_max_generation;
        bp.m_old_used_enodes_size = m_used_enodes.size();
        if (best_v == nullptr) {
            TRACE("mam_bug", tout << "m_top: " << m_top << ", m_backtrack_stack.size(): " << m_backtrack_stack.size() << "\n";
                  tout << *c << "\n";);
            bp.m_to_recycle           = nullptr;
            bp.m_it                   = m_context.begin_enodes_of(lbl);
            bp.m_end                  = m_context.end_enodes_of(lbl);
        }
        else {
            SASSERT(!best_v->empty());
            bp.m_to_recycle           = best_v;
            bp.m_it                   = best_v->begin();
            bp.m_end                  = best_v->end();
        }
        // find application with the right number of arguments
        for (; bp.m_it != bp.m_end; ++bp.m_it) {
            enode * curr = *bp.m_it;
            if (curr->get_num_args() == expected_num_args && m_context.is_relevant(curr))
                break;
        }
        if (bp.m_it == bp.m_end) {
            if (best_v) {
                bp.m_to_recycle = nullptr; 
                recycle_enode_vector(best_v);
            }
            return nullptr;
        }
        m_top++;
        update_max_generation(*(bp.m_it), nullptr);
        return *(bp.m_it);
    }

#ifdef _TRACE
    void interpreter::display_reg(std::ostream & out, unsigned reg) {
        out << "reg[" << reg << "]: ";
        enode * n = m_registers[reg];
        if (!n) {
            out << "nil\n";
        }
        else {
            out << "#" << n->get_expr_id() << ", root: " << n->get_root()->get_expr_id();
            if (m_use_filters)
                out << ", lbls: " << n->get_root()->get_lbls() << " ";
            out << "\n";
<<<<<<< HEAD
            out << mk_pp(n->get_owner(), m) << "\n";
=======
            out << mk_pp(n->get_expr(), m) << "\n";
>>>>>>> 39af2a18
        }
    }

    void interpreter::display_instr_input_reg(std::ostream & out, const instruction * instr) {
        switch (instr->m_opcode) {
        case INIT1: case INIT2: case INIT3: case INIT4: case INIT5: case INIT6: case INITN:
            display_reg(out, 0);
            break;
        case BIND1: case BIND2: case BIND3: case BIND4: case BIND5: case BIND6: case BINDN:
            display_reg(out, static_cast<const bind *>(instr)->m_ireg);
            break;
        case COMPARE:
            display_reg(out, static_cast<const compare *>(instr)->m_reg1);
            display_reg(out, static_cast<const compare *>(instr)->m_reg2);
            break;
        case CHECK:
            display_reg(out, static_cast<const check *>(instr)->m_reg);
            break;
        case FILTER:
            display_reg(out, static_cast<const filter *>(instr)->m_reg);
            break;
        case YIELD1: case YIELD2: case YIELD3: case YIELD4: case YIELD5: case YIELD6: case YIELDN:
            for (unsigned i = 0; i < static_cast<const yield *>(instr)->m_num_bindings; i++) {
                display_reg(out, static_cast<const yield *>(instr)->m_bindings[i]);
            }
            break;
        default:
            break;
        }
    }

    void interpreter::display_pc_info(std::ostream & out) {
        out << "executing: " << *m_pc << "\n";
        out << "m_pc: " << m_pc << ", next: " << m_pc->m_next;
        if (m_pc->m_opcode == CHOOSE)
            out << ", alt: " << static_cast<const choose *>(m_pc)->m_alt;
        out << "\n";
        display_instr_input_reg(out, m_pc);
    }
#endif

    bool interpreter::execute_core(code_tree * t, enode * n) {
<<<<<<< HEAD
        TRACE("trigger_bug", tout << "interpreter::execute_core\n"; t->display(tout); tout << "\nenode\n" << mk_ismt2_pp(n->get_owner(), m) << "\n";);
=======
        TRACE("trigger_bug", tout << "interpreter::execute_core\n"; t->display(tout); tout << "\nenode\n" << mk_ismt2_pp(n->get_expr(), m) << "\n";);
>>>>>>> 39af2a18
        unsigned since_last_check = 0;

#ifdef _PROFILE_MAM
#ifdef _PROFILE_MAM_EXPENSIVE
        if (t->get_watch().get_seconds() > _PROFILE_MAM_THRESHOLD && t->get_counter() % _PROFILE_MAM_EXPENSIVE_FREQ == 0) {
            std::cout << "EXPENSIVE\n";
            t->display(std::cout);
        }
#endif
        t->get_watch().start();
        t->inc_counter();
#endif
        // It doesn't make sense to process an irrelevant enode.
        TRACE("mam_execute_core", tout << "EXEC " << t->get_root_lbl()->get_name() << "\n";);
        SASSERT(m_context.is_relevant(n));
        m_pattern_instances.reset();
        m_min_top_generation.reset();
        m_max_top_generation.reset();
        m_pattern_instances.push_back(n);
        m_max_generation = n->get_generation();

        if (m.has_trace_stream() || is_trace_enabled("causality")) {
            m_used_enodes.reset();
            m_used_enodes.push_back(std::make_tuple(nullptr, n)); // null indicates that n was matched against the trigger at the top-level
        }

        m_pc             = t->get_root();
        m_registers[0]   = n;
        m_top            = 0;


    main_loop:

        TRACE("mam_int", display_pc_info(tout););
#ifdef _PROFILE_MAM
        const_cast<instruction*>(m_pc)->m_counter++;
#endif
        switch (m_pc->m_opcode) {
        case INIT1:
            m_app          = m_registers[0];
            if (m_app->get_num_args() != 1)
                goto backtrack;
            m_registers[1] = m_app->get_arg(0);
            m_pc = m_pc->m_next;
            goto main_loop;

        case INIT2:
            m_app          = m_registers[0];
            if (m_app->get_num_args() != 2)
                goto backtrack;
            m_registers[1] = m_app->get_arg(0);
            m_registers[2] = m_app->get_arg(1);
            m_pc = m_pc->m_next;
            goto main_loop;

        case INIT3:
            m_app          = m_registers[0];
            if (m_app->get_num_args() != 3)
                goto backtrack;
            m_registers[1] = m_app->get_arg(0);
            m_registers[2] = m_app->get_arg(1);
            m_registers[3] = m_app->get_arg(2);
            m_pc = m_pc->m_next;
            goto main_loop;

        case INIT4:
            m_app          = m_registers[0];
            if (m_app->get_num_args() != 4)
                goto backtrack;
            m_registers[1] = m_app->get_arg(0);
            m_registers[2] = m_app->get_arg(1);
            m_registers[3] = m_app->get_arg(2);
            m_registers[4] = m_app->get_arg(3);
            m_pc = m_pc->m_next;
            goto main_loop;

        case INIT5:
            m_app          = m_registers[0];
            if (m_app->get_num_args() != 5)
                goto backtrack;
            m_registers[1] = m_app->get_arg(0);
            m_registers[2] = m_app->get_arg(1);
            m_registers[3] = m_app->get_arg(2);
            m_registers[4] = m_app->get_arg(3);
            m_registers[5] = m_app->get_arg(4);
            m_pc = m_pc->m_next;
            goto main_loop;

        case INIT6:
            m_app          = m_registers[0];
            if (m_app->get_num_args() != 6)
                goto backtrack;
            m_registers[1] = m_app->get_arg(0);
            m_registers[2] = m_app->get_arg(1);
            m_registers[3] = m_app->get_arg(2);
            m_registers[4] = m_app->get_arg(3);
            m_registers[5] = m_app->get_arg(4);
            m_registers[6] = m_app->get_arg(5);
            m_pc = m_pc->m_next;
            goto main_loop;

        case INITN:
            m_app      = m_registers[0];
            m_num_args = m_app->get_num_args();
            if (m_num_args != static_cast<const initn *>(m_pc)->m_num_args)
                goto backtrack;
            for (unsigned i = 0; i < m_num_args; i++)
                m_registers[i+1] = m_app->get_arg(i);
            m_pc = m_pc->m_next;
            goto main_loop;

        case COMPARE:
            m_n1 = m_registers[static_cast<const compare *>(m_pc)->m_reg1];
            m_n2 = m_registers[static_cast<const compare *>(m_pc)->m_reg2];
            SASSERT(m_n1 != 0);
            SASSERT(m_n2 != 0);
            if (m_n1->get_root() != m_n2->get_root())
                goto backtrack;
            
            // We will use the common root when instantiating the quantifier => log the necessary equalities
            if (m.has_trace_stream() || is_trace_enabled("causality")) {
                m_used_enodes.push_back(std::make_tuple(m_n1, m_n1->get_root()));
                m_used_enodes.push_back(std::make_tuple(m_n2, m_n2->get_root()));
            }

            m_pc = m_pc->m_next;
            goto main_loop;

        case CHECK:
            m_n1 = m_registers[static_cast<const check *>(m_pc)->m_reg];
            m_n2 = static_cast<const check *>(m_pc)->m_enode;
            SASSERT(m_n1 != 0);
            SASSERT(m_n2 != 0);
            if (m_n1->get_root() != m_n2->get_root())
                goto backtrack;

            // we used the equality m_n1 = m_n2 for the match and need to make sure it ends up in the log
            if (m.has_trace_stream() || is_trace_enabled("causality")) {
                m_used_enodes.push_back(std::make_tuple(m_n1, m_n2));
            }

            m_pc = m_pc->m_next;
            goto main_loop;

            /* CFILTER AND FILTER are handled differently by the compiler
               The compiler will never merge two CFILTERs with different m_lbl_set fields.
               Essentially, CFILTER is used to combine CHECK statements, and FILTER for BIND
            */
        case CFILTER:
        case FILTER:
            m_n1 = m_registers[static_cast<const filter *>(m_pc)->m_reg]->get_root();
            if (static_cast<const filter *>(m_pc)->m_lbl_set.empty_intersection(m_n1->get_lbls()))
                goto backtrack;
            m_pc = m_pc->m_next;
            goto main_loop;

        case PFILTER:
            m_n1 = m_registers[static_cast<const filter *>(m_pc)->m_reg]->get_root();
            if (static_cast<const filter *>(m_pc)->m_lbl_set.empty_intersection(m_n1->get_plbls()))
                goto backtrack;
            m_pc = m_pc->m_next;
            goto main_loop;

        case CHOOSE:
            m_backtrack_stack[m_top].m_instr                = m_pc;
            m_backtrack_stack[m_top].m_old_max_generation   = m_max_generation;
            m_backtrack_stack[m_top].m_old_used_enodes_size = m_used_enodes.size();
            m_top++;
            m_pc = m_pc->m_next;
            goto main_loop;
        case NOOP:
            SASSERT(static_cast<const choose *>(m_pc)->m_alt == 0);
            m_pc = m_pc->m_next;
            goto main_loop;

        case BIND1:
#define BIND_COMMON()                                                                                                   \
                 m_n1   = m_registers[static_cast<const bind *>(m_pc)->m_ireg];                                         \
                 SASSERT(m_n1 != 0);                                                                                    \
                 m_oreg = static_cast<const bind *>(m_pc)->m_oreg;                                                      \
                 m_curr_max_generation = m_max_generation;                                                              \
                 m_curr_used_enodes_size = m_used_enodes.size();                                                        \
                 m_app  = get_first_f_app(static_cast<const bind *>(m_pc)->m_label, static_cast<const bind *>(m_pc)->m_num_args, m_n1); \
                 if (!m_app)                                                                                            \
                     goto backtrack;                                                                                    \
<<<<<<< HEAD
                 TRACE("mam_int", tout << "bind candidate: " << mk_pp(m_app->get_owner(), m) << "\n";);     \
=======
                 TRACE("mam_int", tout << "bind candidate: " << mk_pp(m_app->get_expr(), m) << "\n";);     \
>>>>>>> 39af2a18
                 m_backtrack_stack[m_top].m_instr              = m_pc;                                                  \
                 m_backtrack_stack[m_top].m_old_max_generation = m_curr_max_generation;                                 \
                 m_backtrack_stack[m_top].m_old_used_enodes_size = m_curr_used_enodes_size;                             \
                 m_backtrack_stack[m_top].m_curr               = m_app;                                                 \
                 m_top++;

            BIND_COMMON();
            m_registers[m_oreg] = m_app->get_arg(0);
            m_pc = m_pc->m_next;
            goto main_loop;

        case BIND2:
            BIND_COMMON();
            m_registers[m_oreg]   = m_app->get_arg(0);
            m_registers[m_oreg+1] = m_app->get_arg(1);
            m_pc = m_pc->m_next;
            goto main_loop;

        case BIND3:
            BIND_COMMON();
            m_registers[m_oreg]   = m_app->get_arg(0);
            m_registers[m_oreg+1] = m_app->get_arg(1);
            m_registers[m_oreg+2] = m_app->get_arg(2);
            m_pc = m_pc->m_next;
            goto main_loop;

        case BIND4:
            BIND_COMMON();
            m_registers[m_oreg]   = m_app->get_arg(0);
            m_registers[m_oreg+1] = m_app->get_arg(1);
            m_registers[m_oreg+2] = m_app->get_arg(2);
            m_registers[m_oreg+3] = m_app->get_arg(3);
            m_pc = m_pc->m_next;
            goto main_loop;

        case BIND5:
            BIND_COMMON();
            m_registers[m_oreg]   = m_app->get_arg(0);
            m_registers[m_oreg+1] = m_app->get_arg(1);
            m_registers[m_oreg+2] = m_app->get_arg(2);
            m_registers[m_oreg+3] = m_app->get_arg(3);
            m_registers[m_oreg+4] = m_app->get_arg(4);
            m_pc = m_pc->m_next;
            goto main_loop;

        case BIND6:
            BIND_COMMON();
            m_registers[m_oreg]   = m_app->get_arg(0);
            m_registers[m_oreg+1] = m_app->get_arg(1);
            m_registers[m_oreg+2] = m_app->get_arg(2);
            m_registers[m_oreg+3] = m_app->get_arg(3);
            m_registers[m_oreg+4] = m_app->get_arg(4);
            m_registers[m_oreg+5] = m_app->get_arg(5);
            m_pc = m_pc->m_next;
            goto main_loop;

        case BINDN:
            BIND_COMMON();
            m_num_args = static_cast<const bind *>(m_pc)->m_num_args;
            for (unsigned i = 0; i < m_num_args; i++)
                m_registers[m_oreg+i] = m_app->get_arg(i);
            m_pc = m_pc->m_next;
            goto main_loop;

        case YIELD1:
            m_bindings[0] = m_registers[static_cast<const yield *>(m_pc)->m_bindings[0]];
#define ON_MATCH(NUM)                                                   \
            m_max_generation = std::max(m_max_generation, get_max_generation(NUM, m_bindings.begin())); \
            if (m_context.get_cancel_flag()) {                          \
                return false;                                           \
            }                                                           \
            m_mam.on_match(static_cast<const yield *>(m_pc)->m_qa,                                      \
                           static_cast<const yield *>(m_pc)->m_pat,                                     \
                           NUM,                                                                         \
                           m_bindings.begin(),                                                          \
                           m_max_generation, m_used_enodes)
            ON_MATCH(1);
            goto backtrack;

        case YIELD2:
            m_bindings[0] = m_registers[static_cast<const yield *>(m_pc)->m_bindings[1]];
            m_bindings[1] = m_registers[static_cast<const yield *>(m_pc)->m_bindings[0]];
            ON_MATCH(2);
            goto backtrack;

        case YIELD3:
            m_bindings[0] = m_registers[static_cast<const yield *>(m_pc)->m_bindings[2]];
            m_bindings[1] = m_registers[static_cast<const yield *>(m_pc)->m_bindings[1]];
            m_bindings[2] = m_registers[static_cast<const yield *>(m_pc)->m_bindings[0]];
            ON_MATCH(3);
            goto backtrack;

        case YIELD4:
            m_bindings[0] = m_registers[static_cast<const yield *>(m_pc)->m_bindings[3]];
            m_bindings[1] = m_registers[static_cast<const yield *>(m_pc)->m_bindings[2]];
            m_bindings[2] = m_registers[static_cast<const yield *>(m_pc)->m_bindings[1]];
            m_bindings[3] = m_registers[static_cast<const yield *>(m_pc)->m_bindings[0]];
            ON_MATCH(4);
            goto backtrack;

        case YIELD5:
            m_bindings[0] = m_registers[static_cast<const yield *>(m_pc)->m_bindings[4]];
            m_bindings[1] = m_registers[static_cast<const yield *>(m_pc)->m_bindings[3]];
            m_bindings[2] = m_registers[static_cast<const yield *>(m_pc)->m_bindings[2]];
            m_bindings[3] = m_registers[static_cast<const yield *>(m_pc)->m_bindings[1]];
            m_bindings[4] = m_registers[static_cast<const yield *>(m_pc)->m_bindings[0]];
            ON_MATCH(5);
            goto backtrack;

        case YIELD6:
            m_bindings[0] = m_registers[static_cast<const yield *>(m_pc)->m_bindings[5]];
            m_bindings[1] = m_registers[static_cast<const yield *>(m_pc)->m_bindings[4]];
            m_bindings[2] = m_registers[static_cast<const yield *>(m_pc)->m_bindings[3]];
            m_bindings[3] = m_registers[static_cast<const yield *>(m_pc)->m_bindings[2]];
            m_bindings[4] = m_registers[static_cast<const yield *>(m_pc)->m_bindings[1]];
            m_bindings[5] = m_registers[static_cast<const yield *>(m_pc)->m_bindings[0]];
            ON_MATCH(6);
            goto backtrack;

        case YIELDN:
            m_num_args = static_cast<const yield *>(m_pc)->m_num_bindings;
            for (unsigned i = 0; i < m_num_args; i++)
                m_bindings[i] = m_registers[static_cast<const yield *>(m_pc)->m_bindings[m_num_args - i - 1]];
            ON_MATCH(m_num_args);
            goto backtrack;

        case GET_ENODE:
            m_registers[static_cast<const get_enode_instr *>(m_pc)->m_oreg] = static_cast<const get_enode_instr *>(m_pc)->m_enode;
            m_pc = m_pc->m_next;
            goto main_loop;

        case GET_CGR1:
#define GET_CGR_COMMON()                                                                                                                                                \
            m_n1 = m_context.get_enode_eq_to(static_cast<const get_cgr *>(m_pc)->m_label, static_cast<const get_cgr *>(m_pc)->m_num_args, m_args.data());              \
            if (m_n1 == 0 || !m_context.is_relevant(m_n1))                                                                                                              \
                goto backtrack;                                                                                                                                         \
            update_max_generation(m_n1, nullptr);                                                                                                                       \
            if (m.has_trace_stream() || is_trace_enabled("causality")) {                                                                                                                     \
                for (unsigned i = 0; i < static_cast<const get_cgr *>(m_pc)->m_num_args; ++i) {                                                                         \
                    m_used_enodes.push_back(std::make_tuple(m_n1->get_arg(i), m_n1->get_arg(i)->get_root()));                                                           \
                }                                                                                                                                                       \
            }                                                                                                                                                           \
            m_registers[static_cast<const get_cgr *>(m_pc)->m_oreg] = m_n1;                                                                                             \
            m_pc = m_pc->m_next;                                                                                                                                        \
            goto main_loop;

#define SET_VAR(IDX)                                                    \
            m_args[IDX] = m_registers[static_cast<const get_cgr *>(m_pc)->m_iregs[IDX]]; \
            if (m_use_filters && static_cast<const get_cgr *>(m_pc)->m_lbl_set.empty_intersection(m_args[IDX]->get_root()->get_plbls())) { \
<<<<<<< HEAD
                TRACE("trigger_bug", tout << "m_args[IDX]->get_root():\n" << mk_ismt2_pp(m_args[IDX]->get_root()->get_owner(), m) << "\n"; \
=======
                TRACE("trigger_bug", tout << "m_args[IDX]->get_root():\n" << mk_ismt2_pp(m_args[IDX]->get_root()->get_expr(), m) << "\n"; \
>>>>>>> 39af2a18
                      tout << "cgr  set: "; static_cast<const get_cgr *>(m_pc)->m_lbl_set.display(tout); tout << "\n"; \
                      tout << "node set: "; m_args[IDX]->get_root()->get_plbls().display(tout); tout << "\n";); \
                goto backtrack;                                         \
            }

            SET_VAR(0);
            GET_CGR_COMMON();

        case GET_CGR2:
            SET_VAR(0);
            SET_VAR(1);
            GET_CGR_COMMON();

        case GET_CGR3:
            SET_VAR(0);
            SET_VAR(1);
            SET_VAR(2);
            GET_CGR_COMMON();

        case GET_CGR4:
            SET_VAR(0);
            SET_VAR(1);
            SET_VAR(2);
            SET_VAR(3);
            GET_CGR_COMMON();

        case GET_CGR5:
            SET_VAR(0);
            SET_VAR(1);
            SET_VAR(2);
            SET_VAR(3);
            SET_VAR(4);
            GET_CGR_COMMON();

        case GET_CGR6:
            SET_VAR(0);
            SET_VAR(1);
            SET_VAR(2);
            SET_VAR(3);
            SET_VAR(4);
            SET_VAR(5);
            GET_CGR_COMMON();

        case GET_CGRN:
            m_num_args = static_cast<const get_cgr *>(m_pc)->m_num_args;
            m_args.reserve(m_num_args, 0);
            for (unsigned i = 0; i < m_num_args; i++)
                m_args[i] = m_registers[static_cast<const get_cgr *>(m_pc)->m_iregs[i]];
            GET_CGR_COMMON();

        case IS_CGR:
            if (!exec_is_cgr(static_cast<const is_cgr *>(m_pc)))
                goto backtrack;
            m_pc = m_pc->m_next;
            goto main_loop;

        case CONTINUE:
            m_num_args = static_cast<const cont *>(m_pc)->m_num_args;
            m_oreg     = static_cast<const cont *>(m_pc)->m_oreg;
            m_app = init_continue(static_cast<const cont *>(m_pc), m_num_args);
            if (m_app == nullptr)
                goto backtrack;
            m_pattern_instances.push_back(m_app);
<<<<<<< HEAD
            TRACE("mam_int", tout << "continue candidate:\n" << mk_ll_pp(m_app->get_owner(), m););
=======
            TRACE("mam_int", tout << "continue candidate:\n" << mk_ll_pp(m_app->get_expr(), m););
>>>>>>> 39af2a18
            for (unsigned i = 0; i < m_num_args; i++)
                m_registers[m_oreg+i] = m_app->get_arg(i);
            m_pc = m_pc->m_next;
            goto main_loop;

        }

    backtrack:
        TRACE("mam_int", tout << "backtracking.\n";);
        if (m_top == 0) {
            TRACE("mam_int", tout << "no more alternatives.\n";);
#ifdef _PROFILE_MAM
            t->get_watch().stop();
#endif
            return true; // no more alternatives
        }
        backtrack_point & bp = m_backtrack_stack[m_top - 1];
        m_max_generation     = bp.m_old_max_generation;

        if (m.has_trace_stream() || is_trace_enabled("causality"))
            m_used_enodes.shrink(bp.m_old_used_enodes_size);

        TRACE("mam_int", tout << "backtrack top: " << bp.m_instr << " " << *(bp.m_instr) << "\n";);
#ifdef _PROFILE_MAM
        if (bp.m_instr->m_opcode != CHOOSE) // CHOOSE has a different status. It is a control flow backtracking.
            const_cast<instruction*>(bp.m_instr)->m_counter++;
#endif

        if (since_last_check++ > 100) {
            since_last_check = 0;
            if (m_context.resource_limits_exceeded()) {
                // Soft timeout...
                // Cleanup before exiting
                while (m_top != 0) {
                    backtrack_point & bp = m_backtrack_stack[m_top - 1];
                    if (bp.m_instr->m_opcode == CONTINUE && bp.m_to_recycle)
                        recycle_enode_vector(bp.m_to_recycle);
                    m_top--;
                }
#ifdef _PROFILE_MAM
               t->get_watch().stop();
#endif
                return false;
            }
        }

        switch (bp.m_instr->m_opcode) {
        case CHOOSE:
            m_pc = static_cast<const choose*>(bp.m_instr)->m_alt;
            TRACE("mam_int", tout << "alt: " << m_pc << "\n";);
            SASSERT(m_pc != 0);
            m_top--;
            goto main_loop;
        case BIND1:
#define BBIND_COMMON() m_b   = static_cast<const bind*>(bp.m_instr);                                                            \
                       m_n1  = m_registers[m_b->m_ireg];                                                                        \
                       m_app = get_next_f_app(m_b->m_label, m_b->m_num_args, m_n1, bp.m_curr); \
                       if (m_app == 0) {                                                                                        \
                           m_top--;                                                                                             \
                           goto backtrack;                                                                                      \
                       }                                                                                                        \
                       bp.m_curr = m_app;                                                                                       \
<<<<<<< HEAD
                       TRACE("mam_int", tout << "bind next candidate:\n" << mk_ll_pp(m_app->get_owner(), m););      \
=======
                       TRACE("mam_int", tout << "bind next candidate:\n" << mk_ll_pp(m_app->get_expr(), m););      \
>>>>>>> 39af2a18
                       m_oreg    = m_b->m_oreg

            BBIND_COMMON();
            m_registers[m_oreg] = m_app->get_arg(0);
            m_pc = m_b->m_next;
            goto main_loop;

        case BIND2:
            BBIND_COMMON();
            m_registers[m_oreg]   = m_app->get_arg(0);
            m_registers[m_oreg+1] = m_app->get_arg(1);
            m_pc = m_b->m_next;
                goto main_loop;

        case BIND3:
            BBIND_COMMON();
            m_registers[m_oreg]   = m_app->get_arg(0);
            m_registers[m_oreg+1] = m_app->get_arg(1);
            m_registers[m_oreg+2] = m_app->get_arg(2);
            m_pc = m_b->m_next;
            goto main_loop;

        case BIND4:
            BBIND_COMMON();
            m_registers[m_oreg]   = m_app->get_arg(0);
            m_registers[m_oreg+1] = m_app->get_arg(1);
            m_registers[m_oreg+2] = m_app->get_arg(2);
            m_registers[m_oreg+3] = m_app->get_arg(3);
            m_pc = m_b->m_next;
            goto main_loop;

        case BIND5:
            BBIND_COMMON();
            m_registers[m_oreg]   = m_app->get_arg(0);
            m_registers[m_oreg+1] = m_app->get_arg(1);
            m_registers[m_oreg+2] = m_app->get_arg(2);
            m_registers[m_oreg+3] = m_app->get_arg(3);
            m_registers[m_oreg+4] = m_app->get_arg(4);
            m_pc = m_b->m_next;
            goto main_loop;

        case BIND6:
            BBIND_COMMON();
            m_registers[m_oreg]   = m_app->get_arg(0);
            m_registers[m_oreg+1] = m_app->get_arg(1);
            m_registers[m_oreg+2] = m_app->get_arg(2);
            m_registers[m_oreg+3] = m_app->get_arg(3);
            m_registers[m_oreg+4] = m_app->get_arg(4);
            m_registers[m_oreg+5] = m_app->get_arg(5);
            m_pc = m_b->m_next;
            goto main_loop;

        case BINDN:
            BBIND_COMMON();
            m_num_args = m_b->m_num_args;
            for (unsigned i = 0; i < m_num_args; i++)
                m_registers[m_oreg+i] = m_app->get_arg(i);
            m_pc = m_b->m_next;
            goto main_loop;

        case CONTINUE:
            ++bp.m_it;
            for (; bp.m_it != bp.m_end; ++bp.m_it) {
                m_app = *bp.m_it;
                const cont * c = static_cast<const cont*>(bp.m_instr);
                // bp.m_it may reference an enode in [begin_enodes_of(lbl), end_enodes_of(lbl))
                // This enodes are not necessarily relevant.
                // So, we must check whether m_context.is_relevant(m_app) is true or not.
                if (m_app->get_num_args() == c->m_num_args && m_context.is_relevant(m_app)) {
                    // update the pattern instance
                    SASSERT(!m_pattern_instances.empty());
                    if (m_pattern_instances.size() == m_max_top_generation.size()) {
                        m_max_top_generation.pop_back();
                        m_min_top_generation.pop_back();
                    }
                    m_pattern_instances.pop_back();
                    m_pattern_instances.push_back(m_app);
                    // continue succeeded
                    update_max_generation(m_app, nullptr); // null indicates a top-level match
<<<<<<< HEAD
                    TRACE("mam_int", tout << "continue next candidate:\n" << mk_ll_pp(m_app->get_owner(), m););
=======
                    TRACE("mam_int", tout << "continue next candidate:\n" << mk_ll_pp(m_app->get_expr(), m););
>>>>>>> 39af2a18
                    m_num_args = c->m_num_args;
                    m_oreg     = c->m_oreg;
                    for (unsigned i = 0; i < m_num_args; i++)
                        m_registers[m_oreg+i] = m_app->get_arg(i);
                    m_pc = c->m_next;
                    goto main_loop;
                }
            }
            // continue failed
            if (bp.m_to_recycle)
                recycle_enode_vector(bp.m_to_recycle);
            m_top--;
            goto backtrack;

        default:
            UNREACHABLE();
        }
        return false;
    } // end of execute_core

#if 0
    void display_trees(std::ostream & out, const ptr_vector<code_tree> & trees) {
        unsigned lbl = 0;
        for (code_tree * tree : trees) {
            if (tree) {
                out << "tree for f" << lbl << "\n";
                out << *tree;
            }
            ++lbl;
        }
    }
#endif

    // ------------------------------------
    //
    // A mapping from func_label -> code tree.
    //
    // ------------------------------------
    class code_tree_map {
        ast_manager &               m;
        compiler &                  m_compiler;
        ptr_vector<code_tree>       m_trees;       // mapping: func_label -> tree
        trail_stack &               m_trail_stack;
#ifdef Z3DEBUG
        context *                   m_context;
#endif

        class mk_tree_trail : public trail {
            ptr_vector<code_tree> & m_trees;
            unsigned                m_lbl_id;
        public:
            mk_tree_trail(ptr_vector<code_tree> & t, unsigned id):m_trees(t), m_lbl_id(id) {}
            void undo() override {
                dealloc(m_trees[m_lbl_id]);
                m_trees[m_lbl_id] = nullptr;
            }
        };

    public:
<<<<<<< HEAD
        code_tree_map(ast_manager & m, compiler & c, mam_trail_stack & s):
=======
        code_tree_map(ast_manager & m, compiler & c, trail_stack & s):
>>>>>>> 39af2a18
            m(m),
            m_compiler(c),
            m_trail_stack(s) {
        }

#ifdef Z3DEBUG
        void set_context(context * c) { m_context = c; }
#endif

        ~code_tree_map() {
            std::for_each(m_trees.begin(), m_trees.end(), delete_proc<code_tree>());
        }

        /**
           \brief Add a pattern to the code tree map.

           - mp: is used a pattern for qa.

           - first_idx: index to be used as head of the multi-pattern mp
        */
        void add_pattern(quantifier * qa, app * mp, unsigned first_idx) {
            (void)m;
            SASSERT(m.is_pattern(mp));
            SASSERT(first_idx < mp->get_num_args());
            app * p           = to_app(mp->get_arg(first_idx));
            func_decl * lbl   = p->get_decl();
            unsigned lbl_id   = lbl->get_decl_id();
            m_trees.reserve(lbl_id+1, nullptr);
            if (m_trees[lbl_id] == nullptr) {
                m_trees[lbl_id] = m_compiler.mk_tree(qa, mp, first_idx, false);
                SASSERT(m_trees[lbl_id]->expected_num_args() == p->get_num_args());
                DEBUG_CODE(m_trees[lbl_id]->set_context(m_context););
                m_trail_stack.push(mk_tree_trail(m_trees, lbl_id));
            }
            else {
                code_tree * tree = m_trees[lbl_id];
                // We have to check the number of arguments because of nary + and * operators.
                // The E-matching engine that was built when all + and * applications were binary.
                // We ignore the pattern if it does not have the expected number of arguments.
                // This is not the ideal solution, but it avoids possible crashes.
                if (tree->expected_num_args() == p->get_num_args()) {
                    m_compiler.insert(tree, qa, mp, first_idx, false);
                }
            }
            DEBUG_CODE(m_trees[lbl_id]->get_patterns().push_back(mp);
                       m_trail_stack.push(push_back_trail<app*, false>(m_trees[lbl_id]->get_patterns())););
            TRACE("trigger_bug", tout << "after add_pattern, first_idx: " << first_idx << "\n"; m_trees[lbl_id]->display(tout););
        }

        void reset() {
            std::for_each(m_trees.begin(), m_trees.end(), delete_proc<code_tree>());
            m_trees.reset();
        }

        code_tree * get_code_tree_for(func_decl * lbl) const {
            unsigned lbl_id = lbl->get_decl_id();
            if (lbl_id < m_trees.size())
                return m_trees[lbl_id];
            else
                return nullptr;
        }

        ptr_vector<code_tree>::iterator begin_code_trees() {
            return m_trees.begin();
        }

        ptr_vector<code_tree>::iterator end_code_trees() {
            return m_trees.end();
        }
    };

    // ------------------------------------
    //
    // Path trees AKA inverted path index
    //
    // ------------------------------------

    /**
       \brief Temporary object used to encode a path of the form:

       f.1 -> g.2 -> h.0

       These objects are used to update the inverse path index data structure.
       For example, in the path above, given an enode n, I want to follow the
       parents p_0 of n that are f-applications, and n is the second argument,
       then for each such p_0, I want to follow the parents p_1 of p_0 that
       are g-applications, and p_0 is the third argument. Finally, I want to
       follow the p_2 parents of p_1 that are h-applications and p_1 is the
       first argument of p_2.

       To improve the filtering power of the inverse path index, I'm also
       storing a ground argument (when possible) in the inverted path index.
       the idea is to have paths of the form

       f.1:t.2 -> g.2 -> h.0:s.1

       The extra pairs t.2 and s.1 are an extra filter on the parents.
       The idea is that I want only the f-parents s.t. the third argument is equal to t.
    */
    struct path {
        func_decl *    m_label;
        unsigned short m_arg_idx;
        unsigned short m_ground_arg_idx;
        enode *        m_ground_arg;
        unsigned       m_pattern_idx;
        path *         m_child;
        path (func_decl * lbl, unsigned short arg_idx, unsigned short ground_arg_idx, enode * ground_arg, unsigned pat_idx, path * child):
            m_label(lbl),
            m_arg_idx(arg_idx),
            m_ground_arg_idx(ground_arg_idx),
            m_ground_arg(ground_arg),
            m_pattern_idx(pat_idx),
            m_child(child) {
            SASSERT(ground_arg != nullptr || ground_arg_idx == 0);
        }
    };

    bool is_equal(path const * p1, path const * p2) {
        for (;;) {
            if (p1->m_label        != p2->m_label ||
                p1->m_arg_idx      != p2->m_arg_idx ||
                p1->m_pattern_idx  != p2->m_pattern_idx ||
                (p1->m_child == nullptr) != (p2->m_child == nullptr)) {
                return false;
            }

            if (p1->m_child == nullptr && p2->m_child == nullptr)
                return true;

            p1 = p1->m_child;
            p2 = p2->m_child;
        }
    }

    typedef ptr_vector<path> paths;

    /**
       \brief Inverted path index data structure. See comments at struct path.
    */
    struct path_tree {
        func_decl *    m_label;
        unsigned short m_arg_idx;
        unsigned short m_ground_arg_idx;
        enode *        m_ground_arg;
        code_tree *    m_code;
        approx_set     m_filter;
        path_tree *    m_sibling;
        path_tree *    m_first_child;
        enode_vector * m_todo; // temporary field used to collect candidates
#ifdef _PROFILE_PATH_TREE
        stopwatch      m_watch;
        unsigned       m_counter;
        unsigned       m_num_eq_visited;
        unsigned       m_num_neq_visited;
        bool           m_already_displayed; //!< true if the path_tree was already displayed after reaching _PROFILE_PATH_TREE_THRESHOLD
#endif

        path_tree(path * p, label_hasher & h):
            m_label(p->m_label),
            m_arg_idx(p->m_arg_idx),
            m_ground_arg_idx(p->m_ground_arg_idx),
            m_ground_arg(p->m_ground_arg),
            m_code(nullptr),
            m_filter(h(p->m_label)),
            m_sibling(nullptr),
            m_first_child(nullptr),
            m_todo(nullptr) {
#ifdef _PROFILE_PATH_TREE
            m_counter = 0;
            m_num_eq_visited = 0;
            m_num_neq_visited = 0;
            m_already_displayed = false;
#endif
        }

        void display(std::ostream & out, unsigned indent) {
            path_tree * curr = this;
            while (curr != nullptr) {
                for (unsigned i = 0; i < indent; i++) out << "  ";
                out << curr->m_label->get_name() << ":" << curr->m_arg_idx;
                if (curr->m_ground_arg)
                    out << ":#" << curr->m_ground_arg->get_owner_id() << ":" << curr->m_ground_arg_idx;
                out << "  " << m_filter << " " << m_code;
#ifdef _PROFILE_PATH_TREE
                out << ", counter: " << m_counter << ", num_eq_visited: " << m_num_eq_visited << ", num_neq_visited: " << m_num_neq_visited
                    << ", avg. : " << static_cast<double>(m_num_neq_visited)/static_cast<double>(m_num_neq_visited+m_num_eq_visited);
#endif
                out << "\n";
                curr->m_first_child->display(out, indent+1);
                curr = curr->m_sibling;
            }
        }
    };

    typedef std::pair<path_tree *, path_tree *> path_tree_pair;

    // ------------------------------------
    //
    // Matching Abstract Machine Implementation
    //
    // ------------------------------------
    class mam_impl : public mam {
    protected:
        ast_manager &               m;
        bool                        m_use_filters;
        trail_stack                 m_trail_stack;
        label_hasher                m_lbl_hasher;
        code_tree_manager           m_ct_manager;
        compiler                    m_compiler;
        interpreter                 m_interpreter;
        code_tree_map               m_trees;

        ptr_vector<code_tree>       m_tmp_trees;
        ptr_vector<func_decl>       m_tmp_trees_to_delete;
        ptr_vector<code_tree>       m_to_match;
        typedef std::pair<quantifier *, app *> qp_pair;
        svector<qp_pair>            m_new_patterns; // recently added patterns

        // m_is_plbl[f] is true, then when f(c_1, ..., c_n) becomes relevant,
        //  for each c_i. c_i->get_root()->lbls().insert(lbl_hash(f))
        bool_vector               m_is_plbl;
        // m_is_clbl[f] is true, then when n=f(c_1, ..., c_n) becomes relevant,
        //  n->get_root()->lbls().insert(lbl_hash(f))
        bool_vector               m_is_clbl;    // children labels

        // auxiliary field used to update data-structures...
        typedef ptr_vector<func_decl> func_decls;
        vector<func_decls>          m_var_parent_labels;

        region &                    m_region;
        region                      m_tmp_region;
        path_tree_pair              m_pp[APPROX_SET_CAPACITY][APPROX_SET_CAPACITY];
        path_tree *                 m_pc[APPROX_SET_CAPACITY][APPROX_SET_CAPACITY];
        pool<enode_vector>          m_pool;

        // temporary field used to update path trees.
        vector<paths>               m_var_paths;
        // temporary field used to collect candidates
        ptr_vector<path_tree>       m_todo;

        obj_hashtable<enode>        m_shared_enodes; // ground terms that appear in patterns.

        enode *                     m_r1; // temp field
        enode *                     m_r2; // temp field

        class add_shared_enode_trail;
        friend class add_shared_enode_trail;

        class add_shared_enode_trail : public trail {
            mam_impl& m;
            enode * m_enode;
        public:
            add_shared_enode_trail(mam_impl& m, enode * n):m(m), m_enode(n) {}
            void undo() override { m.m_shared_enodes.erase(m_enode); }
        };

#ifdef Z3DEBUG
        bool                        m_check_missing_instances;
#endif

        enode_vector * mk_tmp_vector() {
            enode_vector * r = m_pool.mk();
            r->reset();
            return r;
        }

        void recycle(enode_vector * v) {
            m_pool.recycle(v);
        }

        void add_candidate(code_tree * t, enode * app) {
            if (t != nullptr) {
<<<<<<< HEAD
                TRACE("mam_candidate", tout << "adding candidate:\n" << mk_ll_pp(app->get_owner(), m););
=======
                TRACE("mam_candidate", tout << "adding candidate:\n" << mk_ll_pp(app->get_expr(), m););
>>>>>>> 39af2a18
                if (!t->has_candidates())
                    m_to_match.push_back(t);
                t->add_candidate(app);
            }
        }

        void add_candidate(enode * app) {
            func_decl * lbl = app->get_decl();
            add_candidate(m_trees.get_code_tree_for(lbl), app);
        }

        bool is_plbl(func_decl * lbl) const {
            unsigned lbl_id = lbl->get_decl_id();
            return lbl_id < m_is_plbl.size() && m_is_plbl[lbl_id];
        }
        bool is_clbl(func_decl * lbl) const {
            unsigned lbl_id = lbl->get_decl_id();
            return lbl_id < m_is_clbl.size() && m_is_clbl[lbl_id];
        }

        void update_lbls(enode * n, unsigned elem) {
            approx_set & r_lbls = n->get_root()->get_lbls();
            if (!r_lbls.may_contain(elem)) {
                m_trail_stack.push(value_trail<approx_set>(r_lbls));
                r_lbls.insert(elem);
            }
        }

        void update_clbls(func_decl * lbl) {
            unsigned lbl_id = lbl->get_decl_id();
            m_is_clbl.reserve(lbl_id+1, false);
            TRACE("trigger_bug", tout << "update_clbls: " << lbl->get_name() << " is already clbl: " << m_is_clbl[lbl_id] << "\n";);
            TRACE("mam_bug", tout << "update_clbls: " << lbl->get_name() << " is already clbl: " << m_is_clbl[lbl_id] << "\n";);
            if (m_is_clbl[lbl_id])
                return;
            m_trail_stack.push(set_bitvector_trail(m_is_clbl, lbl_id));
            SASSERT(m_is_clbl[lbl_id]);
            unsigned h = m_lbl_hasher(lbl);
            for (enode* app : m_context.enodes_of(lbl)) {
                if (m_context.is_relevant(app)) {
                    update_lbls(app, h);
                    TRACE("mam_bug", tout << "updating labels of: #" << app->get_owner_id() << "\n";
                          tout << "new_elem: " << h << "\n";
                          tout << "lbls:     " << app->get_lbls() << "\n";
                          tout << "r.lbls:   " << app->get_root()->get_lbls() << "\n";);
                }
            }
        }

        void update_children_plbls(enode * app, unsigned char elem) {
            unsigned num_args = app->get_num_args();
            for (unsigned i = 0; i < num_args; i++) {
                enode * c            = app->get_arg(i);
                approx_set & r_plbls = c->get_root()->get_plbls();
                if (!r_plbls.may_contain(elem)) {
                    m_trail_stack.push(value_trail<approx_set>(r_plbls));
                    r_plbls.insert(elem);
<<<<<<< HEAD
                    TRACE("trigger_bug", tout << "updating plabels of:\n" << mk_ismt2_pp(c->get_root()->get_owner(), m) << "\n";
=======
                    TRACE("trigger_bug", tout << "updating plabels of:\n" << mk_ismt2_pp(c->get_root()->get_expr(), m) << "\n";
>>>>>>> 39af2a18
                          tout << "new_elem: " << static_cast<unsigned>(elem) << "\n";
                          tout << "plbls:    " << c->get_root()->get_plbls() << "\n";);
                    TRACE("mam_bug", tout << "updating plabels of: #" << c->get_root()->get_owner_id() << "\n";
                          tout << "new_elem: " << static_cast<unsigned>(elem) << "\n";
                          tout << "plbls:    " << c->get_root()->get_plbls() << "\n";);

                }
            }
        }

        void update_plbls(func_decl * lbl) {
            unsigned lbl_id = lbl->get_decl_id();
            m_is_plbl.reserve(lbl_id+1, false);
            TRACE("trigger_bug", tout << "update_plbls: " << lbl->get_name() << " is already plbl: " << m_is_plbl[lbl_id] << ", lbl_id: " << lbl_id << "\n";
                  tout << "mam: " << this << "\n";);
            TRACE("mam_bug", tout << "update_plbls: " << lbl->get_name() << " is already plbl: " << m_is_plbl[lbl_id] << "\n";);
            if (m_is_plbl[lbl_id])
                return;
            m_trail_stack.push(set_bitvector_trail(m_is_plbl, lbl_id));
            SASSERT(m_is_plbl[lbl_id]);
            SASSERT(is_plbl(lbl));
            unsigned h = m_lbl_hasher(lbl);
            for (enode * app : m_context.enodes_of(lbl)) {
                if (m_context.is_relevant(app))
                    update_children_plbls(app, h);
            }
        }

        void reset_pp_pc() {
            for (unsigned i = 0; i < APPROX_SET_CAPACITY; i++) {
                for (unsigned j = 0; j < APPROX_SET_CAPACITY; j++) {
                    m_pp[i][j].first  = 0;
                    m_pp[i][j].second = 0;
                    m_pc[i][j]        = nullptr;
                }
            }
        }

        code_tree * mk_code(quantifier * qa, app * mp, unsigned pat_idx) {
            SASSERT(m.is_pattern(mp));
            return m_compiler.mk_tree(qa, mp, pat_idx, true);
        }

        void insert_code(path_tree * t, quantifier * qa, app * mp, unsigned pat_idx) {
            SASSERT(m.is_pattern(mp));
            m_compiler.insert(t->m_code, qa, mp, pat_idx, false);
        }

        path_tree * mk_path_tree(path * p, quantifier * qa, app * mp) {
            SASSERT(m.is_pattern(mp));
            SASSERT(p != nullptr);
            unsigned pat_idx = p->m_pattern_idx;
            path_tree * head = nullptr;
            path_tree * curr = nullptr;
            path_tree * prev = nullptr;
            while (p != nullptr) {
                curr = new (m_region) path_tree(p, m_lbl_hasher);
                if (prev)
                    prev->m_first_child = curr;
                if (!head)
                    head = curr;
                prev = curr;
                p = p->m_child;
            }
            curr->m_code = mk_code(qa, mp, pat_idx);
            m_trail_stack.push(new_obj_trail<code_tree>(curr->m_code));
            return head;
        }

        void insert(path_tree * t, path * p, quantifier * qa, app * mp) {
            SASSERT(m.is_pattern(mp));
            path_tree * head = t;
            path_tree * prev_sibling = nullptr;
            bool found_label = false;
            while (t != nullptr) {
                if (t->m_label == p->m_label) {
                    found_label = true;
                    if (t->m_arg_idx == p->m_arg_idx &&
                        t->m_ground_arg == p->m_ground_arg &&
                        t->m_ground_arg_idx == p->m_ground_arg_idx
                        ) {
                        // found compatible node
                        if (t->m_first_child == nullptr) {
                            if (p->m_child == nullptr) {
                                SASSERT(t->m_code != 0);
                                insert_code(t, qa, mp, p->m_pattern_idx);
                            }
                            else {
                                m_trail_stack.push(set_ptr_trail<path_tree>(t->m_first_child));
                                t->m_first_child = mk_path_tree(p->m_child, qa, mp);
                            }
                        }
                        else {
                            if (p->m_child == nullptr) {
                                if (t->m_code) {
                                    insert_code(t, qa, mp, p->m_pattern_idx);
                                }
                                else {
                                    m_trail_stack.push(set_ptr_trail<code_tree>(t->m_code));
                                    t->m_code = mk_code(qa, mp, p->m_pattern_idx);
                                    m_trail_stack.push(new_obj_trail< code_tree>(t->m_code));
                                }
                            }
                            else {
                                insert(t->m_first_child, p->m_child, qa, mp);
                            }
                        }
                        return;
                    }
                }
                prev_sibling = t;
                t = t->m_sibling;
            }
            m_trail_stack.push(set_ptr_trail<path_tree>(prev_sibling->m_sibling));
            prev_sibling->m_sibling = mk_path_tree(p, qa, mp);
            if (!found_label) {
                m_trail_stack.push(value_trail<approx_set>(head->m_filter));
                head->m_filter.insert(m_lbl_hasher(p->m_label));
            }
        }

        void update_pc(unsigned char h1, unsigned char h2, path * p, quantifier * qa, app * mp) {
            if (m_pc[h1][h2]) {
                insert(m_pc[h1][h2], p, qa, mp);
            }
            else {
                m_trail_stack.push(set_ptr_trail<path_tree>(m_pc[h1][h2]));
                m_pc[h1][h2] = mk_path_tree(p, qa, mp);
            }
            TRACE("mam_path_tree_updt",
                  tout << "updated path tree:\n";
                  m_pc[h1][h2]->display(tout, 2););
        }

        void update_pp(unsigned char h1, unsigned char h2, path * p1, path * p2, quantifier * qa, app * mp) {
            if (h1 == h2) {
                SASSERT(m_pp[h1][h2].second == 0);
                if (m_pp[h1][h2].first) {
                    insert(m_pp[h1][h2].first, p1, qa, mp);
                    if (!is_equal(p1, p2))
                        insert(m_pp[h1][h2].first, p2, qa, mp);
                }
                else {
                    m_trail_stack.push(set_ptr_trail<path_tree>(m_pp[h1][h2].first));
                    m_pp[h1][h2].first = mk_path_tree(p1, qa, mp);
                    insert(m_pp[h1][h2].first, p2, qa, mp);
                }
            }
            else {
                if (h1 > h2) {
                    std::swap(h1, h2);
                    std::swap(p1, p2);
                }

                if (m_pp[h1][h2].first) {
                    SASSERT(m_pp[h1][h2].second);
                    insert(m_pp[h1][h2].first,  p1, qa, mp);
                    insert(m_pp[h1][h2].second, p2, qa, mp);
                }
                else {
                    SASSERT(m_pp[h1][h2].second == 0);
                    m_trail_stack.push(set_ptr_trail<path_tree>(m_pp[h1][h2].first));
                    m_trail_stack.push(set_ptr_trail<path_tree>(m_pp[h1][h2].second));
                    m_pp[h1][h2].first  = mk_path_tree(p1, qa, mp);
                    m_pp[h1][h2].second = mk_path_tree(p2, qa, mp);
                }
            }
            TRACE("mam_path_tree_updt",
                  tout << "updated path tree:\n";
                  SASSERT(h1 <= h2);
                  m_pp[h1][h2].first->display(tout, 2);
                  if (h1 != h2) {
                      m_pp[h1][h2].second->display(tout, 2);
                  });
        }

        void update_vars(unsigned short var_id, path * p, quantifier * qa, app * mp) {
            paths & var_paths = m_var_paths[var_id];
            bool found = false;
            for (path* curr_path : var_paths) {
                if (is_equal(p, curr_path))
                    found = true;
                func_decl * lbl1 = curr_path->m_label;
                func_decl * lbl2 = p->m_label;
                update_plbls(lbl1);
                update_plbls(lbl2);
                update_pp(m_lbl_hasher(lbl1), m_lbl_hasher(lbl2), curr_path, p, qa, mp);
            }
            if (!found)
                var_paths.push_back(p);
        }

        enode * get_ground_arg(app * pat, quantifier * qa, unsigned & pos) {
            pos = 0;
            unsigned num_args = pat->get_num_args();
            for (unsigned i = 0; i < num_args; i++) {
                expr * arg = pat->get_arg(i);
                if (is_ground(arg)) {
                    pos = i;
                    return mk_enode(m_context, qa, to_app(arg));
                }
            }
            return nullptr;
        }

        /**
           \brief Update inverted path index with respect to pattern pat in the context of path p.
           pat is a sub-expression of mp->get_arg(pat_idx). mp is a multi-pattern of qa.
           If p == 0, then mp->get_arg(pat_idx) == pat.
        */
        void update_filters(app * pat, path * p, quantifier * qa, app * mp, unsigned pat_idx) {
            unsigned short num_args = pat->get_num_args();
            unsigned ground_arg_pos = 0;
            enode * ground_arg      = get_ground_arg(pat, qa, ground_arg_pos);
            func_decl * plbl        = pat->get_decl();
            for (unsigned short i = 0; i < num_args; i++) {
                expr * child = pat->get_arg(i);
                path * new_path = new (m_tmp_region) path(plbl, i, ground_arg_pos, ground_arg, pat_idx, p);

                if (is_var(child)) {
                    update_vars(to_var(child)->get_idx(), new_path, qa, mp);
                    continue;
                }

                SASSERT(is_app(child));

                if (to_app(child)->is_ground()) {
                    enode * n = mk_enode(m_context, qa, to_app(child));
                    update_plbls(plbl);
                    if (!n->has_lbl_hash())
                        n->set_lbl_hash(m_context);
                    TRACE("mam_bug",
                          tout << "updating pc labels " << plbl->get_name() << " " <<
                          static_cast<unsigned>(n->get_lbl_hash()) << "\n";
                          tout << "#" << n->get_owner_id() << " " << n->get_root()->get_lbls() << "\n";
                          tout << "relevant: " << m_context.is_relevant(n) << "\n";);
                    update_pc(m_lbl_hasher(plbl), n->get_lbl_hash(), new_path, qa, mp);
                    continue;
                }

                func_decl * clbl = to_app(child)->get_decl();
                TRACE("mam_bug", tout << "updating pc labels " << plbl->get_name() << " " << clbl->get_name() << "\n";);
                update_plbls(plbl);
                update_clbls(clbl);
                update_pc(m_lbl_hasher(plbl), m_lbl_hasher(clbl), new_path, qa, mp);
                update_filters(to_app(child), new_path, qa, mp, pat_idx);
            }
        }

        /**
           \brief Update inverted path index.
        */
        void update_filters(quantifier * qa, app * mp) {
            TRACE("mam_bug", tout << "updating filters using:\n" << mk_pp(mp, m) << "\n";);
            unsigned num_vars = qa->get_num_decls();
            if (num_vars >= m_var_paths.size())
                m_var_paths.resize(num_vars+1);
            for (unsigned i = 0; i < num_vars; i++)
                m_var_paths[i].reset();
            m_tmp_region.reset();
            // Given a multi-pattern (p_1, ..., p_n)
            // We need to update the filters using patterns:
            //  (p_1, p_2, ..., p_n)
            //  (p_2, p_1, ..., p_n)
            //  ...
            //  (p_n, p_2, ..., p_1)
            unsigned num_patterns = mp->get_num_args();
            for (unsigned i = 0; i < num_patterns; i++) {
                app * pat = to_app(mp->get_arg(i));
                update_filters(pat, nullptr, qa, mp, i);
            }
        }

        void display_filter_info(std::ostream & out) {
            for (unsigned i = 0; i < APPROX_SET_CAPACITY; i++) {
                for (unsigned j = 0; j < APPROX_SET_CAPACITY; j++) {
                    if (m_pp[i][j].first) {
                        out << "pp[" << i << "][" << j << "]:\n";
                        m_pp[i][j].first->display(out, 1);
                        if (i != j) {
                            m_pp[i][j].second->display(out, 1);
                        }
                    }
                    if (m_pc[i][j]) {
                        out << "pc[" << i << "][" << j << "]:\n";
                        m_pc[i][j]->display(out, 1);
                    }
                }
            }
        }

        /**
           \brief Check equality modulo the equality m_r1 = m_r2
        */
        bool is_eq(enode * n1, enode * n2) {
            return
                n1->get_root() == n2->get_root() ||
                (n1->get_root() == m_r1 && n2->get_root() == m_r2) ||
                (n2->get_root() == m_r1 && n1->get_root() == m_r2);
        }

        /**
           \brief Collect new E-matching candidates using the inverted path index t.
        */
        void collect_parents(enode * r, path_tree * t) {
            if (t == nullptr)
                return;
#ifdef _PROFILE_PATH_TREE
            t->m_watch.start();
#endif
            
            m_todo.reset();
            enode_vector * to_unmark  = mk_tmp_vector();
            enode_vector * to_unmark2 = mk_tmp_vector();
            SASSERT(to_unmark->empty());
            SASSERT(to_unmark2->empty());
            t->m_todo = mk_tmp_vector();
            t->m_todo->push_back(r);
            m_todo.push_back(t);
            unsigned head = 0;
            while (head < m_todo.size()) {
                path_tree    * t    = m_todo[head];
#ifdef _PROFILE_PATH_TREE
                t->m_counter++;
#endif
                TRACE("mam_path_tree",
                      tout << "processing:\n";
                      t->display(tout, 2););
                enode_vector * v    = t->m_todo;
                approx_set & filter = t->m_filter;
                head++;

#ifdef _PROFILE_PATH_TREE
                static unsigned counter  = 0;
                static unsigned total_sz = 0;
                static unsigned max_sz   = 0;
                counter++;
                total_sz += v->size();
                if (v->size() > max_sz)
                    max_sz = v->size();
                if (counter % 100000 == 0)
                    std::cout << "Avg. " << static_cast<double>(total_sz)/static_cast<double>(counter) << ", Max. " << max_sz << "\n";
#endif

                for (enode* n : *v) {
                    // Two different kinds of mark are used:
                    // - enode mark field:  it is used to mark the already processed parents.
                    // - enode mark2 field: it is used to mark the roots already added to be processed in the next level.
                    //
                    // In a previous version of Z3, the "enode mark field" was used to mark both cases. This is incorrect,
                    // and Z3 may fail to find potential new matches.
                    //
                    // The file regression\acu.sx exposed this problem.
                    enode * curr_child = n->get_root();

                    if (m_use_filters && curr_child->get_plbls().empty_intersection(filter))
                        continue;

#ifdef _PROFILE_PATH_TREE
                    static unsigned counter2  = 0;
                    static unsigned total_sz2 = 0;
                    static unsigned max_sz2   = 0;
                    counter2++;
                    total_sz2 += curr_child->get_num_parents();
                    if (curr_child->get_num_parents() > max_sz2)
                        max_sz2 = curr_child->get_num_parents();
                    if (counter2 % 100000 == 0)
                        std::cout << "Avg2. " << static_cast<double>(total_sz2)/static_cast<double>(counter2) << ", Max2. " << max_sz2 << "\n";
#endif

                    TRACE("mam_path_tree", tout << "processing: #" << curr_child->get_owner_id() << "\n";);
                    enode_vector::const_iterator it2  = curr_child->begin_parents();
                    enode_vector::const_iterator end2 = curr_child->end_parents();
                    for (; it2 != end2; ++it2) {
                        enode * curr_parent        = *it2;
#ifdef _PROFILE_PATH_TREE
                        if (curr_parent->is_eq())
                            t->m_num_eq_visited++;
                        else
                            t->m_num_neq_visited++;
#endif
                        // Remark: equality is never in the inverted path index.
                        if (curr_parent->is_eq())
                            continue;
                        func_decl * lbl            = curr_parent->get_decl();
                        bool is_flat_assoc         = lbl->is_flat_associative();
                        enode * curr_parent_root   = curr_parent->get_root();
                        enode * curr_parent_cg     = curr_parent->get_cg();
<<<<<<< HEAD
                        TRACE("mam_path_tree", tout << "processing parent:\n" << mk_pp(curr_parent->get_owner(), m) << "\n";);
=======
                        TRACE("mam_path_tree", tout << "processing parent:\n" << mk_pp(curr_parent->get_expr(), m) << "\n";);
>>>>>>> 39af2a18
                        TRACE("mam_path_tree", tout << "parent is marked: " << curr_parent->is_marked() << "\n";);
                        if (filter.may_contain(m_lbl_hasher(lbl)) &&
                            !curr_parent->is_marked() &&
                            (curr_parent_cg == curr_parent || !is_eq(curr_parent_cg, curr_parent_root)) &&
                            m_context.is_relevant(curr_parent)
                            ) {
                            path_tree * curr_tree = t;
                            while (curr_tree) {
                                if (curr_tree->m_label == lbl &&
                                    // Starting at Z3 3.0, some associative operators (e.g., + and *) are represented using n-ary applications.
                                    // In this cases, we say the declarations is is_flat_assoc().
                                    // The MAM was implemented in Z3 2.0 when the following invariant was true:
                                    //    For every application f(x_1, ..., x_n) of a function symbol f, n = f->get_arity().
                                    // Starting at Z3 3.0, this is only true if !f->is_flat_associative().
                                    // Thus, we need the extra checks.
                                    (!is_flat_assoc || (curr_tree->m_arg_idx < curr_parent->get_num_args() &&
                                                        curr_tree->m_ground_arg_idx < curr_parent->get_num_args()))) {
                                    enode * curr_parent_child = curr_parent->get_arg(curr_tree->m_arg_idx)->get_root();
                                    if (// Filter 1. the curr_child is equal to child of the current parent.
                                        curr_child == curr_parent_child &&
                                        // Filter 2.
                                        (
                                         // curr_tree has no support for the filter based on a ground argument.
                                         curr_tree->m_ground_arg == nullptr ||
                                         // checks whether the child of the parent is equal to the expected ground argument.
                                         is_eq(curr_tree->m_ground_arg, curr_parent->get_arg(curr_tree->m_ground_arg_idx))
                                         )) {
                                        if (curr_tree->m_code) {
<<<<<<< HEAD
                                            TRACE("mam_path_tree", tout << "found candidate " << expr_ref(curr_parent->get_owner(), m) << "\n";);
=======
                                            TRACE("mam_path_tree", tout << "found candidate " << expr_ref(curr_parent->get_expr(), m) << "\n";);
>>>>>>> 39af2a18
                                            add_candidate(curr_tree->m_code, curr_parent);
                                        }
                                        if (curr_tree->m_first_child) {
                                            path_tree * child = curr_tree->m_first_child;
                                            if (child->m_todo == nullptr) {
                                                child->m_todo = mk_tmp_vector();
                                                m_todo.push_back(child);
                                            }
                                            if (!curr_parent_root->is_marked2()) {
                                                child->m_todo->push_back(curr_parent_root);
                                            }
                                        }
                                    }
                                }
                                curr_tree = curr_tree->m_sibling;
                            }
                            curr_parent->set_mark();
                            to_unmark->push_back(curr_parent);
                            if (!curr_parent_root->is_marked2()) {
                                curr_parent_root->set_mark2();
                                to_unmark2->push_back(curr_parent_root);
                            }
                        }
                    }
                }
                recycle(t->m_todo);
                t->m_todo = nullptr;
                // remove both marks.
                unmark_enodes(to_unmark->size(), to_unmark->data());
                unmark_enodes2(to_unmark2->size(), to_unmark2->data());
                to_unmark->reset();
                to_unmark2->reset();
            }
            recycle(to_unmark);
            recycle(to_unmark2);
#ifdef _PROFILE_PATH_TREE
            t->m_watch.stop();
            if (t->m_counter % _PROFILE_PATH_TREE_THRESHOLD == 0) {
                std::cout << "EXPENSIVE " << t->m_watch.get_seconds() << " secs, counter: " << t->m_counter << "\n";
                t->display(std::cout, 0);
                t->m_already_displayed = true;
            }
#endif
        }

        void process_pp(enode * r1, enode * r2) {
            approx_set & plbls1 = r1->get_plbls();
            approx_set & plbls2 = r2->get_plbls();
            TRACE("incremental_matcher", tout << "pp: plbls1: " << plbls1 << ", plbls2: " << plbls2 << "\n";);
            TRACE("mam_info", tout << "pp: " << plbls1.size() * plbls2.size() << "\n";);
            if (!plbls1.empty() && !plbls2.empty()) {
                for (unsigned plbl1 : plbls1) {
                    if (m_context.get_cancel_flag()) {
                        break;
                    }
                    SASSERT(plbls1.may_contain(plbl1));
                    for (unsigned plbl2 : plbls2) {
                        SASSERT(plbls2.may_contain(plbl2));
                        unsigned n_plbl1 = plbl1;
                        unsigned n_plbl2 = plbl2;
                        enode *  n_r1    = r1;
                        enode *  n_r2    = r2;
                        if (n_plbl1 > n_plbl2) {
                            std::swap(n_plbl1, n_plbl2);
                            std::swap(n_r1,    n_r2);
                        }
                        if (n_plbl1 == n_plbl2) {
                            SASSERT(m_pp[n_plbl1][n_plbl2].second == 0);
                            if (n_r1->get_num_parents() <= n_r2->get_num_parents())
                                collect_parents(n_r1, m_pp[n_plbl1][n_plbl2].first);
                            else
                                collect_parents(n_r2, m_pp[n_plbl1][n_plbl2].first);
                        }
                        else {
                            SASSERT(n_plbl1 < n_plbl2);
                            if (n_r1->get_num_parents() <= n_r2->get_num_parents())
                                collect_parents(n_r1, m_pp[n_plbl1][n_plbl2].first);
                            else
                                collect_parents(n_r2, m_pp[n_plbl1][n_plbl2].second);
                        }
                    }
                }
            }
        }

        void process_pc(enode * r1, enode * r2) {
            approx_set & plbls = r1->get_plbls();
            approx_set & clbls = r2->get_lbls();
            if (!plbls.empty() && !clbls.empty()) {
                for (unsigned plbl1 : plbls) {
                    if (m_context.get_cancel_flag()) {
                        break;
                    }
                    SASSERT(plbls.may_contain(plbl1));
                    for (unsigned lbl2 : clbls) {
                        SASSERT(clbls.may_contain(lbl2));
                        collect_parents(r1, m_pc[plbl1][lbl2]);
                    }
                }
            }
        }

        void match_new_patterns() {
            TRACE("mam_new_pat", tout << "matching new patterns:\n";);
            m_tmp_trees_to_delete.reset();
            for (auto const& kv : m_new_patterns) {
                if (m_context.get_cancel_flag()) {
                    break;
                }
                quantifier * qa    = kv.first;
                app *        mp    = kv.second;
                SASSERT(m.is_pattern(mp));
                app *        p     = to_app(mp->get_arg(0));
                func_decl *  lbl   = p->get_decl();
                if (m_context.get_num_enodes_of(lbl) > 0) {
                    unsigned lbl_id = lbl->get_decl_id();
                    m_tmp_trees.reserve(lbl_id+1, 0);
                    if (m_tmp_trees[lbl_id] == 0) {
                        m_tmp_trees[lbl_id] = m_compiler.mk_tree(qa, mp, 0, false);
                        m_tmp_trees_to_delete.push_back(lbl);
                    }
                    else {
                        m_compiler.insert(m_tmp_trees[lbl_id], qa, mp, 0, true);
                    }
                }
            }

            for (func_decl * lbl : m_tmp_trees_to_delete) {
                unsigned    lbl_id   = lbl->get_decl_id();
                code_tree * tmp_tree = m_tmp_trees[lbl_id];
                SASSERT(tmp_tree != 0);
                SASSERT(m_context.get_num_enodes_of(lbl) > 0);
                m_interpreter.init(tmp_tree);
                for (enode * app : m_context.enodes_of(lbl)) {
                    if (m_context.is_relevant(app))
                        m_interpreter.execute_core(tmp_tree, app);
                }
                m_tmp_trees[lbl_id] = 0;
                dealloc(tmp_tree);
            }
            m_new_patterns.reset();
        }

        void collect_ground_exprs(quantifier * qa, app * mp) {
            ptr_buffer<app> todo;
            unsigned num_patterns = mp->get_num_args();
            for (unsigned i = 0; i < num_patterns; i++) {
                app * pat = to_app(mp->get_arg(i));
                TRACE("mam_pat", tout << mk_ismt2_pp(qa, m) << "\npat:\n" << mk_ismt2_pp(pat, m) << "\n";);
                SASSERT(!pat->is_ground());
                todo.push_back(pat);
            }
            while (!todo.empty()) {
                app * n = todo.back();
                todo.pop_back();
                if (n->is_ground()) {
                    enode * e = mk_enode(m_context, qa, n);
                    m_context.push_trail(add_shared_enode_trail(*this, e));
                    m_shared_enodes.insert(e);
                }
                else {
                    unsigned num_args = n->get_num_args();
                    for (unsigned i = 0; i < num_args; i++) {
                        expr * arg = n->get_arg(i);
                        if (is_app(arg))
                            todo.push_back(to_app(arg));
                    }
                }
            }
        }

    public:
        mam_impl(context & ctx, bool use_filters):
            mam(ctx),
            m(ctx.get_manager()),
            m_use_filters(use_filters),
            m_trail_stack(),
            m_ct_manager(m_lbl_hasher, m_trail_stack),
            m_compiler(ctx, m_ct_manager, m_lbl_hasher, use_filters),
            m_interpreter(ctx, *this, use_filters),
            m_trees(m, m_compiler, m_trail_stack),
            m_region(m_trail_stack.get_region()),
            m_r1(nullptr),
            m_r2(nullptr) {
            DEBUG_CODE(m_trees.set_context(&ctx););
            DEBUG_CODE(m_check_missing_instances = false;);
            reset_pp_pc();
        }

        ~mam_impl() override {
            m_trail_stack.reset();
        }

        void add_pattern(quantifier * qa, app * mp) override {
            SASSERT(m.is_pattern(mp));
            TRACE("trigger_bug", tout << "adding pattern\n" << mk_ismt2_pp(qa, m) << "\n" << mk_ismt2_pp(mp, m) << "\n";);
            TRACE("mam_bug", tout << "adding pattern\n" << mk_pp(qa, m) << "\n" << mk_pp(mp, m) << "\n";);
            // Z3 checks if a pattern is ground or not before solving.
            // Ground patterns are discarded.
            // However, the simplifier may turn a non-ground pattern into a ground one.
            // So, we should check it again here.
            unsigned num_patterns = mp->get_num_args();
            for (unsigned i = 0; i < num_patterns; i++)
                if (is_ground(mp->get_arg(i)))
                    return; // ignore multi-pattern containing ground pattern.
            update_filters(qa, mp);
            collect_ground_exprs(qa, mp);
            m_new_patterns.push_back(qp_pair(qa, mp));
            // The matching abstract machine implements incremental
            // e-matching. So, for a multi-pattern [ p_1, ..., p_n ],
            // we have to make n insertions. In the i-th insertion,
            // the pattern p_i is assumed to be the first one.
            for (unsigned i = 0; i < num_patterns; i++)
                m_trees.add_pattern(qa, mp, i);
        }

        void push_scope() override {
            m_trail_stack.push_scope();
        }

        void pop_scope(unsigned num_scopes) override {
            if (!m_to_match.empty()) {
                for (code_tree* t : m_to_match) {
                    t->reset_candidates();
                }
                m_to_match.reset();
            }
            m_new_patterns.reset();
            m_trail_stack.pop_scope(num_scopes);
        }

        void reset() override {
            m_trail_stack.reset();
            m_trees.reset();
            m_to_match.reset();
            m_new_patterns.reset();
            m_is_plbl.reset();
            m_is_clbl.reset();
            reset_pp_pc();
            m_tmp_region.reset();
        }

        void display(std::ostream& out) override {
            out << "mam:\n";
            m_lbl_hasher.display(out);
            ptr_vector<code_tree>::iterator it = m_trees.begin_code_trees();
            ptr_vector<code_tree>::iterator end = m_trees.end_code_trees();
            for (; it != end; ++it) {
                if (*it)
                    (*it)->display(out);
            }
        }

        void match() override {
            TRACE("trigger_bug", tout << "match\n"; display(tout););
            for (code_tree* t : m_to_match) {
                SASSERT(t->has_candidates());
                m_interpreter.execute(t);
                t->reset_candidates();
            }
            m_to_match.reset();
            if (!m_new_patterns.empty()) {
                match_new_patterns();
                m_new_patterns.reset();
            }
        }

        void rematch(bool use_irrelevant) override {
            ptr_vector<code_tree>::iterator it  = m_trees.begin_code_trees();
            ptr_vector<code_tree>::iterator end = m_trees.end_code_trees();
            unsigned lbl = 0;
            for (; it != end; ++it, ++lbl) {
                code_tree * t = *it;
                if (t) {
                    m_interpreter.init(t);
                    func_decl * lbl = t->get_root_lbl();
                    for (enode * curr : m_context.enodes_of(lbl)) {
                        if (use_irrelevant || m_context.is_relevant(curr))
                            m_interpreter.execute_core(t, curr);
                    }
                }
            }
        }

#ifdef Z3DEBUG
        bool check_missing_instances() override {
            TRACE("missing_instance", tout << "checking for missing instances...\n";);
            flet<bool> l(m_check_missing_instances, true);
            rematch(false);
            return true;
        }
#endif

        void on_match(quantifier * qa, app * pat, unsigned num_bindings, enode * const * bindings, unsigned max_generation, vector<std::tuple<enode *, enode *>> & used_enodes) override {
            TRACE("trigger_bug", tout << "found match " << mk_pp(qa, m) << "\n";);
#ifdef Z3DEBUG
            if (m_check_missing_instances) {
                if (!m_context.slow_contains_instance(qa, num_bindings, bindings)) {
                    TRACE("missing_instance",
                          tout << "qa:\n" << mk_ll_pp(qa, m) << "\npat:\n" << mk_ll_pp(pat, m);
                          for (unsigned i = 0; i < num_bindings; i++)
<<<<<<< HEAD
                              tout << "#" << bindings[i]->get_expr_id() << "\n" << mk_ll_pp(bindings[i]->get_owner(), m) << "\n";
=======
                              tout << "#" << bindings[i]->get_expr_id() << "\n" << mk_ll_pp(bindings[i]->get_expr(), m) << "\n";
>>>>>>> 39af2a18
                          );
                    UNREACHABLE();
                }
                return;
            }
            for (unsigned i = 0; i < num_bindings; i++) {
                SASSERT(bindings[i]->get_generation() <= max_generation);
            }
#endif
            unsigned min_gen = 0, max_gen = 0;
            m_interpreter.get_min_max_top_generation(min_gen, max_gen);
            m_context.add_instance(qa, pat, num_bindings, bindings, nullptr, max_generation, min_gen, max_gen, used_enodes);
        }

        bool is_shared(enode * n) const override {
            return !m_shared_enodes.empty() && m_shared_enodes.contains(n);
        }

        // This method is invoked when n becomes relevant.
        // If lazy == true, then n is not added to the list of candidate enodes for matching. That is, the method just updates the lbls.
        void relevant_eh(enode * n, bool lazy) override {
<<<<<<< HEAD
            TRACE("trigger_bug", tout << "relevant_eh:\n" << mk_ismt2_pp(n->get_owner(), m) << "\n";
=======
            TRACE("trigger_bug", tout << "relevant_eh:\n" << mk_ismt2_pp(n->get_expr(), m) << "\n";
>>>>>>> 39af2a18
                  tout << "mam: " << this << "\n";);
            TRACE("mam", tout << "relevant_eh: #" << n->get_owner_id() << "\n";);
            if (n->has_lbl_hash())
                update_lbls(n, n->get_lbl_hash());

            if (n->get_num_args() > 0) {
                func_decl * lbl = n->get_decl();
                unsigned h      = m_lbl_hasher(lbl);
                TRACE("trigger_bug", tout << "lbl: " << lbl->get_name() << " is_clbl(lbl): " << is_clbl(lbl)
                      << ", is_plbl(lbl): " << is_plbl(lbl) << ", h: " << h << "\n";
                      tout << "lbl_id: " << lbl->get_decl_id() << "\n";);
                if (is_clbl(lbl))
                    update_lbls(n, h);
                if (is_plbl(lbl))
                    update_children_plbls(n, h);
<<<<<<< HEAD
                TRACE("mam_bug", tout << "adding relevant candidate:\n" << mk_ll_pp(n->get_owner(), m) << "\n";);
=======
                TRACE("mam_bug", tout << "adding relevant candidate:\n" << mk_ll_pp(n->get_expr(), m) << "\n";);
>>>>>>> 39af2a18
                if (!lazy)
                    add_candidate(n);
            }
        }

        bool has_work() const override {
            return !m_to_match.empty() || !m_new_patterns.empty();
        }

        void add_eq_eh(enode * r1, enode * r2) override {
            flet<enode *> l1(m_r1, r1);
            flet<enode *> l2(m_r2, r2);

            TRACE("mam", tout << "add_eq_eh: #" << r1->get_owner_id() << " #" << r2->get_owner_id() << "\n";);
            TRACE("mam_inc_bug_detail", m_context.display(tout););
            TRACE("mam_inc_bug",
                  tout << "before:\n#" << r1->get_owner_id() << " #" << r2->get_owner_id() << "\n";
                  tout << "r1.lbls:  " << r1->get_lbls() << "\n";
                  tout << "r2.lbls:  " << r2->get_lbls() << "\n";
                  tout << "r1.plbls: " << r1->get_plbls() << "\n";
                  tout << "r2.plbls: " << r2->get_plbls() << "\n";);

            process_pc(r1, r2);
            process_pc(r2, r1);
            process_pp(r1, r2);

            approx_set   r1_plbls = r1->get_plbls();
            approx_set & r2_plbls = r2->get_plbls();
            approx_set   r1_lbls  = r1->get_lbls();
            approx_set & r2_lbls  = r2->get_lbls();

            m_trail_stack.push(value_trail<approx_set>(r2_lbls));
            m_trail_stack.push(value_trail<approx_set>(r2_plbls));
            r2_lbls  |= r1_lbls;
            r2_plbls |= r1_plbls;
            TRACE("mam_inc_bug",
                  tout << "after:\n";
                  tout << "r1.lbls:  " << r1->get_lbls() << "\n";
                  tout << "r2.lbls:  " << r2->get_lbls() << "\n";
                  tout << "r1.plbls: " << r1->get_plbls() << "\n";
                  tout << "r2.plbls: " << r2->get_plbls() << "\n";);
            SASSERT(approx_subset(r1->get_plbls(), r2->get_plbls()));
            SASSERT(approx_subset(r1->get_lbls(), r2->get_lbls()));
        }
    };
}

namespace smt {
    mam * mk_mam(context & ctx) {
        return alloc(mam_impl, ctx, true);
    }
}
<|MERGE_RESOLUTION|>--- conflicted
+++ resolved
@@ -56,14 +56,6 @@
 #define IS_CGR_SUPPORT true
 
 namespace {
-<<<<<<< HEAD
-    // ------------------------------------
-    //
-    // Trail
-    //
-    // ------------------------------------
-=======
->>>>>>> 39af2a18
 
     class mam_impl;
 
@@ -1226,23 +1218,11 @@
                 linearise_multi_pattern(first_idx);
             }
 
-<<<<<<< HEAD
-#ifdef Z3DEBUG
-            for (unsigned i = 0; i < m_qa->get_num_decls(); i++) {
-                CTRACE("mam_new_bug", m_vars[i] < 0, tout << mk_ismt2_pp(m_qa, m) << "\ni: " << i << " m_vars[i]: " << m_vars[i] << "\n";
-                       tout << "m_mp:\n" << mk_ismt2_pp(m_mp, m) << "\n";
-                       tout << "tree:\n" << *m_tree << "\n";
-                       );
-                SASSERT(m_vars[i] >= 0);
-            }
-#endif
-=======
             // check that all variables are captured by pattern.
             for (unsigned i = 0; i < m_qa->get_num_decls(); i++) 
                 if (m_vars[i] == -1) 
                     return;
 
->>>>>>> 39af2a18
             SASSERT(head->m_next == 0);
             m_seq.push_back(m_ct_manager.mk_yield(m_qa, m_mp, m_qa->get_num_decls(), reinterpret_cast<unsigned*>(m_vars.begin())));
 
@@ -2030,11 +2010,7 @@
             init(t);
             if (t->filter_candidates()) {
                 for (enode* app : t->get_candidates()) {
-<<<<<<< HEAD
-                    TRACE("trigger_bug", tout << "candidate\n" << mk_ismt2_pp(app->get_owner(), m) << "\n";);
-=======
                     TRACE("trigger_bug", tout << "candidate\n" << mk_ismt2_pp(app->get_expr(), m) << "\n";);
->>>>>>> 39af2a18
                     if (!app->is_marked() && app->is_cgr()) {
                         if (m_context.resource_limits_exceeded() || !execute_core(t, app))
                             return;
@@ -2048,11 +2024,7 @@
             }
             else {
                 for (enode* app : t->get_candidates()) {
-<<<<<<< HEAD
-                    TRACE("trigger_bug", tout << "candidate\n" << mk_ismt2_pp(app->get_owner(), m) << "\n";);
-=======
                     TRACE("trigger_bug", tout << "candidate\n" << mk_ismt2_pp(app->get_expr(), m) << "\n";);
->>>>>>> 39af2a18
                     if (app->is_cgr()) {
                         TRACE("trigger_bug", tout << "is_cgr\n";);
                         if (m_context.resource_limits_exceeded() || !execute_core(t, app))
@@ -2260,11 +2232,7 @@
             if (m_use_filters)
                 out << ", lbls: " << n->get_root()->get_lbls() << " ";
             out << "\n";
-<<<<<<< HEAD
-            out << mk_pp(n->get_owner(), m) << "\n";
-=======
             out << mk_pp(n->get_expr(), m) << "\n";
->>>>>>> 39af2a18
         }
     }
 
@@ -2307,11 +2275,7 @@
 #endif
 
     bool interpreter::execute_core(code_tree * t, enode * n) {
-<<<<<<< HEAD
-        TRACE("trigger_bug", tout << "interpreter::execute_core\n"; t->display(tout); tout << "\nenode\n" << mk_ismt2_pp(n->get_owner(), m) << "\n";);
-=======
         TRACE("trigger_bug", tout << "interpreter::execute_core\n"; t->display(tout); tout << "\nenode\n" << mk_ismt2_pp(n->get_expr(), m) << "\n";);
->>>>>>> 39af2a18
         unsigned since_last_check = 0;
 
 #ifdef _PROFILE_MAM
@@ -2497,11 +2461,7 @@
                  m_app  = get_first_f_app(static_cast<const bind *>(m_pc)->m_label, static_cast<const bind *>(m_pc)->m_num_args, m_n1); \
                  if (!m_app)                                                                                            \
                      goto backtrack;                                                                                    \
-<<<<<<< HEAD
-                 TRACE("mam_int", tout << "bind candidate: " << mk_pp(m_app->get_owner(), m) << "\n";);     \
-=======
                  TRACE("mam_int", tout << "bind candidate: " << mk_pp(m_app->get_expr(), m) << "\n";);     \
->>>>>>> 39af2a18
                  m_backtrack_stack[m_top].m_instr              = m_pc;                                                  \
                  m_backtrack_stack[m_top].m_old_max_generation = m_curr_max_generation;                                 \
                  m_backtrack_stack[m_top].m_old_used_enodes_size = m_curr_used_enodes_size;                             \
@@ -2651,11 +2611,7 @@
 #define SET_VAR(IDX)                                                    \
             m_args[IDX] = m_registers[static_cast<const get_cgr *>(m_pc)->m_iregs[IDX]]; \
             if (m_use_filters && static_cast<const get_cgr *>(m_pc)->m_lbl_set.empty_intersection(m_args[IDX]->get_root()->get_plbls())) { \
-<<<<<<< HEAD
-                TRACE("trigger_bug", tout << "m_args[IDX]->get_root():\n" << mk_ismt2_pp(m_args[IDX]->get_root()->get_owner(), m) << "\n"; \
-=======
                 TRACE("trigger_bug", tout << "m_args[IDX]->get_root():\n" << mk_ismt2_pp(m_args[IDX]->get_root()->get_expr(), m) << "\n"; \
->>>>>>> 39af2a18
                       tout << "cgr  set: "; static_cast<const get_cgr *>(m_pc)->m_lbl_set.display(tout); tout << "\n"; \
                       tout << "node set: "; m_args[IDX]->get_root()->get_plbls().display(tout); tout << "\n";); \
                 goto backtrack;                                         \
@@ -2719,11 +2675,7 @@
             if (m_app == nullptr)
                 goto backtrack;
             m_pattern_instances.push_back(m_app);
-<<<<<<< HEAD
-            TRACE("mam_int", tout << "continue candidate:\n" << mk_ll_pp(m_app->get_owner(), m););
-=======
             TRACE("mam_int", tout << "continue candidate:\n" << mk_ll_pp(m_app->get_expr(), m););
->>>>>>> 39af2a18
             for (unsigned i = 0; i < m_num_args; i++)
                 m_registers[m_oreg+i] = m_app->get_arg(i);
             m_pc = m_pc->m_next;
@@ -2786,11 +2738,7 @@
                            goto backtrack;                                                                                      \
                        }                                                                                                        \
                        bp.m_curr = m_app;                                                                                       \
-<<<<<<< HEAD
-                       TRACE("mam_int", tout << "bind next candidate:\n" << mk_ll_pp(m_app->get_owner(), m););      \
-=======
                        TRACE("mam_int", tout << "bind next candidate:\n" << mk_ll_pp(m_app->get_expr(), m););      \
->>>>>>> 39af2a18
                        m_oreg    = m_b->m_oreg
 
             BBIND_COMMON();
@@ -2870,11 +2818,7 @@
                     m_pattern_instances.push_back(m_app);
                     // continue succeeded
                     update_max_generation(m_app, nullptr); // null indicates a top-level match
-<<<<<<< HEAD
-                    TRACE("mam_int", tout << "continue next candidate:\n" << mk_ll_pp(m_app->get_owner(), m););
-=======
                     TRACE("mam_int", tout << "continue next candidate:\n" << mk_ll_pp(m_app->get_expr(), m););
->>>>>>> 39af2a18
                     m_num_args = c->m_num_args;
                     m_oreg     = c->m_oreg;
                     for (unsigned i = 0; i < m_num_args; i++)
@@ -2934,11 +2878,7 @@
         };
 
     public:
-<<<<<<< HEAD
-        code_tree_map(ast_manager & m, compiler & c, mam_trail_stack & s):
-=======
         code_tree_map(ast_manager & m, compiler & c, trail_stack & s):
->>>>>>> 39af2a18
             m(m),
             m_compiler(c),
             m_trail_stack(s) {
@@ -3211,11 +3151,7 @@
 
         void add_candidate(code_tree * t, enode * app) {
             if (t != nullptr) {
-<<<<<<< HEAD
-                TRACE("mam_candidate", tout << "adding candidate:\n" << mk_ll_pp(app->get_owner(), m););
-=======
                 TRACE("mam_candidate", tout << "adding candidate:\n" << mk_ll_pp(app->get_expr(), m););
->>>>>>> 39af2a18
                 if (!t->has_candidates())
                     m_to_match.push_back(t);
                 t->add_candidate(app);
@@ -3273,11 +3209,7 @@
                 if (!r_plbls.may_contain(elem)) {
                     m_trail_stack.push(value_trail<approx_set>(r_plbls));
                     r_plbls.insert(elem);
-<<<<<<< HEAD
-                    TRACE("trigger_bug", tout << "updating plabels of:\n" << mk_ismt2_pp(c->get_root()->get_owner(), m) << "\n";
-=======
                     TRACE("trigger_bug", tout << "updating plabels of:\n" << mk_ismt2_pp(c->get_root()->get_expr(), m) << "\n";
->>>>>>> 39af2a18
                           tout << "new_elem: " << static_cast<unsigned>(elem) << "\n";
                           tout << "plbls:    " << c->get_root()->get_plbls() << "\n";);
                     TRACE("mam_bug", tout << "updating plabels of: #" << c->get_root()->get_owner_id() << "\n";
@@ -3666,11 +3598,7 @@
                         bool is_flat_assoc         = lbl->is_flat_associative();
                         enode * curr_parent_root   = curr_parent->get_root();
                         enode * curr_parent_cg     = curr_parent->get_cg();
-<<<<<<< HEAD
-                        TRACE("mam_path_tree", tout << "processing parent:\n" << mk_pp(curr_parent->get_owner(), m) << "\n";);
-=======
                         TRACE("mam_path_tree", tout << "processing parent:\n" << mk_pp(curr_parent->get_expr(), m) << "\n";);
->>>>>>> 39af2a18
                         TRACE("mam_path_tree", tout << "parent is marked: " << curr_parent->is_marked() << "\n";);
                         if (filter.may_contain(m_lbl_hasher(lbl)) &&
                             !curr_parent->is_marked() &&
@@ -3699,11 +3627,7 @@
                                          is_eq(curr_tree->m_ground_arg, curr_parent->get_arg(curr_tree->m_ground_arg_idx))
                                          )) {
                                         if (curr_tree->m_code) {
-<<<<<<< HEAD
-                                            TRACE("mam_path_tree", tout << "found candidate " << expr_ref(curr_parent->get_owner(), m) << "\n";);
-=======
                                             TRACE("mam_path_tree", tout << "found candidate " << expr_ref(curr_parent->get_expr(), m) << "\n";);
->>>>>>> 39af2a18
                                             add_candidate(curr_tree->m_code, curr_parent);
                                         }
                                         if (curr_tree->m_first_child) {
@@ -4005,11 +3929,7 @@
                     TRACE("missing_instance",
                           tout << "qa:\n" << mk_ll_pp(qa, m) << "\npat:\n" << mk_ll_pp(pat, m);
                           for (unsigned i = 0; i < num_bindings; i++)
-<<<<<<< HEAD
-                              tout << "#" << bindings[i]->get_expr_id() << "\n" << mk_ll_pp(bindings[i]->get_owner(), m) << "\n";
-=======
                               tout << "#" << bindings[i]->get_expr_id() << "\n" << mk_ll_pp(bindings[i]->get_expr(), m) << "\n";
->>>>>>> 39af2a18
                           );
                     UNREACHABLE();
                 }
@@ -4031,11 +3951,7 @@
         // This method is invoked when n becomes relevant.
         // If lazy == true, then n is not added to the list of candidate enodes for matching. That is, the method just updates the lbls.
         void relevant_eh(enode * n, bool lazy) override {
-<<<<<<< HEAD
-            TRACE("trigger_bug", tout << "relevant_eh:\n" << mk_ismt2_pp(n->get_owner(), m) << "\n";
-=======
             TRACE("trigger_bug", tout << "relevant_eh:\n" << mk_ismt2_pp(n->get_expr(), m) << "\n";
->>>>>>> 39af2a18
                   tout << "mam: " << this << "\n";);
             TRACE("mam", tout << "relevant_eh: #" << n->get_owner_id() << "\n";);
             if (n->has_lbl_hash())
@@ -4051,11 +3967,7 @@
                     update_lbls(n, h);
                 if (is_plbl(lbl))
                     update_children_plbls(n, h);
-<<<<<<< HEAD
-                TRACE("mam_bug", tout << "adding relevant candidate:\n" << mk_ll_pp(n->get_owner(), m) << "\n";);
-=======
                 TRACE("mam_bug", tout << "adding relevant candidate:\n" << mk_ll_pp(n->get_expr(), m) << "\n";);
->>>>>>> 39af2a18
                 if (!lazy)
                     add_candidate(n);
             }
