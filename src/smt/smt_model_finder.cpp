/*++
Copyright (c) 2006 Microsoft Corporation

Module Name:

    smt_model_finder.cpp

Abstract:

    Model finding goodies for universally quantified formulas.

Author:

    Leonardo de Moura (leonardo) 2010-12-17.

Revision History:

--*/
#include "util/backtrackable_set.h"
#include "ast/ast_util.h"
#include "ast/macros/macro_util.h"
#include "ast/arith_decl_plugin.h"
#include "ast/bv_decl_plugin.h"
#include "ast/array_decl_plugin.h"
#include "ast/normal_forms/pull_quant.h"
#include "ast/rewriter/var_subst.h"
#include "ast/macros/cond_macro.h"
#include "ast/macros/quantifier_macro_info.h"
#include "ast/for_each_expr.h"
#include "ast/ast_pp.h"
#include "ast/ast_ll_pp.h"
#include "ast/well_sorted.h"
#include "ast/ast_smt2_pp.h"
#include "model/model_pp.h"
#include "model/model_macro_solver.h"
#include "smt/smt_model_finder.h"
#include "smt/smt_context.h"
#include "tactic/tactic_exception.h"

namespace smt {

    namespace mf {

        // -----------------------------------
        //
        // Auxiliary stuff
        //
        // -----------------------------------


        class evaluator {
        public:
            virtual expr* eval(expr* n, bool model_completion) = 0;
        };

        // -----------------------------------
        //
        // Instantiation sets
        //
        // -----------------------------------

        /**
           \brief Instantiation sets are the S_{k,j} sets in the Complete quantifier instantiation paper.
        */
        class instantiation_set {
<<<<<<< HEAD
            ast_manager& m;
            obj_map<expr, unsigned> m_elems; // and the associated generation
            obj_map<expr, expr*>   m_inv;
=======
            ast_manager&            m;
            obj_map<expr, unsigned> m_elems; // and the associated generation
            obj_map<expr, expr*>    m_inv;
>>>>>>> 39af2a18
            expr_mark               m_visited;
        public:
            instantiation_set(ast_manager& m) :m(m) {}

            ~instantiation_set() {
                for (auto const& kv : m_elems) {
                    m.dec_ref(kv.m_key);
                }
            }

            obj_map<expr, unsigned> const& get_elems() const { return m_elems; }

            void insert(expr* n, unsigned generation) {
                if (m_elems.contains(n) || contains_model_value(n)) {
                    return;
                }
<<<<<<< HEAD
                TRACE("model_finder", tout << mk_pp(n, m) << "\n";);
=======
>>>>>>> 39af2a18
                m.inc_ref(n);
                m_elems.insert(n, generation);
                SASSERT(!m.is_model_value(n));
            }

            void remove(expr* n) {
                // We can only remove n if it is in m_elems, AND m_inv was not initialized yet.
                SASSERT(m_elems.contains(n));
                SASSERT(m_inv.empty());
                m_elems.erase(n);
                TRACE("model_finder", tout << mk_pp(n, m) << "\n";);
                m.dec_ref(n);
            }

            void display(std::ostream& out) const {
                for (auto const& kv : m_elems) {
                    out << mk_bounded_pp(kv.m_key, m) << " [" << kv.m_value << "]\n";
                }
                out << "inverse:\n";
                for (auto const& kv : m_inv) {
                    out << mk_bounded_pp(kv.m_key, m) << " -> " << mk_bounded_pp(kv.m_value, m) << "\n";
                }
            }

            expr* get_inv(expr* v) const {
                expr* t = nullptr;
                m_inv.find(v, t);
                return t;
            }

            unsigned get_generation(expr* t) const {
                unsigned gen = 0;
                m_elems.find(t, gen);
                return gen;
            }

            void mk_inverse(evaluator& ev) {
                for (auto const& kv : m_elems) {
                    expr* t = kv.m_key;
                    SASSERT(!contains_model_value(t));
                    unsigned gen = kv.m_value;
                    expr* t_val = ev.eval(t, true);
                    if (!t_val) break;
                    TRACE("model_finder", tout << mk_pp(t, m) << " " << mk_pp(t_val, m) << "\n";);

                    expr* old_t = nullptr;
                    if (m_inv.find(t_val, old_t)) {
                        unsigned old_t_gen = 0;
                        SASSERT(m_elems.contains(old_t));
                        m_elems.find(old_t, old_t_gen);
                        if (gen < old_t_gen) {
                            m_inv.insert(t_val, t);
                        }
                    }
                    else {
                        m_inv.insert(t_val, t);
                    }
                }
            }

            obj_map<expr, expr*> const& get_inv_map() const {
                return m_inv;
            }

            struct is_model_value {};
            void operator()(expr* n) {
                if (m.is_model_value(n)) {
                    throw is_model_value();
                }
            }

            bool contains_model_value(expr* n) {
                if (m.is_model_value(n)) {
                    return true;
                }
                if (is_app(n) && to_app(n)->get_num_args() == 0) {
                    return false;
                }
                m_visited.reset();
                try {
                    for_each_expr(*this, m_visited, n);
                }
                catch (const is_model_value&) {
                    return true;
                }
                return false;
            }
        };


        /**
           During model construction time,
           we solve several constraints that impose restrictions
           on how the model for the ground formulas may be extended to
           a model to the relevant universal quantifiers.

           The class node and its subclasses are used to solve
           these constraints.
        */

        /**
           \brief Base class used to solve model construction constraints.
        */
        class node {
            unsigned            m_id;
            node* m_find{ nullptr };
            unsigned            m_eqc_size{ 1 };

            sort* m_sort; // sort of the elements in the instantiation set.

            bool                m_mono_proj{ false };     // relevant for integers & reals & bit-vectors
            bool                m_signed_proj{ false };   // relevant for bit-vectors.
            ptr_vector<node>    m_avoid_set;
            ptr_vector<expr>    m_exceptions;

            scoped_ptr<instantiation_set> m_set;
            expr* m_else{ nullptr };
            func_decl* m_proj{ nullptr };

            // Append the new elements of v2 into v1. v2 should not be used after this operation, since it may suffer destructive updates.
            template<typename T>
            void dappend(ptr_vector<T>& v1, ptr_vector<T>& v2) {
                if (v2.empty())
                    return;
                if (v1.empty()) {
                    v1.swap(v2);
                    return;
                }
                for (T* t : v2) {
                    if (!v1.contains(t))
                        v1.push_back(t);
                }
                v2.finalize();
            }
        public:
            node(unsigned id, sort* s) :
                m_id(id),
                m_sort(s) {
            }

            ~node() {}

            unsigned get_id() const { return m_id; }

            sort* get_sort() const { return m_sort; }

            bool is_root() const { return m_find == nullptr; }

            node* get_root() const {
                node* curr = const_cast<node*>(this);
                while (!curr->is_root()) {
                    curr = curr->m_find;
                }
                SASSERT(curr->is_root());
                return curr;
            }

            void merge(node* other) {
                node* r1 = get_root();
                node* r2 = other->get_root();
                SASSERT(!r1->m_set);
                SASSERT(!r2->m_set);
                SASSERT(r1->get_sort() == r2->get_sort());
                if (r1 == r2)
                    return;
                if (r1->m_eqc_size > r2->m_eqc_size)
                    std::swap(r1, r2);
                r1->m_find = r2;
<<<<<<< HEAD
                r2->m_eqc_size += r1->m_eqc_size;
                if (r1->m_mono_proj)
                    r2->m_mono_proj = true;
                if (r1->m_signed_proj)
                    r2->m_signed_proj = true;
=======
                r2->m_eqc_size    += r1->m_eqc_size;
                r2->m_mono_proj   |= r1->m_mono_proj;
                r2->m_signed_proj |= r1->m_signed_proj;
>>>>>>> 39af2a18
                dappend(r2->m_avoid_set, r1->m_avoid_set);
                dappend(r2->m_exceptions, r1->m_exceptions);
            }

            void insert_avoid(node* n) {
                ptr_vector<node>& as = get_root()->m_avoid_set;
                if (!as.contains(n))
                    as.push_back(n);
            }

            void insert_exception(expr* n) {
                ptr_vector<expr>& ex = get_root()->m_exceptions;
                if (!ex.contains(n))
                    ex.push_back(n);
            }

            void set_mono_proj() {
                get_root()->m_mono_proj = true;
            }

            bool is_mono_proj() const {
                return get_root()->m_mono_proj;
            }

            void set_signed_proj() {
                get_root()->m_signed_proj = true;
            }

            bool is_signed_proj() const {
                return get_root()->m_signed_proj;
            }

            void mk_instantiation_set(ast_manager& m) {
                SASSERT(is_root());
                SASSERT(!m_set);
                m_set = alloc(instantiation_set, m);
            }

            void insert(expr* n, unsigned generation) {
                SASSERT(is_ground(n));
                get_root()->m_set->insert(n, generation);
            }

            void display(std::ostream& out, ast_manager& m) const {
                if (is_root()) {
                    out << "root node ------\n";
                    out << "@" << m_id << " mono: " << m_mono_proj << " signed: " << m_signed_proj << ", sort: " << mk_pp(m_sort, m) << "\n";
                    out << "avoid-set: ";
                    for (node* n : m_avoid_set) {
                        out << "@" << n->get_root()->get_id() << " ";
                    }
                    out << "\n";
                    out << "exceptions: ";
                    for (expr* e : m_exceptions) {
                        out << mk_bounded_pp(e, m) << " ";
                    }
                    out << "\n";
                    if (m_else)
                        out << "else: " << mk_pp(m_else, m, 6) << "\n";
                    if (m_proj)
                        out << "projection: " << m_proj->get_name() << "\n";
                    if (m_set) {
                        out << "instantiation-set:\n";
                        m_set->display(out);
                    }
                    out << "----------------\n";
                }
                else {
                    out << "@" << m_id << " -> @" << get_root()->get_id() << "\n";
                }
            }

            instantiation_set const* get_instantiation_set() const { return get_root()->m_set.get(); }

            instantiation_set* get_instantiation_set() { return get_root()->m_set.get(); }

            ptr_vector<expr> const& get_exceptions() const { return get_root()->m_exceptions; }

            ptr_vector<node> const& get_avoid_set() const { return get_root()->m_avoid_set; }

            // return true if m_avoid_set.contains(this)
            bool must_avoid_itself() const {
                node* r = get_root();
                for (node* n : m_avoid_set) {
                    if (r == n->get_root())
                        return true;
                }
                return false;
            }

            void set_else(expr* e) {
                SASSERT(!is_mono_proj());
                SASSERT(get_root()->m_else == nullptr);
                get_root()->m_else = e;
            }

            expr* get_else() const {
                return get_root()->m_else;
            }

            void set_proj(func_decl* f) {
                SASSERT(get_root()->m_proj == nullptr);
                get_root()->m_proj = f;
            }

            func_decl* get_proj() const {
                return get_root()->m_proj;
            }
        };


        typedef std::pair<ast*, unsigned> ast_idx_pair;
        typedef pair_hash<obj_ptr_hash<ast>, unsigned_hash> ast_idx_pair_hash;
        typedef map<ast_idx_pair, node*, ast_idx_pair_hash, default_eq<ast_idx_pair> > key2node;


        /**
           \brief Auxiliary class for processing the "Almost uninterpreted fragment" described in the paper:
           Complete instantiation for quantified SMT formulas

           The idea is to create node objects based on the information produced by the quantifier_analyzer.
        */
        class auf_solver : public evaluator {
            ast_manager& m;
            arith_util                m_arith;
            bv_util                   m_bv;
            array_util                m_array;
            ptr_vector<node>          m_nodes;
            unsigned                  m_next_node_id{ 0 };
            key2node                  m_uvars;
            key2node                  m_A_f_is;

            // Mapping from sort to auxiliary constant.
            // This auxiliary constant is used as a "witness" that is asserted as different from a
            // finite number of terms.
            // It is only safe to use this constant for infinite sorts.
<<<<<<< HEAD
            obj_map<sort, app*>      m_sort2k;
            expr_ref_vector           m_ks; // range of m_sort2k

            // Support for evaluating expressions in the current model.
            proto_model* m_model{ nullptr };
            obj_map<expr, expr*>     m_eval_cache[2];
=======
            obj_map<sort, app*>       m_sort2k;
            expr_ref_vector           m_ks; // range of m_sort2k

            // Support for evaluating expressions in the current model.
            proto_model*              m_model{ nullptr };
            obj_map<expr, expr*>      m_eval_cache[2];
>>>>>>> 39af2a18
            expr_ref_vector           m_eval_cache_range;

            ptr_vector<node>          m_root_nodes;

<<<<<<< HEAD
            expr_ref_vector* m_new_constraints{ nullptr };
=======
            expr_ref_vector*          m_new_constraints{ nullptr };
>>>>>>> 39af2a18
            random_gen                m_rand;


            void reset_sort2k() {
                m_sort2k.reset();
                m_ks.reset();
            }

            void reset_eval_cache() {
                m_eval_cache[0].reset();
                m_eval_cache[1].reset();
                m_eval_cache_range.reset();
            }

            node* mk_node(key2node& map, ast* n, unsigned i, sort* s) {
                node* r = nullptr;
                ast_idx_pair k(n, i);
                if (map.find(k, r)) {
                    SASSERT(r->get_sort() == s);
                    return r;
                }
                r = alloc(node, m_next_node_id, s);
                m_next_node_id++;
                map.insert(k, r);
                m_nodes.push_back(r);
                return r;
            }

            void display_key2node(std::ostream& out, key2node const& m) const {
                for (auto const& kv : m) {
                    ast* a = kv.m_key.first;
                    unsigned i = kv.m_key.second;
                    node* n = kv.m_value;
                    out << "#" << a->get_id() << ":" << i << " -> @" << n->get_id() << "\n";
                }
            }

            void display_A_f_is(std::ostream& out) const {
                for (auto const& kv : m_A_f_is) {
                    func_decl* f = static_cast<func_decl*>(kv.m_key.first);
                    unsigned    i = kv.m_key.second;
                    node* n = kv.m_value;
                    out << f->get_name() << ":" << i << " -> @" << n->get_id() << "\n";
                }
            }

            void flush_nodes() {
                std::for_each(m_nodes.begin(), m_nodes.end(), delete_proc<node>());
            }

        public:
            auf_solver(ast_manager& m) :
                m(m),
                m_arith(m),
                m_bv(m),
                m_array(m),
                m_ks(m),
                m_eval_cache_range(m),
                m_rand(static_cast<unsigned>(m.limit().count())) {
                m.limit().inc();
            }

            virtual ~auf_solver() {
                flush_nodes();
                reset_eval_cache();
            }

            ast_manager& get_manager() const { return m; }

            void reset() {
                flush_nodes();
                m_nodes.reset();
                m_next_node_id = 0;
                m_uvars.reset();
                m_A_f_is.reset();
                m_root_nodes.reset();
                reset_sort2k();
            }

            void set_model(proto_model* m) {
                reset_eval_cache();
                m_model = m;
            }

            proto_model* get_model() const {
                SASSERT(m_model);
                return m_model;
            }

            node* get_uvar(quantifier* q, unsigned i) {
                SASSERT(i < q->get_num_decls());
                sort* s = q->get_decl_sort(q->get_num_decls() - i - 1);
                return mk_node(m_uvars, q, i, s);
            }

            node* get_A_f_i(func_decl* f, unsigned i) {
                SASSERT(i < f->get_arity());
                sort* s = f->get_domain(i);
                return mk_node(m_A_f_is, f, i, s);
            }

            instantiation_set const* get_uvar_inst_set(quantifier* q, unsigned i) const {
                ast_idx_pair k(q, i);
                node* r = nullptr;
                if (m_uvars.find(k, r))
                    return r->get_instantiation_set();
                return nullptr;
            }

            void mk_instantiation_sets() {
                for (node* curr : m_nodes) {
                    if (curr->is_root()) {
                        curr->mk_instantiation_set(m);
                    }
                }
            }

            // For each instantiation_set, remove entries that do not evaluate to values.
            ptr_vector<expr> to_delete;

<<<<<<< HEAD
=======
            bool should_cleanup(expr* e) {
                if (!e)
                    return true;
                if (m.is_value(e))
                    return false;
                if (m_array.is_array(e))
                    return false;
                if (!is_app(e))
                    return true;
                if (to_app(e)->get_num_args() == 0)
                    return true;
                return !contains_array(e);
            }

            struct found_array {};
            expr_mark m_visited;
            void operator()(expr* n) {
                if (m_array.is_array(n))
                    throw found_array();
            }
            bool contains_array(expr* e) {
                m_visited.reset();
                try {
                    for_each_expr(*this, m_visited, e);
                }
                catch (const found_array&) {
                    return true;
                }
                return false;                
            }

           
>>>>>>> 39af2a18
            void cleanup_instantiation_sets() {
                for (node* curr : m_nodes) {
                    if (curr->is_root()) {
                        instantiation_set* s = curr->get_instantiation_set();
                        to_delete.reset();
                        obj_map<expr, unsigned> const& elems = s->get_elems();
                        for (auto const& kv : elems) {
                            expr* n = kv.m_key;
                            expr* n_val = eval(n, true);
<<<<<<< HEAD
                            if (!n_val || (!m.is_value(n_val) && !m_array.is_array(n_val))) {
=======
                            if (should_cleanup(n_val)) {
                                TRACE("model_finder", tout << "cleanup " << s << " " << mk_pp(n, m) << " " << mk_pp(n_val, m) << "\n";);
>>>>>>> 39af2a18
                                to_delete.push_back(n);
                            }
                        }
                        for (expr* e : to_delete) {
                            s->remove(e);
                        }
                    }
                }
            }

            void display_nodes(std::ostream& out) const {
                display_key2node(out, m_uvars);
                display_A_f_is(out);
                for (node* n : m_nodes) {
                    n->display(out, m);
                }
            }

            expr* eval(expr* n, bool model_completion) override {
                expr* r = nullptr;
                if (m_eval_cache[model_completion].find(n, r)) {
                    return r;
                }
                expr_ref tmp(m);
                if (!m_model->eval(n, tmp, model_completion)) {
                    r = nullptr;
                    TRACE("model_finder", tout << "eval\n" << mk_pp(n, m) << "\n-----> null\n";);
                }
                else {
                    r = tmp;
                    TRACE("model_finder", tout << "eval\n" << mk_pp(n, m) << "\n----->\n" << mk_pp(r, m) << "\n";);
                }
                m_eval_cache[model_completion].insert(n, r);
                m_eval_cache_range.push_back(r);
                return r;
            }
        private:

            /**
               \brief Collect the interpretations of n->get_exceptions()
               and the interpretations of the m_else of nodes in n->get_avoid_set()
            */
            void collect_exceptions_values(node* n, ptr_buffer<expr>& r) {

                for (expr* e : n->get_exceptions()) {
                    expr* val = eval(e, true);
                    if (val)
                        r.push_back(val);
                }

                for (node* a : n->get_avoid_set()) {
                    node* p = a->get_root();
                    if (!p->is_mono_proj() && p->get_else() != nullptr) {
                        expr* val = eval(p->get_else(), true);
                        if (val)
                            r.push_back(val);
                    }
                }
            }

            /**
               \brief Return an expr t from the instantiation set of \c n s.t. forall e in n.get_exceptions()
               eval(t) != eval(e) and forall m in n.get_avoid_set() eval(t) != eval(m.get_else())
               If there t1 and t2 satisfying this condition, break ties using the generation of them.

               Return 0 if such t does not exist.
            */
            expr* pick_instance_diff_exceptions(node* n, ptr_buffer<expr> const& ex_vals) {
                instantiation_set const* s = n->get_instantiation_set();
                obj_map<expr, unsigned> const& elems = s->get_elems();

                expr* t_result = nullptr;
                unsigned  gen_result = UINT_MAX;
                for (auto const& kv : elems) {
                    expr* t = kv.m_key;
                    unsigned gen = kv.m_value;
                    expr* t_val = eval(t, true);
                    if (!t_val)
                        return t_result;
                    bool found = false;
                    for (expr* v : ex_vals) {
                        if (!m.are_distinct(t_val, v)) {
                            found = true;
                            break;
                        }
                    }
                    if (!found && (t_result == nullptr || gen < gen_result)) {
                        t_result = t;
                        gen_result = gen;
                    }
                }
                return t_result;
            }

            // we should not assume that uninterpreted sorts are infinite in benchmarks with quantifiers.
            bool is_infinite(sort* s) const { return !m.is_uninterp(s) && s->is_infinite(); }

            /**
               \brief Return a fresh constant k that is used as a witness for elements that must be different from
               a set of values.
            */
            app* get_k_for(sort* s) {
                SASSERT(is_infinite(s));
                app* r = nullptr;
                if (m_sort2k.find(s, r))
                    return r;
                r = m.mk_fresh_const("k", s);
                m_model->register_aux_decl(r->get_decl());
                m_sort2k.insert(s, r);
                m_ks.push_back(r);
                TRACE("model_finder", tout << sort_ref(s, m) << " := " << "\n";);
                return r;
            }

            /**
               \brief Get the interpretation for k in m_model.
               If m_model does not provide an interpretation for k, then
               create a fresh one.

               Remark: this method uses get_fresh_value, so it may fail.
            */
            expr* get_k_interp(app* k) {
<<<<<<< HEAD
                sort* s = m.get_sort(k);
=======
                sort* s = k->get_sort();
>>>>>>> 39af2a18
                SASSERT(is_infinite(s));
                func_decl* k_decl = k->get_decl();
                expr* r = m_model->get_const_interp(k_decl);
                if (r != nullptr)
                    return r;
                r = m_model->get_fresh_value(s);
                if (r == nullptr)
                    return nullptr;
                m_model->register_decl(k_decl, r);
                SASSERT(m_model->get_const_interp(k_decl) == r);
                TRACE("model_finder", tout << mk_pp(r, m) << "\n";);
                return r;
            }

            /**
               \brief Assert k to be different from the set of exceptions.

               It invokes get_k_interp that may fail.
            */
            bool assert_k_diseq_exceptions(app* k, ptr_vector<expr> const& exceptions) {
                TRACE("assert_k_diseq_exceptions", tout << "assert_k_diseq_exceptions, " << "k: " << mk_pp(k, m) << "\nexceptions:\n";
                for (expr* e : exceptions) tout << mk_pp(e, m) << "\n";);
                expr* k_interp = get_k_interp(k);
                if (k_interp == nullptr)
                    return false;
                for (expr* ex : exceptions) {
                    expr* ex_val = eval(ex, true);
                    if (ex_val && !m.are_distinct(k_interp, ex_val)) {
                        SASSERT(m_new_constraints);
                        // This constraint cannot be asserted into m_context during model construction.
                        // We must save it, and assert it during a restart.
                        m_new_constraints->push_back(m.mk_not(m.mk_eq(k, ex)));
                    }
                }
                return true;
            }

            void set_projection_else(node* n) {
                TRACE("model_finder", n->display(tout, m););
                SASSERT(n->is_root());
                SASSERT(!n->is_mono_proj());
                instantiation_set const* s = n->get_instantiation_set();
                ptr_vector<expr> const& exceptions = n->get_exceptions();
                ptr_vector<node> const& avoid_set = n->get_avoid_set();
                obj_map<expr, unsigned> const& elems = s->get_elems();
                if (elems.empty()) return;
                if (!exceptions.empty() || !avoid_set.empty()) {
                    ptr_buffer<expr> ex_vals;
                    collect_exceptions_values(n, ex_vals);
                    expr* e = pick_instance_diff_exceptions(n, ex_vals);
                    if (e != nullptr) {
                        n->set_else(e);
                        return;
                    }
                    sort* s = n->get_sort();
                    TRACE("model_finder", tout << "trying to create k for " << mk_pp(s, m) << ", is_infinite: " << is_infinite(s) << "\n";);
                    if (is_infinite(s)) {
                        app* k = get_k_for(s);
                        if (assert_k_diseq_exceptions(k, exceptions)) {
                            n->insert(k, 0); // add k to the instantiation set
                            n->set_else(k);
                            return;
                        }
                    }
                    // TBD: add support for the else of bitvectors.
                    // Idea: get the term t with the minimal interpretation and use t - 1.
                }
                n->set_else((*(elems.begin())).m_key);
            }

            /**
               \brief If m_mono_proj is true and n is int or bv, then for each e in n->get_exceptions(),
               we must add e-1 and e+1 to the instantiation set.
               If sort->get_sort() is real, then we do nothing and hope for the best.
            */
            void add_mono_exceptions(node* n) {
                SASSERT(n->is_mono_proj());
                sort* s = n->get_sort();
                arith_rewriter arw(m);
                bv_rewriter brw(m);
                ptr_vector<expr> const& exceptions = n->get_exceptions();
                expr_ref e_minus_1(m), e_plus_1(m);
                if (m_arith.is_int(s)) {
                    expr_ref one(m_arith.mk_int(1), m);
                    arith_rewriter arith_rw(m);
                    for (expr* e : exceptions) {
                        arith_rw.mk_sub(e, one, e_minus_1);
                        arith_rw.mk_add(e, one, e_plus_1);
                        TRACE("mf_simp_bug", tout << "e:\n" << mk_ismt2_pp(e, m) << "\none:\n" << mk_ismt2_pp(one, m) << "\n";);
                        // Note: exceptions come from quantifiers bodies. So, they have generation 0.
                        n->insert(e_plus_1, 0);
                        n->insert(e_minus_1, 0);
                    }
                }
                else if (m_bv.is_bv_sort(s)) {
                    expr_ref one(m_bv.mk_numeral(rational(1), s), m);
                    bv_rewriter bv_rw(m);
                    for (expr* e : exceptions) {
                        bv_rw.mk_add(e, one, e_plus_1);
                        bv_rw.mk_sub(e, one, e_minus_1);
                        TRACE("mf_simp_bug", tout << "e:\n" << mk_ismt2_pp(e, m) << "\none:\n" << mk_ismt2_pp(one, m) << "\n";);
                        // Note: exceptions come from quantifiers bodies. So, they have generation 0.
                        n->insert(e_plus_1, 0);
                        n->insert(e_minus_1, 0);
                    }
                }
                else {
                    return;
                }
            }

            void get_instantiation_set_values(node* n, ptr_buffer<expr>& values) {
                instantiation_set const* s = n->get_instantiation_set();
                obj_hashtable<expr> already_found;
                obj_map<expr, unsigned> const& elems = s->get_elems();
                for (auto const& kv : elems) {
                    expr* t = kv.m_key;
                    expr* t_val = eval(t, true);
<<<<<<< HEAD
                    if (t_val && !already_found.contains(t_val)) {
=======
                    bool found = false;
                    if (t_val && !m.is_unique_value(t_val))                         
                        for (expr* v : values)
                            found |= m.are_equal(v, t_val);
                    
                    if (t_val && !found && !already_found.contains(t_val)) {
>>>>>>> 39af2a18
                        values.push_back(t_val);
                        already_found.insert(t_val);
                    }
                }
                TRACE("model_finder_bug", tout << "values for the instantiation_set of @" << n->get_id() << "\n";
                for (expr* v : values) {
                    tout << mk_pp(v, m) << "\n";
                });
            }

            template<class T>
            struct numeral_lt {
                T& m_util;
                numeral_lt(T& a) : m_util(a) {}
                bool operator()(expr* e1, expr* e2) {
                    rational v1, v2;
                    if (m_util.is_numeral(e1, v1) && m_util.is_numeral(e2, v2)) {
                        return v1 < v2;
                    }
                    else {
                        return e1->get_id() < e2->get_id();
                    }
                }
            };


            struct signed_bv_lt {
                bv_util& m_bv;
                unsigned               m_bv_size;
                signed_bv_lt(bv_util& bv, unsigned sz) :m_bv(bv), m_bv_size(sz) {}
                bool operator()(expr* e1, expr* e2) {
                    rational v1, v2;
                    if (m_bv.is_numeral(e1, v1) && m_bv.is_numeral(e2, v2)) {
                        v1 = m_bv.norm(v1, m_bv_size, true);
                        v2 = m_bv.norm(v2, m_bv_size, true);
                        return v1 < v2;
                    }
                    else {
                        return e1->get_id() < e2->get_id();
                    }
                }
            };

            void sort_values(node* n, ptr_buffer<expr>& values) {
                sort* s = n->get_sort();
                if (m_arith.is_int(s) || m_arith.is_real(s)) {
                    std::sort(values.begin(), values.end(), numeral_lt<arith_util>(m_arith));
                }
                else if (!n->is_signed_proj()) {
                    std::sort(values.begin(), values.end(), numeral_lt<bv_util>(m_bv));
                }
                else {
                    std::sort(values.begin(), values.end(), signed_bv_lt(m_bv, m_bv.get_bv_size(s)));
                }
            }

            void mk_mono_proj(node* n) {
                add_mono_exceptions(n);
                ptr_buffer<expr> values;
                get_instantiation_set_values(n, values);
                if (values.empty()) return;
                sort_values(n, values);
                sort* s = n->get_sort();
                bool is_arith = m_arith.is_int(s) || m_arith.is_real(s);
                bool is_signed = n->is_signed_proj();
                unsigned sz = values.size();
                SASSERT(sz > 0);
                expr* pi = values[sz - 1];
                expr_ref var(m);
                var = m.mk_var(0, s);
                for (unsigned i = sz - 1; i >= 1; i--) {
                    expr_ref c(m);
                    if (is_arith)
                        c = m_arith.mk_lt(var, values[i]);
                    else if (!is_signed)
                        c = m.mk_not(m_bv.mk_ule(values[i], var));
                    else
                        c = m.mk_not(m_bv.mk_sle(values[i], var));
                    pi = m.mk_ite(c, values[i - 1], pi);
                }
                func_interp* rpi = alloc(func_interp, m, 1);
                rpi->set_else(pi);
                func_decl* p = m.mk_fresh_func_decl(1, &s, s);
                m_model->register_aux_decl(p, rpi);
                n->set_proj(p);
                TRACE("model_finder", n->display(tout << p->get_name() << "\n", m););
            }

            void mk_simple_proj(node* n) {
                set_projection_else(n);
                ptr_buffer<expr> values;
                get_instantiation_set_values(n, values);
                sort* s = n->get_sort();
                func_decl* p = m.mk_fresh_func_decl(1, &s, s);
                func_interp* pi = alloc(func_interp, m, 1);
                m_model->register_aux_decl(p, pi);
                if (n->get_else()) {
                    expr* else_val = eval(n->get_else(), true);
                    if (else_val)
                        pi->set_else(else_val);
<<<<<<< HEAD
                }
                for (expr* v : values) {
                    pi->insert_new_entry(&v, v);
=======
>>>>>>> 39af2a18
                }
                for (expr* v : values) 
                    pi->insert_new_entry(&v, v);
                
                n->set_proj(p);
                TRACE("model_finder", n->display(tout << p->get_name() << "\n", m););
            }

            void mk_projections() {
                for (node* n : m_root_nodes) {
                    SASSERT(n->is_root());
                    if (n->is_mono_proj())
                        mk_mono_proj(n);
                    else
                        mk_simple_proj(n);
                }
            }

            /**
               \brief Store in r the partial functions that have A_f_i nodes.
            */
            void collect_partial_funcs(func_decl_set& r) {
                for (auto const& kv : m_A_f_is) {
                    func_decl* f = to_func_decl(kv.m_key.first);
                    if (!r.contains(f)) {
                        func_interp* fi = m_model->get_func_interp(f);
                        if (fi == nullptr) {
                            fi = alloc(func_interp, m, f->get_arity());
                            TRACE("model_finder", tout << "register " << f->get_name() << "\n";);
                            m_model->register_decl(f, fi);
                            SASSERT(fi->is_partial());
                        }
                        if (fi->is_partial()) {
                            r.insert(f);
                        }
                    }
                }
            }

            /**
               \brief Make sorts associated with nodes that must avoid themselves finite.
               Only uninterpreted sorts are considered.
               This is a trick to be able to handle atoms of the form X = Y
               where X and Y are variables. See paper "Complete Quantifier Instantiation"
               for more details.
            */
            void mk_sorts_finite() {
                for (node* n : m_root_nodes) {
                    SASSERT(n->is_root());
                    sort* s = n->get_sort();
                    if (m.is_uninterp(s) &&
                        // Making all uninterpreted sorts finite.
                        // n->must_avoid_itself() &&
                        !m_model->is_finite(s)) {
                        m_model->freeze_universe(s);
                    }
                }
            }

            void add_elem_to_empty_inst_sets() {
                obj_map<sort, expr*> sort2elems;
                ptr_vector<node> need_fresh;
                for (node* n : m_root_nodes) {
                    SASSERT(n->is_root());
                    instantiation_set const* s = n->get_instantiation_set();
                    TRACE("model_finder", s->display(tout););
                    obj_map<expr, unsigned> const& elems = s->get_elems();
                    if (elems.empty()) {
                        // The method get_some_value cannot be used if n->get_sort() is an uninterpreted sort or is a sort built using uninterpreted sorts
                        // (e.g., (Array S S) where S is uninterpreted). The problem is that these sorts do not have a fixed interpretation.
                        // Moreover, a model assigns an arbitrary interpretation to these sorts using "model_values" a model value.
                        // If these module values "leak" inside the logical context, they may affect satisfiability.
                        //
                        sort* ns = n->get_sort();
                        if (m.is_fully_interp(ns)) {
                            n->insert(m_model->get_some_value(ns), 0);
                        }
                        else {
                            need_fresh.push_back(n);
                        }
                    }
                    else {
                        sort2elems.insert(n->get_sort(), elems.begin()->m_key);
                    }
                }
                expr_ref_vector trail(m);
                for (node* n : need_fresh) {
                    expr* e;
                    sort* s = n->get_sort();
                    if (!sort2elems.find(s, e)) {
                        e = m.mk_fresh_const("elem", s);
                        trail.push_back(e);
                        sort2elems.insert(s, e);
                    }
                    n->insert(e, 0);
                    TRACE("model_finder", tout << "fresh constant: " << mk_pp(e, m) << "\n";);
                }
            }

            /**
               \brief Store in m_root_nodes the roots from m_nodes.
             */
            void collect_root_nodes() {
                m_root_nodes.reset();
                for (node* n : m_nodes) {
                    if (n->is_root())
                        m_root_nodes.push_back(n);
                }
            }

            /**
               \brief Return the projection function for f at argument i.
               Return 0, if there is none.

               \remark This method assumes that mk_projections was already
               invoked.

               \remark f may have a non partial interpretation on m_model.
               This may happen because the evaluator uses model_completion.
               In the beginning of fix_model() we collected all f with
               partial interpretations. During the process of computing the
               projections we used the evaluator with model_completion,
               and it may have fixed the "else" case of some partial interpretations.
               This is ok, because in the "limit" the "else" of the interpretation
               is irrelevant after the projections are applied.
            */
            func_decl* get_f_i_proj(func_decl* f, unsigned i) {
                node* r = nullptr;
                ast_idx_pair k(f, i);
                if (!m_A_f_is.find(k, r))
                    return nullptr;
                return r->get_proj();
            }

            /**
               \brief Complete the interpretation of the functions that were
               collected in the beginning of fix_model().
             */
            void complete_partial_funcs(func_decl_set const& partial_funcs) {
                for (func_decl* f : partial_funcs) {
                    // Complete the current interpretation
                    m_model->complete_partial_func(f, true);

                    unsigned arity = f->get_arity();
                    func_interp* fi = m_model->get_func_interp(f);
                    if (fi->is_constant())
                        continue; // there is no point in using the projection for fi, since fi is the constant function.

                    expr_ref_vector args(m);
                    bool has_proj = false;
                    for (unsigned i = 0; i < arity; i++) {
                        var* v = m.mk_var(i, f->get_domain(i));
                        func_decl* pi = get_f_i_proj(f, i);
                        if (pi != nullptr) {
                            args.push_back(m.mk_app(pi, v));
                            has_proj = true;
                        }
                        else {
                            args.push_back(v);
                        }
                    }
                    if (has_proj) {
                        // f_aux will be assigned to the old interpretation of f.
                        func_decl* f_aux = m.mk_fresh_func_decl(f->get_name(), symbol::null, arity, f->get_domain(), f->get_range());
                        func_interp* new_fi = alloc(func_interp, m, arity);
<<<<<<< HEAD
                        new_fi->set_else(m.mk_app(f_aux, args.size(), args.c_ptr()));
=======
                        new_fi->set_else(m.mk_app(f_aux, args.size(), args.data()));
>>>>>>> 39af2a18
                        TRACE("model_finder", tout << "Setting new interpretation for " << f->get_name() << "\n" <<
                            mk_pp(new_fi->get_else(), m) << "\n";
                        tout << "old interpretation: " << mk_pp(fi->get_interp(), m) << "\n";);
                        m_model->reregister_decl(f, new_fi, f_aux);
                    }
                }
            }

            void mk_inverse(node* n) {
                SASSERT(n->is_root());
                instantiation_set* s = n->get_instantiation_set();
                s->mk_inverse(*this);
            }

            void mk_inverses() {
                unsigned offset = m_rand();
                for (unsigned i = m_root_nodes.size(); i-- > 0; ) {
                    node* n = m_root_nodes[(i + offset) % m_root_nodes.size()];
                    SASSERT(n->is_root());
                    mk_inverse(n);
                }
            }

        public:
            void fix_model(expr_ref_vector& new_constraints) {
                cleanup_instantiation_sets();
                m_new_constraints = &new_constraints;
                func_decl_set partial_funcs;
                collect_partial_funcs(partial_funcs);
                reset_eval_cache(); // will start using model_completion
                collect_root_nodes();
                add_elem_to_empty_inst_sets();
                mk_sorts_finite();
                mk_projections();
                mk_inverses();
                complete_partial_funcs(partial_funcs);
                TRACE("model_finder", tout << "after auf_solver fixing the model\n";
                display_nodes(tout);
                tout << "NEW MODEL:\n";
                model_pp(tout, *m_model););
            }
        };


        // -----------------------------------
        //
        // qinfo class & subclasses
        //
        // -----------------------------------

        /*
           During quantifier internalizations time, we collect bits of
           information about the quantifier structure. These bits are
           instances of subclasses of qinfo.
        */

        /**
           \brief Generic bit of information collected when analyzing quantifiers.
           The subclasses are defined in the .cpp file.
        */
        class qinfo {
        protected:
            ast_manager& m;
        public:
            qinfo(ast_manager& m) :m(m) {}
            virtual ~qinfo() {}
            virtual char const* get_kind() const = 0;
            virtual bool is_equal(qinfo const* qi) const = 0;
            virtual void display(std::ostream& out) const { out << "[" << get_kind() << "]"; }

            // AUF fragment solver
            virtual void process_auf(quantifier* q, auf_solver& s, context* ctx) = 0;
            virtual void populate_inst_sets(quantifier* q, auf_solver& s, context* ctx) = 0;
            // second pass... actually we may need to reach a fixpoint, but if it cannot be found
            // in two passes, the fixpoint is not finite.
            virtual void populate_inst_sets2(quantifier* q, auf_solver& s, context* ctx) {}

            // Macro/Hint support
            virtual void populate_inst_sets(quantifier* q, func_decl* mhead, ptr_vector<instantiation_set>& uvar_inst_sets, context* ctx) {}
        };

        class f_var : public qinfo {
        protected:
            func_decl* m_f;
            unsigned    m_arg_i;
            unsigned    m_var_j;
        public:
            f_var(ast_manager& m, func_decl* f, unsigned i, unsigned j) : qinfo(m), m_f(f), m_arg_i(i), m_var_j(j) {}
            ~f_var() override {}

            char const* get_kind() const override {
                return "f_var";
            }

            bool is_equal(qinfo const* qi) const override {
                if (qi->get_kind() != get_kind())
                    return false;
                f_var const* other = static_cast<f_var const*>(qi);
                return m_f == other->m_f && m_arg_i == other->m_arg_i && m_var_j == other->m_var_j;
            }

            void display(std::ostream& out) const override {
                out << "(" << m_f->get_name() << ":" << m_arg_i << " -> v!" << m_var_j << ")";
            }

            void process_auf(quantifier* q, auf_solver& s, context* ctx) override {
                node* n1 = s.get_A_f_i(m_f, m_arg_i);
                node* n2 = s.get_uvar(q, m_var_j);
                CTRACE("model_finder", n1->get_sort() != n2->get_sort(),
                    tout << "sort bug:\n" << mk_ismt2_pp(q->get_expr(), m) << "\n" << mk_ismt2_pp(q, m) << "\n";
                tout << "decl(0): " << q->get_decl_name(0) << "\n";
                tout << "f: " << m_f->get_name() << " i: " << m_arg_i << "\n";
                tout << "v: " << m_var_j << "\n";
                n1->get_root()->display(tout, m);
                n2->get_root()->display(tout, m);
                tout << "f signature: ";
                for (unsigned i = 0; i < m_f->get_arity(); i++) tout << mk_pp(m_f->get_domain(i), m) << " ";
                tout << "-> " << mk_pp(m_f->get_range(), m) << "\n";
                );

                n1->merge(n2);
            }

            void populate_inst_sets(quantifier* q, auf_solver& s, context* ctx) override {
                node* A_f_i = s.get_A_f_i(m_f, m_arg_i);
                for (enode* n : ctx->enodes_of(m_f)) {
                    if (ctx->is_relevant(n)) {
                        // Remark: it is incorrect to use
                        // n->get_arg(m_arg_i)->get_root()
                        // instead of
                        // n->get_arg(m_arg_i)
                        //
                        // Due to model based quantifier instantiation, some equivalence
                        // classes are merged by accident.
                        // So, using n->get_arg(m_arg_i)->get_root(), we may miss
                        // a necessary instantiation.
                        enode* e_arg = n->get_arg(m_arg_i);
<<<<<<< HEAD
                        expr* arg = e_arg->get_owner();
=======
                        expr* arg = e_arg->get_expr();
>>>>>>> 39af2a18
                        A_f_i->insert(arg, e_arg->get_generation());
                    }
                }
            }

            void populate_inst_sets(quantifier* q, func_decl* mhead, ptr_vector<instantiation_set>& uvar_inst_sets, context* ctx) override {
                if (m_f != mhead)
                    return;
                uvar_inst_sets.reserve(m_var_j + 1, 0);
                if (uvar_inst_sets[m_var_j] == 0)
                    uvar_inst_sets[m_var_j] = alloc(instantiation_set, ctx->get_manager());
                instantiation_set* s = uvar_inst_sets[m_var_j];
                SASSERT(s != nullptr);

                for (enode* n : ctx->enodes_of(m_f)) {
                    if (ctx->is_relevant(n)) {
                        enode* e_arg = n->get_arg(m_arg_i);
<<<<<<< HEAD
                        expr* arg = e_arg->get_owner();
=======
                        expr* arg = e_arg->get_expr();
>>>>>>> 39af2a18
                        s->insert(arg, e_arg->get_generation());
                    }
                }
            }
        };

        class f_var_plus_offset : public f_var {
            expr_ref    m_offset;
        public:
            f_var_plus_offset(ast_manager& m, func_decl* f, unsigned i, unsigned j, expr* offset) :
                f_var(m, f, i, j),
                m_offset(offset, m) {
            }
            ~f_var_plus_offset() override {}

            char const* get_kind() const override {
                return "f_var_plus_offset";
            }

            bool is_equal(qinfo const* qi) const override {
                if (qi->get_kind() != get_kind())
                    return false;
                f_var_plus_offset const* other = static_cast<f_var_plus_offset const*>(qi);
                return m_f == other->m_f && m_arg_i == other->m_arg_i && m_var_j == other->m_var_j && m_offset.get() == other->m_offset.get();
            }

            void display(std::ostream& out) const override {
                out << "(" << m_f->get_name() << ":" << m_arg_i << " - " <<
                    mk_bounded_pp(m_offset.get(), m_offset.get_manager()) << " -> v!" << m_var_j << ")";
            }

            void process_auf(quantifier* q, auf_solver& s, context* ctx) override {
                // just create the nodes
                /* node * A_f_i = */ s.get_A_f_i(m_f, m_arg_i);
                /* node * S_j   = */ s.get_uvar(q, m_var_j);
            }

            void populate_inst_sets(quantifier* q, auf_solver& s, context* ctx) override {
                // S_j is not necessary equal to A_f_i.
                node* A_f_i = s.get_A_f_i(m_f, m_arg_i)->get_root();
                node* S_j = s.get_uvar(q, m_var_j)->get_root();
                if (A_f_i == S_j) {
                    // there is no finite fixpoint... we just copy the i-th arguments of A_f_i - m_offset
                    // hope for the best...
                    node* S_j = s.get_uvar(q, m_var_j);
                    for (enode* n : ctx->enodes_of(m_f)) {
                        if (ctx->is_relevant(n)) {
                            arith_rewriter arith_rw(m);
                            bv_util bv(m);
                            bv_rewriter bv_rw(m);
                            enode* e_arg = n->get_arg(m_arg_i);
<<<<<<< HEAD
                            expr* arg = e_arg->get_owner();
=======
                            expr* arg = e_arg->get_expr();
>>>>>>> 39af2a18
                            expr_ref arg_minus_k(m);
                            if (bv.is_bv(arg))
                                bv_rw.mk_sub(arg, m_offset, arg_minus_k);
                            else
                                arith_rw.mk_sub(arg, m_offset, arg_minus_k);
                            S_j->insert(arg_minus_k, e_arg->get_generation());
                        }
                    }
                }
                else {
                    // A_f_i != S_j, there is hope for a finite fixpoint.
                    // So, we just populate A_f_i
                    f_var::populate_inst_sets(q, s, ctx);
                    // I must also propagate the monotonicity flag since A_f_i and S_j are not in the
                    // same equivalence class.
                    if (A_f_i->is_mono_proj())
                        S_j->set_mono_proj();
                    if (S_j->is_mono_proj())
                        A_f_i->set_mono_proj();
                }
            }

            template<bool PLUS>
            void copy_instances(node* from, node* to, auf_solver& s) {
                instantiation_set const* from_s = from->get_instantiation_set();
                obj_map<expr, unsigned> const& elems_s = from_s->get_elems();

                arith_rewriter arith_rw(m_offset.get_manager());
                bv_rewriter bv_rw(m_offset.get_manager());
                bool is_bv = bv_util(m_offset.get_manager()).is_bv_sort(from->get_sort());

                for (auto const& kv : elems_s) {
                    expr* n = kv.m_key;
                    expr_ref n_k(m_offset.get_manager());
                    if (PLUS) {
                        if (is_bv) {
                            bv_rw.mk_add(n, m_offset, n_k);
                        }
                        else {
                            arith_rw.mk_add(n, m_offset, n_k);
                        }
                    }
                    else {
                        if (is_bv) {
                            bv_rw.mk_sub(n, m_offset, n_k);
                        }
                        else {
                            arith_rw.mk_sub(n, m_offset, n_k);
                        }
                    }
                    to->insert(n_k, kv.m_value);
                }
            }

            void populate_inst_sets2(quantifier* q, auf_solver& s, context* ctx) override {
                node* A_f_i = s.get_A_f_i(m_f, m_arg_i)->get_root();
                node* S_j = s.get_uvar(q, m_var_j)->get_root();
                // If A_f_i == S_j, then there is no finite fixpoint, so we do nothing here.
                if (A_f_i != S_j) {
                    //  enforce
                    //  A_f_i - k \subset S_j
                    //  S_j + k   \subset A_f_i
                    copy_instances<false>(A_f_i, S_j, s);
                    copy_instances<true>(S_j, A_f_i, s);
                }
            }

            void populate_inst_sets(quantifier* q, func_decl* mhead, ptr_vector<instantiation_set>& uvar_inst_sets, context* ctx) override {
                // ignored when in macro
            }

        };


        /**
           \brief auf_arr is a term (pattern) of the form:

           FORM :=  GROUND-TERM
                |   (select FORM VAR)

           Store in arrays, all enodes that match the pattern
        */
        void get_auf_arrays(app* auf_arr, context* ctx, ptr_buffer<enode>& arrays) {
            if (is_ground(auf_arr)) {
                if (ctx->e_internalized(auf_arr)) {
                    enode* e = ctx->get_enode(auf_arr);
                    if (ctx->is_relevant(e)) {
                        arrays.push_back(e);
                    }
                }
            }
            else {
                app* nested_array = to_app(auf_arr->get_arg(0));
                ptr_buffer<enode> nested_arrays;
                get_auf_arrays(nested_array, ctx, nested_arrays);
                for (enode* curr : nested_arrays) {
                    enode_vector::iterator it2 = curr->begin_parents();
                    enode_vector::iterator end2 = curr->end_parents();
                    for (; it2 != end2; ++it2) {
                        enode* p = *it2;
<<<<<<< HEAD
                        if (ctx->is_relevant(p) && p->get_owner()->get_decl() == auf_arr->get_decl()) {
=======
                        if (ctx->is_relevant(p) && p->get_expr()->get_decl() == auf_arr->get_decl()) {
>>>>>>> 39af2a18
                            arrays.push_back(p);
                        }
                    }
                }
            }
        }

        class select_var : public qinfo {
        protected:
            array_util    m_array;
            app* m_select; // It must satisfy is_auf_select... see bool is_auf_select(expr * t) const
            unsigned      m_arg_i;
            unsigned      m_var_j;

            app* get_array() const { return to_app(m_select->get_arg(0)); }

            func_decl* get_array_func_decl(app* ground_array, auf_solver& s) {
                TRACE("model_evaluator", tout << expr_ref(ground_array, m) << "\n";);
                expr* ground_array_interp = s.eval(ground_array, false);
                if (ground_array_interp && m_array.is_as_array(ground_array_interp))
                    return m_array.get_as_array_func_decl(ground_array_interp);
                return nullptr;
            }

        public:
            select_var(ast_manager& m, app* s, unsigned i, unsigned j) :qinfo(m), m_array(m), m_select(s), m_arg_i(i), m_var_j(j) {}
            ~select_var() override {}

            char const* get_kind() const override {
                return "select_var";
            }

            bool is_equal(qinfo const* qi) const override {
                if (qi->get_kind() != get_kind())
                    return false;
                select_var const* other = static_cast<select_var const*>(qi);
                return m_select == other->m_select && m_arg_i == other->m_arg_i && m_var_j == other->m_var_j;
            }

            void display(std::ostream& out) const override {
                out << "(" << mk_bounded_pp(m_select, m) << ":" << m_arg_i << " -> v!" << m_var_j << ")";
            }

            void process_auf(quantifier* q, auf_solver& s, context* ctx) override {
                ptr_buffer<enode> arrays;
                get_auf_arrays(get_array(), ctx, arrays);
                TRACE("select_var",
                    tout << "enodes matching: "; display(tout); tout << "\n";
                for (enode* n : arrays) {
<<<<<<< HEAD
                    tout << "#" << n->get_owner()->get_id() << "\n" << mk_pp(n->get_owner(), m) << "\n";
                });
                node* n1 = s.get_uvar(q, m_var_j);
                for (enode* n : arrays) {
                    app* ground_array = n->get_owner();
=======
                    tout << "#" << n->get_expr_id() << "\n" << mk_pp(n->get_expr(), m) << "\n";
                });
                node* n1 = s.get_uvar(q, m_var_j);
                for (enode* n : arrays) {
                    app* ground_array = n->get_expr();
>>>>>>> 39af2a18
                    func_decl* f = get_array_func_decl(ground_array, s);
                    if (f) {
                        SASSERT(m_arg_i >= 1);
                        node* n2 = s.get_A_f_i(f, m_arg_i - 1);
                        n1->merge(n2);
                    }
                }
            }

            void populate_inst_sets(quantifier* q, auf_solver& s, context* ctx) override {
                ptr_buffer<enode> arrays;
                get_auf_arrays(get_array(), ctx, arrays);
                for (enode* curr : arrays) {
<<<<<<< HEAD
                    app* ground_array = curr->get_owner();
=======
                    app* ground_array = curr->get_expr();
>>>>>>> 39af2a18
                    func_decl* f = get_array_func_decl(ground_array, s);
                    if (f) {
                        node* A_f_i = s.get_A_f_i(f, m_arg_i - 1);
                        enode_vector::iterator it2 = curr->begin_parents();
                        enode_vector::iterator end2 = curr->end_parents();
                        for (; it2 != end2; ++it2) {
                            enode* p = *it2;
<<<<<<< HEAD
                            if (ctx->is_relevant(p) && p->get_owner()->get_decl() == m_select->get_decl()) {
                                SASSERT(m_arg_i < p->get_owner()->get_num_args());
                                enode* e_arg = p->get_arg(m_arg_i);
                                A_f_i->insert(e_arg->get_owner(), e_arg->get_generation());
=======
                            if (ctx->is_relevant(p) && p->get_expr()->get_decl() == m_select->get_decl()) {
                                SASSERT(m_arg_i < p->get_expr()->get_num_args());
                                enode* e_arg = p->get_arg(m_arg_i);
                                A_f_i->insert(e_arg->get_expr(), e_arg->get_generation());
>>>>>>> 39af2a18
                            }
                        }
                    }
                }
            }
        };

        class var_pair : public qinfo {
        protected:
            unsigned    m_var_i;
            unsigned    m_var_j;
        public:
            var_pair(ast_manager& m, unsigned i, unsigned j) : qinfo(m), m_var_i(i), m_var_j(j) {
                if (m_var_i > m_var_j)
                    std::swap(m_var_i, m_var_j);
            }

            ~var_pair() override {}

            bool is_equal(qinfo const* qi) const override {
                if (qi->get_kind() != get_kind())
                    return false;
                var_pair const* other = static_cast<var_pair const*>(qi);
                return m_var_i == other->m_var_i && m_var_j == other->m_var_j;
            }

            void display(std::ostream& out) const override {
                out << "(" << get_kind() << ":v!" << m_var_i << ":v!" << m_var_j << ")";
            }

            void populate_inst_sets(quantifier* q, auf_solver& s, context* ctx) override {
                // do nothing
            }
        };

        class x_eq_y : public var_pair {
        public:
            x_eq_y(ast_manager& m, unsigned i, unsigned j) :var_pair(m, i, j) {}
            char const* get_kind() const override { return "x_eq_y"; }

            void process_auf(quantifier* q, auf_solver& s, context* ctx) override {
                node* n1 = s.get_uvar(q, m_var_i);
                node* n2 = s.get_uvar(q, m_var_j);
                n1->insert_avoid(n2);
                if (n1 != n2)
                    n2->insert_avoid(n1);
            }
        };

        class x_neq_y : public var_pair {
        public:
            x_neq_y(ast_manager& m, unsigned i, unsigned j) :var_pair(m, i, j) {}
            char const* get_kind() const override { return "x_neq_y"; }

            void process_auf(quantifier* q, auf_solver& s, context* ctx) override {
                node* n1 = s.get_uvar(q, m_var_i);
                node* n2 = s.get_uvar(q, m_var_j);
                n1->merge(n2);
            }
        };

        class x_leq_y : public var_pair {
        public:
            x_leq_y(ast_manager& m, unsigned i, unsigned j) :var_pair(m, i, j) {}
            char const* get_kind() const override { return "x_leq_y"; }

            void process_auf(quantifier* q, auf_solver& s, context* ctx) override {
                node* n1 = s.get_uvar(q, m_var_i);
                node* n2 = s.get_uvar(q, m_var_j);
                n1->merge(n2);
                n1->set_mono_proj();
            }
        };

        // signed bit-vector comparison
        class x_sleq_y : public x_leq_y {
        public:
            x_sleq_y(ast_manager& m, unsigned i, unsigned j) :x_leq_y(m, i, j) {}
            char const* get_kind() const override { return "x_sleq_y"; }

            void process_auf(quantifier* q, auf_solver& s, context* ctx) override {
                node* n1 = s.get_uvar(q, m_var_i);
                node* n2 = s.get_uvar(q, m_var_j);
                n1->merge(n2);
                n1->set_mono_proj();
                n1->set_signed_proj();
            }
        };

        class var_expr_pair : public qinfo {
        protected:
            unsigned    m_var_i;
            expr_ref    m_t;
        public:
            var_expr_pair(ast_manager& m, unsigned i, expr* t) :
                qinfo(m),
                m_var_i(i), m_t(t, m) {}
            ~var_expr_pair() override {}

            bool is_equal(qinfo const* qi) const override {
                if (qi->get_kind() != get_kind())
                    return false;
                var_expr_pair const* other = static_cast<var_expr_pair const*>(qi);
                return m_var_i == other->m_var_i && m_t.get() == other->m_t.get();
            }

            void display(std::ostream& out) const override {
                out << "(" << get_kind() << ":v!" << m_var_i << ":" << mk_bounded_pp(m_t.get(), m) << ")";
            }
        };

        class x_eq_t : public var_expr_pair {
        public:
            x_eq_t(ast_manager& m, unsigned i, expr* t) :
                var_expr_pair(m, i, t) {}
            char const* get_kind() const override { return "x_eq_t"; }

            void process_auf(quantifier* q, auf_solver& s, context* ctx) override {
                node* n1 = s.get_uvar(q, m_var_i);
                n1->insert_exception(m_t);
            }

            void populate_inst_sets(quantifier* q, auf_solver& slv, context* ctx) override {
                unsigned num_vars = q->get_num_decls();
                sort* s = q->get_decl_sort(num_vars - m_var_i - 1);
                if (m.is_uninterp(s)) {
                    // For uninterpreted sorts, we add all terms in the context.
                    // See Section 4.1 in the paper "Complete Quantifier Instantiation"
                    node* S_q_i = slv.get_uvar(q, m_var_i);
                    for (enode* n : ctx->enodes()) {
<<<<<<< HEAD
                        if (ctx->is_relevant(n) && get_sort(n->get_owner()) == s) {
                            S_q_i->insert(n->get_owner(), n->get_generation());
=======
                        if (ctx->is_relevant(n) && n->get_expr()->get_sort() == s) {
                            S_q_i->insert(n->get_expr(), n->get_generation());
>>>>>>> 39af2a18
                        }
                    }
                }
            }
        };

        class x_neq_t : public var_expr_pair {
        public:
            x_neq_t(ast_manager& m, unsigned i, expr* t) :
                var_expr_pair(m, i, t) {}
            char const* get_kind() const override { return "x_neq_t"; }

            void process_auf(quantifier* q, auf_solver& s, context* ctx) override {
                // make sure that S_q_i is create.
                s.get_uvar(q, m_var_i);
            }

            void populate_inst_sets(quantifier* q, auf_solver& s, context* ctx) override {
                node* S_q_i = s.get_uvar(q, m_var_i);
                S_q_i->insert(m_t, 0);
            }
        };

        class x_gle_t : public var_expr_pair {
        public:
            x_gle_t(ast_manager& m, unsigned i, expr* t) :
                var_expr_pair(m, i, t) {}
            char const* get_kind() const override { return "x_gle_t"; }

            void process_auf(quantifier* q, auf_solver& s, context* ctx) override {
                // make sure that S_q_i is create.
                node* n1 = s.get_uvar(q, m_var_i);
                n1->set_mono_proj();
            }

            void populate_inst_sets(quantifier* q, auf_solver& s, context* ctx) override {
                node* S_q_i = s.get_uvar(q, m_var_i);
                S_q_i->insert(m_t, 0);
            }
        };


        // -----------------------------------
        //
        // quantifier_info & quantifier_analyzer
        //
        // -----------------------------------

        class quantifier_analyzer;

        /**
           \brief Store relevant information regarding a particular universal quantifier.
           This information is populated by quantifier_analyzer.
           The information is used to (try to) build a model that satisfy the universal quantifier
           (when it is marked as relevant in the end of the search).
        */
        class quantifier_info : public quantifier_macro_info {
            model_finder& m_mf;
            quantifier_ref           m_q;      // original quantifier

            ptr_vector<qinfo>        m_qinfo_vect;
            ptr_vector<instantiation_set>* m_uvar_inst_sets;

            friend class quantifier_analyzer;

            void checkpoint() {
                m_mf.checkpoint("quantifier_info");
            }

            void insert_qinfo(qinfo* qi) {
                // I'm assuming the number of qinfo's per quantifier is small. So, the linear search is not a big deal.
                scoped_ptr<qinfo> q(qi);
                for (qinfo* qi2 : m_qinfo_vect) {
                    checkpoint();
                    if (qi->is_equal(qi2)) {
                        return;
                    }
                }
                m_qinfo_vect.push_back(q.detach());
                TRACE("model_finder", tout << "new quantifier qinfo: "; qi->display(tout); tout << "\n";);
            }

        public:
            typedef ptr_vector<cond_macro>::const_iterator macro_iterator;

            static quantifier_ref mk_flat(ast_manager& m, quantifier* q) {
                if (has_quantifiers(q->get_expr()) && !m.is_lambda_def(q)) {
                    proof_ref pr(m);
                    expr_ref  new_q(m);
                    pull_quant pull(m);
                    pull(q, new_q, pr);
                    SASSERT(is_well_sorted(m, new_q));
                    return quantifier_ref(to_quantifier(new_q), m);
                }
                else
                    return quantifier_ref(q, m);
            }

            quantifier_info(model_finder& mf, ast_manager& m, quantifier* q) :
                quantifier_macro_info(m, mk_flat(m, q)),
                m_mf(mf),
                m_q(q, m),
                m_uvar_inst_sets(nullptr) {
                CTRACE("model_finder_bug", has_quantifiers(m_flat_q->get_expr()),
                    tout << mk_pp(q, m) << "\n" << mk_pp(m_flat_q, m) << "\n";);
            }

            ~quantifier_info() override {
                std::for_each(m_qinfo_vect.begin(), m_qinfo_vect.end(), delete_proc<qinfo>());
                reset_the_one();
            }

            std::ostream& display(std::ostream& out) const override {
                quantifier_macro_info::display(out);
                out << "\ninfo bits:\n";
                for (qinfo* qi : m_qinfo_vect) {
                    out << "  "; qi->display(out); out << "\n";
                }
                return out;
            }

            void process_auf(auf_solver& s, context* ctx) {
                for (unsigned i = 0; i < m_flat_q->get_num_decls(); i++) {
                    // make sure a node exists for each variable.
                    s.get_uvar(m_flat_q, i);
                }
                for (qinfo* qi : m_qinfo_vect) {
                    qi->process_auf(m_flat_q, s, ctx);
                }
            }

            void populate_inst_sets(auf_solver& s, context* ctx) {
                for (qinfo* qi : m_qinfo_vect) {
                    qi->populate_inst_sets(m_flat_q, s, ctx);
                }
                // second pass
                for (qinfo* qi : m_qinfo_vect) {
                    checkpoint();
                    qi->populate_inst_sets2(m_flat_q, s, ctx);
                }
            }


            void populate_macro_based_inst_sets(context* ctx, evaluator& ev) {
                SASSERT(m_the_one != 0);
                if (m_uvar_inst_sets != nullptr)
                    return;
                m_uvar_inst_sets = alloc(ptr_vector<instantiation_set>);
                for (qinfo* qi : m_qinfo_vect)
                    qi->populate_inst_sets(m_flat_q, m_the_one, *m_uvar_inst_sets, ctx);
                for (instantiation_set* s : *m_uvar_inst_sets) {
                    if (s != nullptr)
                        s->mk_inverse(ev);
                }
            }

            instantiation_set* get_macro_based_inst_set(unsigned vidx, context* ctx, evaluator& ev) {
                if (m_the_one == nullptr)
                    return nullptr;
                populate_macro_based_inst_sets(ctx, ev);
                return m_uvar_inst_sets->get(vidx, 0);
            }

            void reset_the_one() override {
                quantifier_macro_info::reset_the_one();
                if (m_uvar_inst_sets) {
                    std::for_each(m_uvar_inst_sets->begin(), m_uvar_inst_sets->end(), delete_proc<instantiation_set>());
                    dealloc(m_uvar_inst_sets);
                    m_uvar_inst_sets = nullptr;
                }
            }
        };

        /**
           \brief Functor used to traverse/analyze a quantifier and
           fill the structure quantifier_info.
        */
        class quantifier_analyzer {
            model_finder& m_mf;
            ast_manager& m;
            macro_util           m_mutil;
            array_util           m_array_util;
            arith_util           m_arith_util;
            bv_util              m_bv_util;

            quantifier_info* m_info;

            typedef enum { POS, NEG } polarity;

            polarity neg(polarity p) { return p == POS ? NEG : POS; }

            obj_hashtable<expr>  m_pos_cache;
            obj_hashtable<expr>  m_neg_cache;
            typedef std::pair<expr*, polarity> entry;
            svector<entry>       m_ftodo;
            ptr_vector<expr>     m_ttodo;

            void insert_qinfo(qinfo* qi) {
                SASSERT(m_info);
                m_info->insert_qinfo(qi);
            }

            bool is_var_plus_ground(expr* n, bool& inv, var*& v, expr_ref& t) {
                return m_mutil.is_var_plus_ground(n, inv, v, t);
            }

            bool is_var_plus_ground(expr* n, var*& v, expr_ref& t) {
                bool inv;
                TRACE("is_var_plus_ground", tout << mk_pp(n, m) << "\n";
                tout << "is_var_plus_ground: " << is_var_plus_ground(n, inv, v, t) << "\n";
                tout << "inv: " << inv << "\n";);
                return is_var_plus_ground(n, inv, v, t) && !inv;
            }

            bool is_add(expr* n) const {
                return m_mutil.is_add(n);
            }

            bool is_zero(expr* n) const {
                return m_mutil.is_zero_safe(n);
            }

            bool is_times_minus_one(expr* n, expr*& arg) const {
                return m_mutil.is_times_minus_one(n, arg);
            }

            bool is_le(expr* n) const {
                return m_mutil.is_le(n);
            }

            bool is_le_ge(expr* n) const {
                return m_mutil.is_le_ge(n);
            }

            bool is_signed_le(expr* n) const {
                return m_bv_util.is_bv_sle(n);
            }

            expr* mk_one(sort* s) {
                return m_bv_util.is_bv_sort(s) ? m_bv_util.mk_numeral(rational(1), s) : m_arith_util.mk_numeral(rational(1), s);
            }

            void mk_sub(expr* t1, expr* t2, expr_ref& r) const {
                m_mutil.mk_sub(t1, t2, r);
            }

            void mk_add(expr* t1, expr* t2, expr_ref& r) const {
                m_mutil.mk_add(t1, t2, r);
            }

            bool is_var_and_ground(expr* lhs, expr* rhs, var*& v, expr_ref& t, bool& inv) {
                inv = false; // true if invert the sign
                TRACE("is_var_and_ground", tout << "is_var_and_ground: " << mk_ismt2_pp(lhs, m) << " " << mk_ismt2_pp(rhs, m) << "\n";);
                if (is_var(lhs) && is_ground(rhs)) {
                    v = to_var(lhs);
                    t = rhs;
                    TRACE("is_var_and_ground", tout << "var and ground\n";);
                    return true;
                }
                else if (is_var(rhs) && is_ground(lhs)) {
                    v = to_var(rhs);
                    t = lhs;
                    TRACE("is_var_and_ground", tout << "ground and var\n";);
                    return true;
                }
                else {
                    expr_ref tmp(m);
                    if (is_var_plus_ground(lhs, inv, v, tmp) && is_ground(rhs)) {
                        if (inv)
                            mk_sub(tmp, rhs, t);
                        else
                            mk_sub(rhs, tmp, t);
                        return true;
                    }
                    if (is_var_plus_ground(rhs, inv, v, tmp) && is_ground(lhs)) {
                        if (inv)
                            mk_sub(tmp, lhs, t);
                        else
                            mk_sub(lhs, tmp, t);
                        return true;
                    }
                }
                return false;
            }

            bool is_var_and_ground(expr* lhs, expr* rhs, var*& v, expr_ref& t) {
                bool inv;
                return is_var_and_ground(lhs, rhs, v, t, inv);
            }

            bool is_x_eq_t_atom(expr* n, var*& v, expr_ref& t) {
                if (!is_app(n))
                    return false;
                if (m.is_eq(n))
                    return is_var_and_ground(to_app(n)->get_arg(0), to_app(n)->get_arg(1), v, t);
                return false;
            }

            bool is_var_minus_var(expr* n, var*& v1, var*& v2) {
                if (!is_add(n))
                    return false;
                expr* arg1 = to_app(n)->get_arg(0);
                expr* arg2 = to_app(n)->get_arg(1);
                if (!is_var(arg1))
                    std::swap(arg1, arg2);
                if (!is_var(arg1))
                    return false;
                expr* arg2_2;
                if (!is_times_minus_one(arg2, arg2_2))
                    return false;
                if (!is_var(arg2_2))
                    return false;
                v1 = to_var(arg1);
                v2 = to_var(arg2_2);
                return true;
            }

            bool is_var_and_var(expr* lhs, expr* rhs, var*& v1, var*& v2) {
                if (is_var(lhs) && is_var(rhs)) {
                    v1 = to_var(lhs);
                    v2 = to_var(rhs);
                    return true;
                }
                return
                    (is_var_minus_var(lhs, v1, v2) && is_zero(rhs)) ||
                    (is_var_minus_var(rhs, v1, v2) && is_zero(lhs));
            }

            bool is_x_eq_y_atom(expr* n, var*& v1, var*& v2) {
                return m.is_eq(n) && is_var_and_var(to_app(n)->get_arg(0), to_app(n)->get_arg(1), v1, v2);
            }

            bool is_x_gle_y_atom(expr* n, var*& v1, var*& v2) {
                return is_le_ge(n) && is_var_and_var(to_app(n)->get_arg(0), to_app(n)->get_arg(1), v1, v2);
            }

            bool is_x_gle_t_atom(expr* atom, bool sign, var*& v, expr_ref& t) {
                if (!is_app(atom))
                    return false;
                if (sign) {
                    bool r = is_le_ge(atom) && is_var_and_ground(to_app(atom)->get_arg(0), to_app(atom)->get_arg(1), v, t);
                    CTRACE("is_x_gle_t", r, tout << "is_x_gle_t: " << mk_ismt2_pp(atom, m) << "\n--->\n"
                        << mk_ismt2_pp(v, m) << " " << mk_ismt2_pp(t, m) << "\n";
                    tout << "sign: " << sign << "\n";);
                    return r;
                }
                else {
                    if (is_le_ge(atom)) {
                        expr_ref tmp(m);
                        bool le = is_le(atom);
                        bool inv = false;
                        if (is_var_and_ground(to_app(atom)->get_arg(0), to_app(atom)->get_arg(1), v, tmp, inv)) {
                            if (inv)
                                le = !le;
<<<<<<< HEAD
                            sort* s = m.get_sort(tmp);
=======
                            sort* s = tmp->get_sort();
>>>>>>> 39af2a18
                            expr_ref one(m);
                            one = mk_one(s);
                            if (le)
                                mk_add(tmp, one, t);
                            else
                                mk_sub(tmp, one, t);
                            TRACE("is_x_gle_t", tout << "is_x_gle_t: " << mk_ismt2_pp(atom, m) << "\n--->\n"
                                << mk_ismt2_pp(v, m) << " " << mk_ismt2_pp(t, m) << "\n";
                            tout << "sign: " << sign << "\n";);
                            return true;
                        }
                    }
                    return false;
                }
            }

            void reset_cache() {
                m_pos_cache.reset();
                m_neg_cache.reset();
            }

            obj_hashtable<expr>& get_cache(polarity pol) {
                return pol == POS ? m_pos_cache : m_neg_cache;
            }

            void visit_formula(expr* n, polarity pol) {
                if (is_ground(n))
                    return; // ground terms do not need to be visited.
                obj_hashtable<expr>& c = get_cache(pol);
                if (!c.contains(n)) {
                    m_ftodo.push_back(entry(n, pol));
                    c.insert(n);
                }
            }

            void visit_term(expr* n) {
                // ground terms do not need to be visited.
                if (!is_ground(n) && !m_pos_cache.contains(n)) {
                    m_ttodo.push_back(n);
                    m_pos_cache.insert(n);
                }
            }

            /**
               \brief Process uninterpreted applications.
            */
            void process_u_app(app* t) {
                unsigned num_args = t->get_num_args();
                for (unsigned i = 0; i < num_args; i++) {
                    expr* arg = t->get_arg(i);
                    if (is_var(arg)) {
                        SASSERT(t->get_decl()->get_domain(i) == to_var(arg)->get_sort());
                        insert_qinfo(alloc(f_var, m, t->get_decl(), i, to_var(arg)->get_idx()));
                        continue;
                    }

                    var* v;
                    expr_ref k(m);
                    if (is_var_plus_ground(arg, v, k)) {
                        insert_qinfo(alloc(f_var_plus_offset, m, t->get_decl(), i, v->get_idx(), k.get()));
                        continue;
                    }

                    visit_term(arg);
                }
            }


            /**
               \brief A term \c t is said to be a auf_select if
               it is of the form

               (select a i) Where:

               where a is ground or is_auf_select(a) == true
               and the indices are ground terms or variables.
            */
            bool is_auf_select(expr* t) const {
                if (!m_array_util.is_select(t))
                    return false;
                expr* a = to_app(t)->get_arg(0);
                if (!is_ground(a) && !is_auf_select(a))
                    return false;
                for (expr* arg : *to_app(t)) {
                    if (!is_ground(arg) && !is_var(arg))
                        return false;
                }
                return true;
            }

            /**
               \brief Process interpreted applications.
            */
            void process_i_app(app* t) {
                if (is_auf_select(t)) {
                    unsigned num_args = t->get_num_args();
                    app* array = to_app(t->get_arg(0));
                    visit_term(array); // array may be a nested array.
                    for (unsigned i = 1; i < num_args; i++) {
                        expr* arg = t->get_arg(i);
                        if (is_var(arg)) {
                            insert_qinfo(alloc(select_var, m, t, i, to_var(arg)->get_idx()));
                        }
                        else {
                            SASSERT(is_ground(arg));
                        }
                    }
                }
                else {
                    for (expr* arg : *t) {
                        visit_term(arg);
                    }
                }
            }

            void process_app(app* t) {
                SASSERT(!is_ground(t));

                if (t->get_family_id() != m.get_basic_family_id()) {
                    m_info->m_ng_decls.insert(t->get_decl());
                }

                if (is_uninterp(t)) {
                    process_u_app(t);
                }
                else {
                    process_i_app(t);
                }
            }

            void process_terms_on_stack() {
                while (!m_ttodo.empty()) {
                    expr* curr = m_ttodo.back();
                    m_ttodo.pop_back();

                    if (m.is_bool(curr)) {
                        // formula nested in a term.
                        visit_formula(curr, POS);
                        visit_formula(curr, NEG);
                        continue;
                    }

                    if (is_app(curr)) {
                        process_app(to_app(curr));
                    }
                    else if (is_var(curr)) {
                        m_info->m_is_auf = false; // unexpected occurrence of variable.
                    }
                    else {
                        SASSERT(is_lambda(curr));
                    }
                }
            }

            void process_literal(expr* atom, bool sign) {
                CTRACE("model_finder_bug", is_ground(atom), tout << mk_pp(atom, m) << "\n";);
                SASSERT(!is_ground(atom));
                SASSERT(m.is_bool(atom));

                if (is_var(atom)) {
                    if (sign) {
                        // atom (not X) can be viewed as X != true
                        insert_qinfo(alloc(x_neq_t, m, to_var(atom)->get_idx(), m.mk_true()));
                    }
                    else {
                        // atom X can be viewed as X != false
                        insert_qinfo(alloc(x_neq_t, m, to_var(atom)->get_idx(), m.mk_false()));
                    }
                    return;
                }

                if (is_app(atom)) {
                    var* v, * v1, * v2;
                    expr_ref t(m);
                    if (is_x_eq_t_atom(atom, v, t)) {
                        if (sign)
                            insert_qinfo(alloc(x_neq_t, m, v->get_idx(), t));
                        else
                            insert_qinfo(alloc(x_eq_t, m, v->get_idx(), t));
                    }
                    else if (is_x_eq_y_atom(atom, v1, v2)) {
                        if (sign)
                            insert_qinfo(alloc(x_neq_y, m, v1->get_idx(), v2->get_idx()));
                        else {
                            m_info->m_has_x_eq_y = true; // this atom is in the fringe of AUF
                            insert_qinfo(alloc(x_eq_y, m, v1->get_idx(), v2->get_idx()));
                        }
                    }
                    else if (sign && is_x_gle_y_atom(atom, v1, v2)) {
                        if (is_signed_le(atom))
                            insert_qinfo(alloc(x_sleq_y, m, v1->get_idx(), v2->get_idx()));
                        else
                            insert_qinfo(alloc(x_leq_y, m, v1->get_idx(), v2->get_idx()));
                    }
                    else if (is_x_gle_t_atom(atom, sign, v, t)) {
                        insert_qinfo(alloc(x_gle_t, m, v->get_idx(), t));
                    }
                    else {
                        process_app(to_app(atom));
                    }
                    return;
                }

                SASSERT(is_quantifier(atom));
                UNREACHABLE();
            }

            void process_literal(expr* atom, polarity pol) {
                process_literal(atom, pol == NEG);
            }

            void process_and_or(app* n, polarity p) {
                for (expr* arg : *n)
                    visit_formula(arg, p);
            }

            void process_ite(app* n, polarity p) {
                visit_formula(n->get_arg(0), p);
                visit_formula(n->get_arg(0), neg(p));
                visit_formula(n->get_arg(1), p);
                visit_formula(n->get_arg(2), p);
            }

            void process_iff(app* n) {
                visit_formula(n->get_arg(0), POS);
                visit_formula(n->get_arg(0), NEG);
                visit_formula(n->get_arg(1), POS);
                visit_formula(n->get_arg(1), NEG);
            }

            void checkpoint() {
                m_mf.checkpoint("quantifier_analyzer");
            }

            void process_formulas_on_stack() {
                while (!m_ftodo.empty()) {
                    checkpoint();
                    entry& e = m_ftodo.back();
                    expr* curr = e.first;
                    polarity pol = e.second;
                    m_ftodo.pop_back();
                    if (is_app(curr)) {
                        if (to_app(curr)->get_family_id() == m.get_basic_family_id() && m.is_bool(curr)) {
                            switch (static_cast<basic_op_kind>(to_app(curr)->get_decl_kind())) {
                            case OP_IMPLIES:
                            case OP_XOR:
                                UNREACHABLE(); // simplifier eliminated ANDs, IMPLIEs, and XORs
                                break;
                            case OP_OR:
                            case OP_AND:
                                process_and_or(to_app(curr), pol);
                                break;
                            case OP_NOT:
                                visit_formula(to_app(curr)->get_arg(0), neg(pol));
                                break;
                            case OP_ITE:
                                process_ite(to_app(curr), pol);
                                break;
                            case OP_EQ:
                                if (m.is_bool(to_app(curr)->get_arg(0))) {
                                    process_iff(to_app(curr));
                                }
                                else {
                                    process_literal(curr, pol);
                                }
                                break;
                            default:
                                process_literal(curr, pol);
                                break;
                            }
                        }
                        else {
                            process_literal(curr, pol);
                        }
                    }
                    else if (is_var(curr)) {
                        SASSERT(m.is_bool(curr));
                        process_literal(curr, pol);
                    }
                    else {
                        SASSERT(is_quantifier(curr));
                    }
                }
            }

            void process_formula(expr* n) {
                SASSERT(m.is_bool(n));
                visit_formula(n, POS);
            }

            void process_clause(expr* cls) {
                SASSERT(is_clause(m, cls));
                unsigned num_lits = get_clause_num_literals(m, cls);
                for (unsigned i = 0; i < num_lits; i++) {
                    expr* lit = get_clause_literal(m, cls, i);
                    SASSERT(is_literal(m, lit));
                    expr* atom;
                    bool   sign;
                    get_literal_atom_sign(m, lit, atom, sign);
                    if (!is_ground(atom))
                        process_literal(atom, sign);
                }
            }


        public:
            quantifier_analyzer(model_finder& mf, ast_manager& m) :
                m_mf(mf),
                m(m),
                m_mutil(m),
                m_array_util(m),
                m_arith_util(m),
                m_bv_util(m),
                m_info(nullptr) {
            }


            void operator()(quantifier_info* d) {
                m_info = d;
                quantifier* q = d->get_flat_q();
                if (m.is_lambda_def(q)) return;
                expr* e = q->get_expr();
                reset_cache();
                if (!m.inc()) return;
                m_ttodo.reset();
                m_ftodo.reset();

                if (is_clause(m, e)) {
                    process_clause(e);
                }
                else {
                    process_formula(e);
                }

                while (!m_ftodo.empty() || !m_ttodo.empty()) {
                    process_formulas_on_stack();
                    process_terms_on_stack();
                }

                m_info = nullptr;
            }

        };
    }


    // -----------------------------------
    //
    // model finder
    //
    // -----------------------------------

    model_finder::model_finder(ast_manager& m) :
        m(m),
        m_context(nullptr),
        m_analyzer(alloc(quantifier_analyzer, *this, m)),
        m_auf_solver(alloc(auf_solver, m)),
        m_dependencies(m),
        m_new_constraints(m) {
    }

    model_finder::~model_finder() {
        reset();
    }

    void model_finder::checkpoint() {
        checkpoint("model_finder");
    }

    void model_finder::checkpoint(char const* msg) {
        if (m_context && m_context->get_cancel_flag())
            throw tactic_exception(m_context->get_manager().limit().get_cancel_msg());
    }

    mf::quantifier_info* model_finder::get_quantifier_info(quantifier* q) {
        mf::quantifier_info* qi = nullptr;
        if (!m_q2info.find(q, qi)) {
            register_quantifier(q);
            qi = m_q2info[q];
        }
        return qi;
    }

    void model_finder::set_context(context* ctx) {
        SASSERT(m_context == nullptr);
        m_context = ctx;
    }

    void model_finder::register_quantifier(quantifier* q) {
        TRACE("model_finder", tout << "registering:\n" << q->get_id() << ": " << q << " " << &m_q2info << " " << mk_pp(q, m) << "\n";);
        quantifier_info* new_info = alloc(quantifier_info, *this, m, q);
        m_q2info.insert(q, new_info);
        m_quantifiers.push_back(q);
        m_analyzer->operator()(new_info);
        TRACE("model_finder", tout << "after analyzer:\n"; new_info->display(tout););
    }

    void model_finder::push_scope() {
        m_scopes.push_back(scope());
        scope& s = m_scopes.back();
        s.m_quantifiers_lim = m_quantifiers.size();
    }

    void model_finder::restore_quantifiers(unsigned old_size) {
        unsigned curr_size = m_quantifiers.size();
        SASSERT(old_size <= curr_size);
        for (unsigned i = old_size; i < curr_size; i++) {
            quantifier* q = m_quantifiers[i];
            SASSERT(m_q2info.contains(q));
            quantifier_info* info = get_quantifier_info(q);
            m_q2info.erase(q);
            dealloc(info);
        }
        m_quantifiers.shrink(old_size);
    }

    void model_finder::pop_scope(unsigned num_scopes) {
        unsigned lvl = m_scopes.size();
        SASSERT(num_scopes <= lvl);
        unsigned new_lvl = lvl - num_scopes;
        scope& s = m_scopes[new_lvl];
        restore_quantifiers(s.m_quantifiers_lim);
        m_scopes.shrink(new_lvl);
    }

    void model_finder::reset() {
        m_scopes.reset();
        m_dependencies.reset();
        restore_quantifiers(0);
        SASSERT(m_q2info.empty());
        SASSERT(m_quantifiers.empty());
    }

    void model_finder::init_search_eh() {
        // do nothing in the current version
    }

    void model_finder::collect_relevant_quantifiers(ptr_vector<quantifier>& qs) const {
        for (quantifier* q : m_quantifiers) {
            if (m_context->is_relevant(q) && m_context->get_assignment(q) == l_true)
                qs.push_back(q);
        }
    }

    void model_finder::process_auf(ptr_vector<quantifier> const& qs, proto_model* mdl) {
        m_auf_solver->reset();
        m_auf_solver->set_model(mdl);

        for (quantifier* q : qs) {
            quantifier_info* qi = get_quantifier_info(q);
            qi->process_auf(*(m_auf_solver.get()), m_context);
        }
        m_auf_solver->mk_instantiation_sets();

        for (quantifier* q : qs) {
            quantifier_info* qi = get_quantifier_info(q);
            qi->populate_inst_sets(*(m_auf_solver.get()), m_context);
        }
        m_auf_solver->fix_model(m_new_constraints);
        TRACE("model_finder",
            for (quantifier* q : qs) {
                quantifier_info* qi = get_quantifier_info(q);
                quantifier* fq = qi->get_flat_q();
                tout << "#" << fq->get_id() << " ->\n" << mk_pp(fq, m) << "\n";
            }
        m_auf_solver->display_nodes(tout););
<<<<<<< HEAD
    }

    quantifier_macro_info* model_finder::operator()(quantifier* q) {
        return m_q2info[q];
    }

    void model_finder::process_simple_macros(ptr_vector<quantifier>& qs, ptr_vector<quantifier>& residue, proto_model* mdl) {
        simple_macro_solver sms(m, *this);
        sms(*mdl, qs, residue);
        TRACE("model_finder", tout << "model after processing simple macros:\n"; model_pp(tout, *mdl););
    }

    void model_finder::process_hint_macros(ptr_vector<quantifier>& qs, ptr_vector<quantifier>& residue, proto_model* mdl) {
        hint_macro_solver hms(m, *this);
        hms(*mdl, qs, residue);
        TRACE("model_finder", tout << "model after processing simple macros:\n"; model_pp(tout, *mdl););
    }

=======
    }

    quantifier_macro_info* model_finder::operator()(quantifier* q) {
        return m_q2info[q];
    }

    void model_finder::process_simple_macros(ptr_vector<quantifier>& qs, ptr_vector<quantifier>& residue, proto_model* mdl) {
        simple_macro_solver sms(m, *this);
        sms(*mdl, qs, residue);
        TRACE("model_finder", tout << "model after processing simple macros:\n"; model_pp(tout, *mdl););
    }

    void model_finder::process_hint_macros(ptr_vector<quantifier>& qs, ptr_vector<quantifier>& residue, proto_model* mdl) {
        hint_macro_solver hms(m, *this);
        hms(*mdl, qs, residue);
        TRACE("model_finder", tout << "model after processing simple macros:\n"; model_pp(tout, *mdl););
    }

>>>>>>> 39af2a18
    void model_finder::process_non_auf_macros(ptr_vector<quantifier>& qs, ptr_vector<quantifier>& residue, proto_model* mdl) {
        non_auf_macro_solver nas(m, *this, m_dependencies);
        nas.set_mbqi_force_template(m_context->get_fparams().m_mbqi_force_template);
        nas(*mdl, qs, residue);
        TRACE("model_finder", tout << "model after processing non auf macros:\n"; model_pp(tout, *mdl););
    }

    /**
       \brief Clean leftovers from previous invocations to fix_model.
    */
    void model_finder::cleanup_quantifier_infos(ptr_vector<quantifier> const& qs) {
        for (quantifier* q : qs) {
            get_quantifier_info(q)->reset_the_one();
        }
    }

    /**
       \brief Try to satisfy quantifiers by modifying the model while preserving the satisfiability
       of all ground formulas asserted into the logical context.
    */
    void model_finder::fix_model(proto_model* m) {
        if (m_quantifiers.empty())
            return;
        ptr_vector<quantifier> qs;
        ptr_vector<quantifier> residue;
        collect_relevant_quantifiers(qs);
        if (qs.empty())
            return;
        TRACE("model_finder", tout << "trying to satisfy quantifiers, given model:\n"; model_pp(tout, *m););
        cleanup_quantifier_infos(qs);
        m_dependencies.reset();

        process_simple_macros(qs, residue, m);
        process_hint_macros(qs, residue, m);
        process_non_auf_macros(qs, residue, m);
        qs.append(residue);
        process_auf(qs, m);
    }

    quantifier* model_finder::get_flat_quantifier(quantifier* q) {
        quantifier_info* qinfo = get_quantifier_info(q);
        return qinfo->get_flat_q();
    }

    /**
       \brief Return the instantiation set associated with var i of q.

       \remark q is the quantifier before flattening.
    */
    mf::instantiation_set const* model_finder::get_uvar_inst_set(quantifier* q, unsigned i) {
        quantifier* flat_q = get_flat_quantifier(q);
        SASSERT(flat_q->get_num_decls() >= q->get_num_decls());
        mf::instantiation_set const* r = m_auf_solver->get_uvar_inst_set(flat_q, flat_q->get_num_decls() - q->get_num_decls() + i);
        TRACE("model_finder", tout << "q: #" << q->get_id() << "\n" << mk_pp(q, m) << "\nflat_q: " << mk_pp(flat_q, m)
            << "\ni: " << i << " " << flat_q->get_num_decls() - q->get_num_decls() + i << "\n";);
        if (r != nullptr)
            return r;
        // quantifier was not processed by AUF solver...
        // it must have been satisfied by "macro"/"hint".
        quantifier_info* qinfo = get_quantifier_info(q);
        SASSERT(qinfo);
        return qinfo->get_macro_based_inst_set(i, m_context, *(m_auf_solver.get()));
    }

    /**
       \brief Return an expression in the instantiation-set of q:i that evaluates to val.

       \remark q is the quantifier before flattening.

       Store in generation the generation of the result
    */
    expr* model_finder::get_inv(quantifier* q, unsigned i, expr* val, unsigned& generation) {
        instantiation_set const* s = get_uvar_inst_set(q, i);
        if (s == nullptr)
            return nullptr;
        expr* t = s->get_inv(val);
        if (t != nullptr) {
            generation = s->get_generation(t);
        }
        return t;
    }

    /**
       \brief Assert constraints restricting the possible values of the skolem constants can be assigned to.
       The idea is to restrict them to the values in the instantiation sets.

       \remark q is the quantifier before flattening.

       Return true if something was asserted.
    */
    bool model_finder::restrict_sks_to_inst_set(context* aux_ctx, quantifier* q, expr_ref_vector const& sks) {
        // Note: we currently add instances of q instead of flat_q.
        // If the user wants instances of flat_q, it should use PULL_NESTED_QUANTIFIERS=true. This option
        // will guarantee that q == flat_q.
        //
        // Since we only care about q (and its bindings), it only makes sense to restrict the variables of q.
        bool asserted_something = false;
        unsigned num_decls = q->get_num_decls();
        // Remark: sks were created for the flat version of q.
        SASSERT(get_flat_quantifier(q)->get_num_decls() == sks.size());
        SASSERT(sks.size() >= num_decls);
        for (unsigned i = 0; i < num_decls; i++) {
            expr* sk = sks.get(num_decls - i - 1);
            instantiation_set const* s = get_uvar_inst_set(q, i);
            if (s == nullptr)
                continue; // nothing to do
            obj_map<expr, expr*> const& inv = s->get_inv_map();
            if (inv.empty())
                continue; // nothing to do
            ptr_buffer<expr> eqs;
            for (auto const& kv : inv) {
                expr* val = kv.m_key;
                eqs.push_back(m.mk_eq(sk, val));
            }
            expr_ref new_cnstr(m);
            new_cnstr = m.mk_or(eqs.size(), eqs.data());
            TRACE("model_finder", tout << "assert_restriction:\n" << mk_pp(new_cnstr, m) << "\n";);
            aux_ctx->assert_expr(new_cnstr);
            asserted_something = true;
        }
        return asserted_something;
    }

    void model_finder::restart_eh() {
        unsigned sz = m_new_constraints.size();
        if (sz > 0) {
            for (unsigned i = 0; i < sz; i++) {
                expr* c = m_new_constraints.get(i);
                TRACE("model_finder_bug_detail", tout << "asserting new constraint: " << mk_pp(c, m) << "\n";);
                m_context->internalize(c, true);
                literal l(m_context->get_literal(c));
                m_context->mark_as_relevant(l);
                // asserting it as an AXIOM
                m_context->assign(l, b_justification());
            }
            m_new_constraints.reset();
        }
    }
}<|MERGE_RESOLUTION|>--- conflicted
+++ resolved
@@ -63,15 +63,9 @@
            \brief Instantiation sets are the S_{k,j} sets in the Complete quantifier instantiation paper.
         */
         class instantiation_set {
-<<<<<<< HEAD
-            ast_manager& m;
-            obj_map<expr, unsigned> m_elems; // and the associated generation
-            obj_map<expr, expr*>   m_inv;
-=======
             ast_manager&            m;
             obj_map<expr, unsigned> m_elems; // and the associated generation
             obj_map<expr, expr*>    m_inv;
->>>>>>> 39af2a18
             expr_mark               m_visited;
         public:
             instantiation_set(ast_manager& m) :m(m) {}
@@ -88,10 +82,6 @@
                 if (m_elems.contains(n) || contains_model_value(n)) {
                     return;
                 }
-<<<<<<< HEAD
-                TRACE("model_finder", tout << mk_pp(n, m) << "\n";);
-=======
->>>>>>> 39af2a18
                 m.inc_ref(n);
                 m_elems.insert(n, generation);
                 SASSERT(!m.is_model_value(n));
@@ -260,17 +250,9 @@
                 if (r1->m_eqc_size > r2->m_eqc_size)
                     std::swap(r1, r2);
                 r1->m_find = r2;
-<<<<<<< HEAD
-                r2->m_eqc_size += r1->m_eqc_size;
-                if (r1->m_mono_proj)
-                    r2->m_mono_proj = true;
-                if (r1->m_signed_proj)
-                    r2->m_signed_proj = true;
-=======
                 r2->m_eqc_size    += r1->m_eqc_size;
                 r2->m_mono_proj   |= r1->m_mono_proj;
                 r2->m_signed_proj |= r1->m_signed_proj;
->>>>>>> 39af2a18
                 dappend(r2->m_avoid_set, r1->m_avoid_set);
                 dappend(r2->m_exceptions, r1->m_exceptions);
             }
@@ -407,30 +389,17 @@
             // This auxiliary constant is used as a "witness" that is asserted as different from a
             // finite number of terms.
             // It is only safe to use this constant for infinite sorts.
-<<<<<<< HEAD
-            obj_map<sort, app*>      m_sort2k;
-            expr_ref_vector           m_ks; // range of m_sort2k
-
-            // Support for evaluating expressions in the current model.
-            proto_model* m_model{ nullptr };
-            obj_map<expr, expr*>     m_eval_cache[2];
-=======
             obj_map<sort, app*>       m_sort2k;
             expr_ref_vector           m_ks; // range of m_sort2k
 
             // Support for evaluating expressions in the current model.
             proto_model*              m_model{ nullptr };
             obj_map<expr, expr*>      m_eval_cache[2];
->>>>>>> 39af2a18
             expr_ref_vector           m_eval_cache_range;
 
             ptr_vector<node>          m_root_nodes;
 
-<<<<<<< HEAD
-            expr_ref_vector* m_new_constraints{ nullptr };
-=======
             expr_ref_vector*          m_new_constraints{ nullptr };
->>>>>>> 39af2a18
             random_gen                m_rand;
 
 
@@ -551,8 +520,6 @@
             // For each instantiation_set, remove entries that do not evaluate to values.
             ptr_vector<expr> to_delete;
 
-<<<<<<< HEAD
-=======
             bool should_cleanup(expr* e) {
                 if (!e)
                     return true;
@@ -585,7 +552,6 @@
             }
 
            
->>>>>>> 39af2a18
             void cleanup_instantiation_sets() {
                 for (node* curr : m_nodes) {
                     if (curr->is_root()) {
@@ -595,12 +561,8 @@
                         for (auto const& kv : elems) {
                             expr* n = kv.m_key;
                             expr* n_val = eval(n, true);
-<<<<<<< HEAD
-                            if (!n_val || (!m.is_value(n_val) && !m_array.is_array(n_val))) {
-=======
                             if (should_cleanup(n_val)) {
                                 TRACE("model_finder", tout << "cleanup " << s << " " << mk_pp(n, m) << " " << mk_pp(n_val, m) << "\n";);
->>>>>>> 39af2a18
                                 to_delete.push_back(n);
                             }
                         }
@@ -723,11 +685,7 @@
                Remark: this method uses get_fresh_value, so it may fail.
             */
             expr* get_k_interp(app* k) {
-<<<<<<< HEAD
-                sort* s = m.get_sort(k);
-=======
                 sort* s = k->get_sort();
->>>>>>> 39af2a18
                 SASSERT(is_infinite(s));
                 func_decl* k_decl = k->get_decl();
                 expr* r = m_model->get_const_interp(k_decl);
@@ -846,16 +804,12 @@
                 for (auto const& kv : elems) {
                     expr* t = kv.m_key;
                     expr* t_val = eval(t, true);
-<<<<<<< HEAD
-                    if (t_val && !already_found.contains(t_val)) {
-=======
                     bool found = false;
                     if (t_val && !m.is_unique_value(t_val))                         
                         for (expr* v : values)
                             found |= m.are_equal(v, t_val);
                     
                     if (t_val && !found && !already_found.contains(t_val)) {
->>>>>>> 39af2a18
                         values.push_back(t_val);
                         already_found.insert(t_val);
                     }
@@ -956,12 +910,6 @@
                     expr* else_val = eval(n->get_else(), true);
                     if (else_val)
                         pi->set_else(else_val);
-<<<<<<< HEAD
-                }
-                for (expr* v : values) {
-                    pi->insert_new_entry(&v, v);
-=======
->>>>>>> 39af2a18
                 }
                 for (expr* v : values) 
                     pi->insert_new_entry(&v, v);
@@ -1127,11 +1075,7 @@
                         // f_aux will be assigned to the old interpretation of f.
                         func_decl* f_aux = m.mk_fresh_func_decl(f->get_name(), symbol::null, arity, f->get_domain(), f->get_range());
                         func_interp* new_fi = alloc(func_interp, m, arity);
-<<<<<<< HEAD
-                        new_fi->set_else(m.mk_app(f_aux, args.size(), args.c_ptr()));
-=======
                         new_fi->set_else(m.mk_app(f_aux, args.size(), args.data()));
->>>>>>> 39af2a18
                         TRACE("model_finder", tout << "Setting new interpretation for " << f->get_name() << "\n" <<
                             mk_pp(new_fi->get_else(), m) << "\n";
                         tout << "old interpretation: " << mk_pp(fi->get_interp(), m) << "\n";);
@@ -1269,11 +1213,7 @@
                         // So, using n->get_arg(m_arg_i)->get_root(), we may miss
                         // a necessary instantiation.
                         enode* e_arg = n->get_arg(m_arg_i);
-<<<<<<< HEAD
-                        expr* arg = e_arg->get_owner();
-=======
                         expr* arg = e_arg->get_expr();
->>>>>>> 39af2a18
                         A_f_i->insert(arg, e_arg->get_generation());
                     }
                 }
@@ -1291,11 +1231,7 @@
                 for (enode* n : ctx->enodes_of(m_f)) {
                     if (ctx->is_relevant(n)) {
                         enode* e_arg = n->get_arg(m_arg_i);
-<<<<<<< HEAD
-                        expr* arg = e_arg->get_owner();
-=======
                         expr* arg = e_arg->get_expr();
->>>>>>> 39af2a18
                         s->insert(arg, e_arg->get_generation());
                     }
                 }
@@ -1347,11 +1283,7 @@
                             bv_util bv(m);
                             bv_rewriter bv_rw(m);
                             enode* e_arg = n->get_arg(m_arg_i);
-<<<<<<< HEAD
-                            expr* arg = e_arg->get_owner();
-=======
                             expr* arg = e_arg->get_expr();
->>>>>>> 39af2a18
                             expr_ref arg_minus_k(m);
                             if (bv.is_bv(arg))
                                 bv_rw.mk_sub(arg, m_offset, arg_minus_k);
@@ -1452,11 +1384,7 @@
                     enode_vector::iterator end2 = curr->end_parents();
                     for (; it2 != end2; ++it2) {
                         enode* p = *it2;
-<<<<<<< HEAD
-                        if (ctx->is_relevant(p) && p->get_owner()->get_decl() == auf_arr->get_decl()) {
-=======
                         if (ctx->is_relevant(p) && p->get_expr()->get_decl() == auf_arr->get_decl()) {
->>>>>>> 39af2a18
                             arrays.push_back(p);
                         }
                     }
@@ -1506,19 +1434,11 @@
                 TRACE("select_var",
                     tout << "enodes matching: "; display(tout); tout << "\n";
                 for (enode* n : arrays) {
-<<<<<<< HEAD
-                    tout << "#" << n->get_owner()->get_id() << "\n" << mk_pp(n->get_owner(), m) << "\n";
-                });
-                node* n1 = s.get_uvar(q, m_var_j);
-                for (enode* n : arrays) {
-                    app* ground_array = n->get_owner();
-=======
                     tout << "#" << n->get_expr_id() << "\n" << mk_pp(n->get_expr(), m) << "\n";
                 });
                 node* n1 = s.get_uvar(q, m_var_j);
                 for (enode* n : arrays) {
                     app* ground_array = n->get_expr();
->>>>>>> 39af2a18
                     func_decl* f = get_array_func_decl(ground_array, s);
                     if (f) {
                         SASSERT(m_arg_i >= 1);
@@ -1532,11 +1452,7 @@
                 ptr_buffer<enode> arrays;
                 get_auf_arrays(get_array(), ctx, arrays);
                 for (enode* curr : arrays) {
-<<<<<<< HEAD
-                    app* ground_array = curr->get_owner();
-=======
                     app* ground_array = curr->get_expr();
->>>>>>> 39af2a18
                     func_decl* f = get_array_func_decl(ground_array, s);
                     if (f) {
                         node* A_f_i = s.get_A_f_i(f, m_arg_i - 1);
@@ -1544,17 +1460,10 @@
                         enode_vector::iterator end2 = curr->end_parents();
                         for (; it2 != end2; ++it2) {
                             enode* p = *it2;
-<<<<<<< HEAD
-                            if (ctx->is_relevant(p) && p->get_owner()->get_decl() == m_select->get_decl()) {
-                                SASSERT(m_arg_i < p->get_owner()->get_num_args());
-                                enode* e_arg = p->get_arg(m_arg_i);
-                                A_f_i->insert(e_arg->get_owner(), e_arg->get_generation());
-=======
                             if (ctx->is_relevant(p) && p->get_expr()->get_decl() == m_select->get_decl()) {
                                 SASSERT(m_arg_i < p->get_expr()->get_num_args());
                                 enode* e_arg = p->get_arg(m_arg_i);
                                 A_f_i->insert(e_arg->get_expr(), e_arg->get_generation());
->>>>>>> 39af2a18
                             }
                         }
                     }
@@ -1685,13 +1594,8 @@
                     // See Section 4.1 in the paper "Complete Quantifier Instantiation"
                     node* S_q_i = slv.get_uvar(q, m_var_i);
                     for (enode* n : ctx->enodes()) {
-<<<<<<< HEAD
-                        if (ctx->is_relevant(n) && get_sort(n->get_owner()) == s) {
-                            S_q_i->insert(n->get_owner(), n->get_generation());
-=======
                         if (ctx->is_relevant(n) && n->get_expr()->get_sort() == s) {
                             S_q_i->insert(n->get_expr(), n->get_generation());
->>>>>>> 39af2a18
                         }
                     }
                 }
@@ -2046,11 +1950,7 @@
                         if (is_var_and_ground(to_app(atom)->get_arg(0), to_app(atom)->get_arg(1), v, tmp, inv)) {
                             if (inv)
                                 le = !le;
-<<<<<<< HEAD
-                            sort* s = m.get_sort(tmp);
-=======
                             sort* s = tmp->get_sort();
->>>>>>> 39af2a18
                             expr_ref one(m);
                             one = mk_one(s);
                             if (le)
@@ -2517,7 +2417,6 @@
                 tout << "#" << fq->get_id() << " ->\n" << mk_pp(fq, m) << "\n";
             }
         m_auf_solver->display_nodes(tout););
-<<<<<<< HEAD
     }
 
     quantifier_macro_info* model_finder::operator()(quantifier* q) {
@@ -2536,26 +2435,6 @@
         TRACE("model_finder", tout << "model after processing simple macros:\n"; model_pp(tout, *mdl););
     }
 
-=======
-    }
-
-    quantifier_macro_info* model_finder::operator()(quantifier* q) {
-        return m_q2info[q];
-    }
-
-    void model_finder::process_simple_macros(ptr_vector<quantifier>& qs, ptr_vector<quantifier>& residue, proto_model* mdl) {
-        simple_macro_solver sms(m, *this);
-        sms(*mdl, qs, residue);
-        TRACE("model_finder", tout << "model after processing simple macros:\n"; model_pp(tout, *mdl););
-    }
-
-    void model_finder::process_hint_macros(ptr_vector<quantifier>& qs, ptr_vector<quantifier>& residue, proto_model* mdl) {
-        hint_macro_solver hms(m, *this);
-        hms(*mdl, qs, residue);
-        TRACE("model_finder", tout << "model after processing simple macros:\n"; model_pp(tout, *mdl););
-    }
-
->>>>>>> 39af2a18
     void model_finder::process_non_auf_macros(ptr_vector<quantifier>& qs, ptr_vector<quantifier>& residue, proto_model* mdl) {
         non_auf_macro_solver nas(m, *this, m_dependencies);
         nas.set_mbqi_force_template(m_context->get_fparams().m_mbqi_force_template);
