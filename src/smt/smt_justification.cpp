--- conflicted
+++ resolved
@@ -98,11 +98,7 @@
         TRACE("unit_resolution_justification_bug",
             tout << "in mk_proof\n" << literal_vector(m_num_literals, m_literals) << "\n";
             for (proof* p : prs) tout << mk_ll_pp(m.get_fact(p), m););
-<<<<<<< HEAD
-        return m.mk_unit_resolution(prs.size(), prs.c_ptr());
-=======
         return m.mk_unit_resolution(prs.size(), prs.data());
->>>>>>> 39af2a18
     }
 
     void eq_conflict_justification::get_antecedents(conflict_resolution & cr) {
@@ -195,11 +191,7 @@
     proof * mp_iff_justification::mk_proof(conflict_resolution & cr) {
         ast_manager& m = cr.get_manager();
         if (m_node1 == m_node2)
-<<<<<<< HEAD
-            return m.mk_reflexivity(m_node1->get_owner());
-=======
             return m.mk_reflexivity(m_node1->get_expr());
->>>>>>> 39af2a18
         proof * pr1   = cr.get_proof(m_node1, m_node2);
         context & ctx = cr.get_context();
         bool_var v    = ctx.enode2bool_var(m_node1);
