--- conflicted
+++ resolved
@@ -83,11 +83,7 @@
         th_rewriter               m_th_rw;
         fpa2bv_converter_wrapped  m_converter;
         fpa2bv_rewriter           m_rw;
-<<<<<<< HEAD
-        th_trail_stack            m_trail_stack;
-=======
         trail_stack               m_trail_stack;
->>>>>>> 39af2a18
         fpa_value_factory *       m_factory;
         fpa_util                & m_fpa_util;
         bv_util                 & m_bv_util;
