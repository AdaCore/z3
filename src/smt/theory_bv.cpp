--- conflicted
+++ resolved
@@ -52,21 +52,12 @@
         bits.reset();
         m_bits_expr.reset();
 
-<<<<<<< HEAD
         for (unsigned i = 0; i < bv_size; i++) {
             m_bits_expr.push_back(mk_bit2bool(owner, i));
         }
-        ctx.internalize(m_bits_expr.c_ptr(), bv_size, true);
+        ctx.internalize(m_bits_expr.data(), bv_size, true);
 
         for (unsigned i = 0; i < bv_size; i++) {
-=======
-        for (unsigned i = 0; i < bv_size; i++) {
-            m_bits_expr.push_back(mk_bit2bool(owner, i));
-        }
-        ctx.internalize(m_bits_expr.data(), bv_size, true);
-
-        for (unsigned i = 0; i < bv_size; i++) {
->>>>>>> 39af2a18
             bool_var b = ctx.get_bool_var(m_bits_expr[i]);
             bits.push_back(literal(b));
             if (is_relevant && !ctx.is_relevant(b)) {
@@ -189,11 +180,7 @@
             return n->get_arg(idx);
         }
         else {
-<<<<<<< HEAD
-            app * arg     = to_app(n->get_owner()->get_arg(idx));
-=======
             app * arg     = to_app(n->get_expr()->get_arg(idx));
->>>>>>> 39af2a18
             SASSERT(ctx.e_internalized(arg));
             return ctx.get_enode(arg);
         }
@@ -246,26 +233,15 @@
     /**
        \brief v1[idx] = ~v2[idx], then v1 /= v2 is a theory axiom.
     */
-<<<<<<< HEAD
-    void theory_bv::mk_new_diseq_axiom(theory_var v1, theory_var v2, unsigned idx) {
-        if (!params().m_bv_eq_axioms)
-            return;
-=======
     void theory_bv::assert_new_diseq_axiom(theory_var v1, theory_var v2, unsigned idx) {
->>>>>>> 39af2a18
         SASSERT(m_bits[v1][idx] == ~m_bits[v2][idx]);
         TRACE("bv_diseq_axiom", tout << "found new diseq axiom\n"; display_var(tout, v1); display_var(tout, v2););
         // found new disequality
         m_stats.m_num_diseq_static++;
         app * e1       = get_expr(v1);
         app * e2       = get_expr(v2);
-<<<<<<< HEAD
-        literal l       = ~(mk_eq(e1, e2, true));
-        expr * eq       = ctx.bool_var2expr(l.var());
-=======
         expr_ref eq(m.mk_eq(e1, e2), m);
         literal l       = ~mk_literal(eq);
->>>>>>> 39af2a18
         std::function<expr*(void)> logfn = [&]() {
             return m.mk_implies(m.mk_eq(mk_bit2bool(e1, idx), m.mk_not(mk_bit2bool(e2, idx))), m.mk_not(eq));
         };
@@ -349,20 +325,12 @@
         SASSERT(get_bv_size(n) == sz);
         m_bits[v].reset();
 
-<<<<<<< HEAD
-        ctx.internalize(bits.c_ptr(), sz, true);
-=======
         ctx.internalize(bits.data(), sz, true);
->>>>>>> 39af2a18
 
         for (unsigned i = 0; i < sz; i++) {
             expr * bit          = bits.get(i);
             literal l           = ctx.get_literal(bit);
-<<<<<<< HEAD
-            TRACE("init_bits", tout << "bit " << i << " of #" << n->get_owner_id() << "\n" << mk_ll_pp(bit, m) << "\n";);
-=======
             TRACE("init_bits", tout << "bit " << i << " of #" << n->get_owner_id() << "\n" << mk_bounded_pp(bit, m) << "\n";);
->>>>>>> 39af2a18
             add_bit(v, l);
         }
         find_wpos(v);
@@ -476,13 +444,8 @@
             return;
         }
         ++m_stats.m_num_eq_dynamic;
-<<<<<<< HEAD
-        app* o1 = get_enode(v1)->get_owner();
-        app* o2 = get_enode(v2)->get_owner();
-=======
         app* o1 = get_enode(v1)->get_expr();
         app* o2 = get_enode(v2)->get_expr();
->>>>>>> 39af2a18
         literal oeq = mk_eq(o1, o2, true);
         unsigned sz = get_bv_size(v1);
         TRACE("bv", 
@@ -516,11 +479,7 @@
         VERIFY(get_fixed_value(v, val));
         enode* n = get_enode(v);
         if (ctx.watches_fixed(n)) {
-<<<<<<< HEAD
-            expr_ref num(m_util.mk_numeral(val, m.get_sort(n->get_owner())), m);
-=======
             expr_ref num(m_util.mk_numeral(val, n->get_expr()->get_sort()), m);
->>>>>>> 39af2a18
             literal_vector& lits = m_tmp_literals;
             lits.reset();
             for (literal b : m_bits[v]) {
@@ -644,11 +603,7 @@
         SASSERT(ctx.e_internalized(n));
         SASSERT(m_util.is_bv2int(n));
         TRACE("bv2int_bug", tout << "bv2int:\n" << mk_pp(n, m) << "\n";);
-<<<<<<< HEAD
-        sort * int_sort = m.get_sort(n);
-=======
         sort * int_sort = n->get_sort();
->>>>>>> 39af2a18
         app * k = to_app(n->get_arg(0));
         SASSERT(m_util.is_bv_sort(k->get_sort()));
         expr_ref_vector k_bits(m);
@@ -1029,11 +984,7 @@
         ctx.set_var_theory(l.var(), get_id());
         le_atom * a     = new (get_region()) le_atom(l, def);
         insert_bv2a(l.var(), a);
-<<<<<<< HEAD
-        m_trail_stack.push(mk_atom_trail(l.var()));
-=======
         m_trail_stack.push(mk_atom_trail(*this, l.var()));
->>>>>>> 39af2a18
         if (!ctx.relevancy() || !params().m_bv_lazy_le) {
             ctx.mk_th_axiom(get_id(),  l, ~def);
             ctx.mk_th_axiom(get_id(), ~l,  def);
@@ -1136,19 +1087,11 @@
         unsigned num_args = n->get_num_args();
         for (unsigned i = 0; i <= num_args; i++) {
             expr* arg = (i == num_args)?n:n->get_arg(i);
-<<<<<<< HEAD
-            sort* s = m.get_sort(arg);
-            if (m_util.is_bv_sort(s) && m_util.get_bv_size(arg) > params().m_bv_blast_max_size) {                
-                if (!m_approximates_large_bvs) {
-                    TRACE("bv", tout << "found large size bit-vector:\n" << mk_pp(n, m) << "\n";);
-                    ctx.push_trail(value_trail<context, bool>(m_approximates_large_bvs));
-=======
             sort* s = arg->get_sort();
             if (m_util.is_bv_sort(s) && m_util.get_bv_size(arg) > params().m_bv_blast_max_size) {                
                 if (!m_approximates_large_bvs) {
                     TRACE("bv", tout << "found large size bit-vector:\n" << mk_pp(n, m) << "\n";);
                     ctx.push_trail(value_trail<bool>(m_approximates_large_bvs));
->>>>>>> 39af2a18
                     m_approximates_large_bvs = true;
                 }
                 return true;
@@ -1161,21 +1104,13 @@
         if (!is_attached_to_var(n) && !approximate_term(n->get_expr())) {
             mk_bits(mk_var(n));
             if (ctx.is_relevant(n)) {
-<<<<<<< HEAD
-                relevant_eh(n->get_owner());
-=======
                 relevant_eh(n->get_expr());
->>>>>>> 39af2a18
             }
         }
     }
     
     void theory_bv::new_eq_eh(theory_var v1, theory_var v2) {
-<<<<<<< HEAD
-        TRACE("bv_eq", tout << "new_eq: " << mk_pp(get_enode(v1)->get_owner(), m) << " = " << mk_pp(get_enode(v2)->get_owner(), m) << "\n";);
-=======
         TRACE("bv_eq", tout << "new_eq: " << mk_pp(get_enode(v1)->get_expr(), m) << " = " << mk_pp(get_enode(v2)->get_expr(), m) << "\n";);
->>>>>>> 39af2a18
         TRACE("bv", tout << "new_eq_eh v" << v1 << " = v" << v2 << " @ " << ctx.get_scope_level() << 
               " relevant1: " << ctx.is_relevant(get_enode(v1)) << 
               " relevant2: " << ctx.is_relevant(get_enode(v2)) << "\n";);
@@ -1236,10 +1171,6 @@
                 m_diseq_watch[watch_var].push_back(std::make_pair(v1, v2));
                 m_diseq_watch_trail.push_back(watch_var);
                 return;
-<<<<<<< HEAD
-                //m_replay_diseq.push_back(std::make_pair(v1, v2));            
-=======
->>>>>>> 39af2a18
             }
         }
 
@@ -1259,31 +1190,19 @@
             lits.push_back(arg);
         }
         TRACE("bv", 
-<<<<<<< HEAD
-              tout << mk_pp(get_enode(v1)->get_owner(), m) << " = " << mk_pp(get_enode(v2)->get_owner(), m) << " " 
-=======
               tout << mk_pp(get_enode(v1)->get_expr(), m) << " = " << mk_pp(get_enode(v2)->get_expr(), m) << " " 
->>>>>>> 39af2a18
               << ctx.get_scope_level() 
               << "\n";
               ctx.display_literals_smt2(tout, lits););
 
         m_stats.m_num_diseq_dynamic++;
         scoped_trace_stream st(*this, lits);
-<<<<<<< HEAD
-        ctx.mk_th_axiom(get_id(), lits.size(), lits.c_ptr());
-=======
         ctx.mk_th_axiom(get_id(), lits.size(), lits.data());
->>>>>>> 39af2a18
     }
 
     void theory_bv::assign_eh(bool_var v, bool is_true) {
         atom * a      = get_bv2a(v);
-<<<<<<< HEAD
-        TRACE("bv", tout << "assert: p" << v << " #" << ctx.bool_var2expr(v)->get_id() << " is_true: " << is_true << "\n";);
-=======
         TRACE("bv", tout << "assert: p" << v << " #" << ctx.bool_var2expr(v)->get_id() << " is_true: " << is_true << " " << ctx.inconsistent() << "\n";);
->>>>>>> 39af2a18
         if (a->is_bit()) {
             m_prop_queue.reset();
             bit_atom * b = static_cast<bit_atom*>(a);
@@ -1333,16 +1252,12 @@
                 lbool   val2             = ctx.get_assignment(bit2);
                 TRACE("bv_bit_prop", tout << "propagating #" << get_enode(v2)->get_owner_id() << "[" << idx << "] = " << val2 << "\n";);
                 TRACE("bv", tout << bit << " -> " << bit2 << " " << val << " -> " << val2 << " " << ctx.get_scope_level() << "\n";);
-<<<<<<< HEAD
-                
-=======
 
                 if (bit == ~bit2) {
                     add_new_diseq_axiom(v, v2, idx);
                     return;
                 }
 
->>>>>>> 39af2a18
                 if (val != val2) {
                     literal consequent = bit2;
                     if (val == l_false) {
@@ -1398,11 +1313,7 @@
                 ctx.mark_as_relevant(lits[2]);
                 {
                     scoped_trace_stream _sts(*this, lits);
-<<<<<<< HEAD
-                    ctx.mk_th_axiom(get_id(), lits.size(), lits.c_ptr());
-=======
                     ctx.mk_th_axiom(get_id(), lits.size(), lits.data());
->>>>>>> 39af2a18
                 }
             }
      
@@ -1431,12 +1342,8 @@
     }
 
     void theory_bv::relevant_eh(app * n) {
-<<<<<<< HEAD
-        TRACE("bv", tout << "relevant: " << ctx.e_internalized(n) << ": " << mk_pp(n, m) << "\n";);
-=======
         TRACE("arith", tout << "relevant: #" << n->get_id() << " " << ctx.e_internalized(n) << ": " << mk_pp(n, m) << "\n";);
         TRACE("bv", tout << "relevant: #" << n->get_id() << " " << ctx.e_internalized(n) << ": " << mk_pp(n, m) << "\n";);
->>>>>>> 39af2a18
         if (m.is_bool(n)) {
             bool_var v = ctx.get_bool_var(n);
             atom * a   = get_bv2a(v);
@@ -1536,11 +1443,7 @@
         m_util(ctx.get_manager()),
         m_autil(ctx.get_manager()),
         m_bb(ctx.get_manager(), ctx.get_fparams()),
-<<<<<<< HEAD
-        m_trail_stack(*this),
-=======
         m_trail_stack(),
->>>>>>> 39af2a18
         m_find(*this),
         m_approximates_large_bvs(false) {
         memset(m_eq_activity, 0, sizeof(m_eq_activity));
@@ -1585,14 +1488,6 @@
             for (unsigned idx = 0; idx < sz; idx++) {
                 literal bit1  = m_bits[v1][idx];
                 literal bit2  = m_bits[v2][idx];
-<<<<<<< HEAD
-                CTRACE("bv_bug", bit1 == ~bit2, display_var(tout, v1); display_var(tout, v2); tout << "idx: " << idx << "\n";);
-                SASSERT(bit1 != ~bit2);
-                lbool val1    = ctx.get_assignment(bit1);
-                lbool val2    = ctx.get_assignment(bit2);
-                TRACE("bv", tout << "merge v" << v1 << " " << bit1 << ":= " << val1 << " " << bit2 << ":= " << val2 << "\n";);
-                if (val1 == val2)
-=======
                 if (bit1 == ~bit2) {
                     add_new_diseq_axiom(v1, v2, idx);
                     return;
@@ -1605,7 +1500,6 @@
                 if (val2 == l_undef && !ctx.is_relevant(bit2))
                     ctx.mark_as_relevant(bit2);
                 if (val1 == val2) 
->>>>>>> 39af2a18
                     continue;
                 changed = true;
                 if (val1 != l_undef && val2 != l_undef) {
@@ -1667,11 +1561,7 @@
                 // conflict was detected ... v1 and v2 have complementary bits
                 SASSERT(m_bits[v1][zo.m_idx] == ~(m_bits[v2][zo.m_idx]));
                 SASSERT(m_bits[v1].size() == m_bits[v2].size());
-<<<<<<< HEAD
-                mk_new_diseq_axiom(v1, v2, zo.m_idx);
-=======
                 add_new_diseq_axiom(v1, v2, zo.m_idx);
->>>>>>> 39af2a18
                 reset_merge_aux();
                 return false;
             }
