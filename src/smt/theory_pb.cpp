--- conflicted
+++ resolved
@@ -436,10 +436,7 @@
     theory_pb::theory_pb(context& ctx):
         theory(ctx, ctx.get_manager().mk_family_id("pb")),
         m_params(ctx.get_fparams()),
-<<<<<<< HEAD
-=======
         m_mpz_trail(m_mpz_mgr),
->>>>>>> 39af2a18
         pb(ctx.get_manager()),
         m_restart_lim(3),
         m_restart_inc(0),
@@ -1112,17 +1109,11 @@
        and/or relatively few compared to number of argumets.
      */
     void theory_pb::assign_ineq(ineq& c, bool is_true) {
-<<<<<<< HEAD
-        ctx.push_trail(value_trail<context, scoped_mpz>(c.m_max_sum));
-        ctx.push_trail(value_trail<context, scoped_mpz>(c.m_min_sum));
-        ctx.push_trail(value_trail<context, unsigned>(c.m_nfixed));
-=======
         m_mpz_trail.push_back(c.m_max_sum);
         m_mpz_trail.push_back(c.m_min_sum);
         ctx.push_trail(scoped_value_trail<scoped_mpz, scoped_mpz_vector>(c.m_max_sum, m_mpz_trail));
         ctx.push_trail(scoped_value_trail<scoped_mpz, scoped_mpz_vector>(c.m_min_sum, m_mpz_trail));
         ctx.push_trail(value_trail<unsigned>(c.m_nfixed));
->>>>>>> 39af2a18
 
         SASSERT(c.is_ge());
         unsigned sz = c.size();
@@ -2043,11 +2034,7 @@
     justification* theory_pb::justify(literal_vector const& lits) {
         justification* js = nullptr;
         if (proofs_enabled()) {                                         
-<<<<<<< HEAD
-            js = ctx.mk_justification(theory_axiom_justification(get_id(), ctx.get_region(), lits.size(), lits.c_ptr()));
-=======
             js = ctx.mk_justification(theory_axiom_justification(get_id(), ctx.get_region(), lits.size(), lits.data()));
->>>>>>> 39af2a18
         }
         return js;        
     }
@@ -2368,11 +2355,7 @@
     }
 
     model_value_proc * theory_pb::mk_value(enode * n, model_generator & mg) {
-<<<<<<< HEAD
-        app* a = n->get_owner();
-=======
         app* a = n->get_expr();
->>>>>>> 39af2a18
         pb_model_value_proc* p = alloc(pb_model_value_proc, a);
         for (unsigned i = 0; i < a->get_num_args(); ++i) {
             p->add(ctx.get_enode(a->get_arg(i)));
