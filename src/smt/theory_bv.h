/*++
Copyright (c) 2006 Microsoft Corporation

Module Name:

    theory_bv.h

Abstract:

    <abstract>

Author:

    Leonardo de Moura (leonardo) 2008-06-03.

Revision History:

--*/
#pragma once

#include "ast/rewriter/bit_blaster/bit_blaster.h"
#include "util/trail.h"
#include "util/union_find.h"
#include "ast/arith_decl_plugin.h"
#include "model/numeral_factory.h"
#include "smt/smt_theory.h"
#include "smt/params/theory_bv_params.h"

namespace smt {
    
    struct theory_bv_stats {
        unsigned   m_num_diseq_static, m_num_diseq_dynamic, m_num_bit2core, m_num_th2core_eq, m_num_conflicts;
        unsigned   m_num_eq_dynamic;
        void reset() { memset(this, 0, sizeof(theory_bv_stats)); }
        theory_bv_stats() { reset(); }
    };

    class theory_bv : public theory {
        typedef rational numeral;
        typedef union_find<theory_bv>  th_union_find;
        typedef std::pair<theory_var, unsigned> var_pos;

        class atom {
        public:
            virtual ~atom() {}
            virtual bool is_bit() const = 0;
        };

        struct var_pos_occ {
            theory_var    m_var;
            unsigned      m_idx;
            var_pos_occ * m_next;
            var_pos_occ(theory_var v = null_theory_var, unsigned idx = 0, var_pos_occ * next = nullptr):m_var(v), m_idx(idx), m_next(next) {}
        };

        struct bit_atom : public atom {
            var_pos_occ * m_occs;
            bit_atom():m_occs(nullptr) {}
            ~bit_atom() override {}
            bool is_bit() const override { return true; }
        };

        struct le_atom : public atom {
            literal    m_var;
            literal    m_def;
            le_atom(literal v, literal d):m_var(v), m_def(d) {}
            ~le_atom() override {}
            bool is_bit() const override { return false; }
        };

        /**
           \brief Structure used to store the position of a bitvector variable that
           contains the true_literal/false_literal.
           
           Remark: the implementation assumes that bitvector variables containing
           complementary bits are never merged. I assert a disequality (not (= x y))
           whenever x and y contain complementary bits. However, this is too expensive
           when the bit is the true_literal or false_literal. The number of disequalities
           is too big. To avoid this problem, each equivalence class has a set
           of its true_literal and false_literal bits in the form of svector<zero_one_bit>.
           
           Before merging two classes we just check if the merge is valid by traversing these
           vectors.
        */
        struct zero_one_bit {
            theory_var m_owner;    //!< variable that owns the bit: useful for backtracking
            unsigned   m_idx:31;
            unsigned   m_is_true:1;
            zero_one_bit(theory_var v = null_theory_var, unsigned idx = UINT_MAX, bool is_true = false):
                m_owner(v), m_idx(idx), m_is_true(is_true) {}
        };

        typedef svector<zero_one_bit> zero_one_bits;

#ifdef SPARSE_MAP
        typedef u_map<atom *>    bool_var2atom;
        void insert_bv2a(bool_var bv, atom * a) { m_bool_var2atom.insert(bv, a); }
        void erase_bv2a(bool_var bv) { m_bool_var2atom.erase(bv); }
        atom * get_bv2a(bool_var bv) const { atom * a; m_bool_var2atom.find(bv, a); return a; }
#else
        typedef ptr_vector<atom> bool_var2atom;
        void insert_bv2a(bool_var bv, atom * a) { m_bool_var2atom.setx(bv, a, 0); }
        void erase_bv2a(bool_var bv) { m_bool_var2atom[bv] = 0; }
        atom * get_bv2a(bool_var bv) const { return m_bool_var2atom.get(bv, 0); }
#endif
        theory_bv_stats          m_stats;
        bv_util                  m_util;
        arith_util               m_autil;
        bit_blaster              m_bb;
        trail_stack              m_trail_stack;
        th_union_find            m_find;
        vector<literal_vector>   m_bits;     // per var, the bits of a given variable.
        ptr_vector<expr>         m_bits_expr;
        svector<unsigned>        m_wpos;     // per var, watch position for fixed variable detection. 
        vector<zero_one_bits>    m_zero_one_bits; // per var, see comment in the struct zero_one_bit
        bool_var2atom            m_bool_var2atom;
        typedef svector<theory_var> vars;

        typedef std::pair<numeral, unsigned> value_sort_pair;
        typedef pair_hash<obj_hash<numeral>, unsigned_hash> value_sort_pair_hash;
        typedef map<value_sort_pair, theory_var, value_sort_pair_hash, default_eq<value_sort_pair> > value2var;

        value2var                m_fixed_var_table;
        mutable vector<rational>         m_power2;
        
        unsigned char            m_eq_activity[256];
<<<<<<< HEAD
        svector<std::pair<theory_var, theory_var>> m_replay_diseq;
=======
        struct bv_diseq {
            theory_var v1, v2;
            unsigned idx;
            bv_diseq(theory_var v1, theory_var v2, unsigned idx):v1(v1), v2(v2), idx(idx) {}
        };
        svector<bv_diseq> m_prop_diseqs;
        unsigned          m_prop_diseqs_qhead { 0 };
>>>>>>> 39af2a18
        vector<vector<std::pair<theory_var, theory_var>>> m_diseq_watch;
        unsigned char            m_diseq_activity[256];
        svector<bool_var> m_diseq_watch_trail;
        unsigned_vector   m_diseq_watch_lim;

        literal_vector           m_tmp_literals;
        svector<var_pos>         m_prop_queue;
        bool                     m_approximates_large_bvs;

        theory_var find(theory_var v) const { return m_find.find(v); }
        theory_var next(theory_var v) const { return m_find.next(v); }
        bool is_root(theory_var v) const { return m_find.is_root(v); }
        unsigned get_bv_size(app const * n) const { return m_util.get_bv_size(n); }
        unsigned get_bv_size(enode const * n) const { return m_util.get_bv_size(n->get_expr()); }
        unsigned get_bv_size(theory_var v) const { return get_bv_size(get_enode(v)); }
        bool is_bv(app const* n) const { return m_util.is_bv_sort(n->get_sort()); }
        bool is_bv(enode const* n) const { return is_bv(n->get_expr()); }
        bool is_bv(theory_var v) const { return is_bv(get_enode(v)); }
        region & get_region() { return m_trail_stack.get_region(); }

        bool is_numeral(theory_var v) const { return m_util.is_numeral(get_enode(v)->get_expr()); }
        app * mk_bit2bool(app * bv, unsigned idx);
        void mk_bits(theory_var v);
        friend class mk_atom_trail;
        void mk_bit2bool(app * n);
        void process_args(app * n);
        enode * mk_enode(app * n);
        theory_var get_var(enode * n);
        enode * get_arg(enode * n, unsigned idx);
        theory_var get_arg_var(enode * n, unsigned idx);
        void get_bits(theory_var v, expr_ref_vector & r);
        void get_bits(enode * n, expr_ref_vector & r);
        void get_arg_bits(enode * n, unsigned idx, expr_ref_vector & r);
        void get_arg_bits(app * n, unsigned idx, expr_ref_vector & r);
        friend class add_var_pos_trail;
        void simplify_bit(expr * s, expr_ref & r);
        void add_new_diseq_axiom(theory_var v1, theory_var v2, unsigned idx);
        void assert_new_diseq_axiom(theory_var v1, theory_var v2, unsigned idx);
        friend class register_true_false_bit_trail;
        void register_true_false_bit(theory_var v, unsigned idx);
        void find_new_diseq_axioms(var_pos_occ * occs, theory_var v, unsigned idx);
        void add_bit(theory_var v, literal l);
        void init_bits(enode * n, expr_ref_vector const & bits);
        void find_wpos(theory_var v);
        friend class fixed_eq_justification;
        void fixed_var_eh(theory_var v);
        void add_fixed_eq(theory_var v1, theory_var v2);
        bool get_fixed_value(theory_var v, numeral & result) const;
        bool internalize_term_core(app * term);
        void internalize_num(app * n);
        void internalize_add(app * n);
        void internalize_sub(app * n);
        void internalize_mul(app * n);
        void internalize_udiv(app * n);
        void internalize_sdiv(app * n);
        void internalize_urem(app * n);
        void internalize_srem(app * n);
        void internalize_smod(app * n);
        void internalize_shl(app * n);
        void internalize_lshr(app * n);
        void internalize_ashr(app * n);
        void internalize_ext_rotate_left(app * n);
        void internalize_ext_rotate_right(app * n);
        void internalize_and(app * n);
        void internalize_or(app * n);
        void internalize_not(app * n);
        void internalize_nand(app * n);
        void internalize_nor(app * n);
        void internalize_xor(app * n);
        void internalize_xnor(app * n);
        void internalize_concat(app * n);
        void internalize_sign_extend(app * n);
        void internalize_zero_extend(app * n);
        void internalize_extract(app * n);
        void internalize_redand(app * n);
        void internalize_redor(app * n);
        void internalize_comp(app * n);
        void internalize_rotate_left(app * n);
        void internalize_rotate_right(app * n);
        void internalize_bv2int(app* n);
        void internalize_int2bv(app* n);
        void internalize_mkbv(app* n);
        void internalize_umul_no_overflow(app *n);
        void internalize_smul_no_overflow(app *n);
        void internalize_smul_no_underflow(app *n);

        bool approximate_term(app* n);

        template<bool Signed>
        void internalize_le(app * atom);
        bool internalize_xor3(app * n, bool gate_ctx);
        bool internalize_carry(app * n, bool gate_ctx);
        justification * mk_bit_eq_justification(theory_var v1, theory_var v2, literal consequent, literal antecedent);
        void propagate_bits();
        void assign_bit(literal consequent, theory_var v1, theory_var v2, unsigned idx, literal antecedent, bool propagate_eqc);
        void assert_int2bv_axiom(app* n);
        void assert_bv2int_axiom(app* n);

    protected:
        theory_var mk_var(enode * n) override;
        bool internalize_atom(app * atom, bool gate_ctx) override;
        bool internalize_term(app * term) override;
        void apply_sort_cnstr(enode * n, sort * s) override;
        void new_eq_eh(theory_var v1, theory_var v2) override;
        void new_diseq_eh(theory_var v1, theory_var v2) override;
        virtual void expand_diseq(theory_var v1, theory_var v2);
        void assign_eh(bool_var v, bool is_true) override;
        void relevant_eh(app * n) override;
        void push_scope_eh() override;
        void pop_scope_eh(unsigned num_scopes) override;
        final_check_status final_check_eh() override;
        void reset_eh() override;
        bool include_func_interp(func_decl* f) override;
        svector<theory_var>   m_merge_aux[2]; //!< auxiliary vector used in merge_zero_one_bits
        bool merge_zero_one_bits(theory_var r1, theory_var r2);
        bool can_propagate() override { return m_prop_diseqs_qhead < m_prop_diseqs.size(); }
        void propagate() override;

        // -----------------------------------
        //
        // Model generation
        //
        // -----------------------------------
        bv_factory *    m_factory;
        void init_model(model_generator & m) override;
        model_value_proc * mk_value(enode * n, model_generator & mg) override;

        smt_params const& params() const;
    public:
        theory_bv(context& ctx);
        ~theory_bv() override;
        
        theory * mk_fresh(context * new_ctx) override;

        char const * get_name() const override { return "bit-vector"; }

        trail_stack & get_trail_stack() { return m_trail_stack; }
        void merge_eh(theory_var, theory_var, theory_var v1, theory_var v2);
        void after_merge_eh(theory_var r1, theory_var r2, theory_var v1, theory_var v2) { SASSERT(check_zero_one_bits(r1)); }
        void unmerge_eh(theory_var v1, theory_var v2);

        bool get_lower(enode* n, rational& v);
        bool get_upper(enode* n, rational& v);

        void display_var(std::ostream & out, theory_var v) const;
        void display_bit_atom(std::ostream & out, bool_var v, bit_atom const * a) const;
        void display_atoms(std::ostream & out) const;
        void display(std::ostream & out) const override;
        void collect_statistics(::statistics & st) const override;

        bool get_fixed_value(app* x, numeral & result) const;

        bool check_assignment(theory_var v);
        bool check_invariant();
        bool check_zero_one_bits(theory_var v);
    };
};<|MERGE_RESOLUTION|>--- conflicted
+++ resolved
@@ -124,9 +124,6 @@
         mutable vector<rational>         m_power2;
         
         unsigned char            m_eq_activity[256];
-<<<<<<< HEAD
-        svector<std::pair<theory_var, theory_var>> m_replay_diseq;
-=======
         struct bv_diseq {
             theory_var v1, v2;
             unsigned idx;
@@ -134,7 +131,6 @@
         };
         svector<bv_diseq> m_prop_diseqs;
         unsigned          m_prop_diseqs_qhead { 0 };
->>>>>>> 39af2a18
         vector<vector<std::pair<theory_var, theory_var>>> m_diseq_watch;
         unsigned char            m_diseq_activity[256];
         svector<bool_var> m_diseq_watch_trail;
