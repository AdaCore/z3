--- conflicted
+++ resolved
@@ -50,21 +50,6 @@
         bool is_set_has_size(app const* n) const { return n->is_app_of(get_id(), OP_SET_HAS_SIZE); }
         bool is_set_card(app const* n) const { return n->is_app_of(get_id(), OP_SET_CARD); }
 
-<<<<<<< HEAD
-        bool is_store(enode const * n) const { return is_store(n->get_owner()); }
-        bool is_map(enode const* n) const { return is_map(n->get_owner()); }
-        bool is_select(enode const* n) const { return is_select(n->get_owner()); }
-        bool is_const(enode const* n) const { return is_const(n->get_owner()); }
-        bool is_as_array(enode const * n) const { return is_as_array(n->get_owner()); }
-        bool is_default(enode const* n) const { return is_default(n->get_owner()); }
-        bool is_array_sort(enode const* n) const { return is_array_sort(n->get_owner()); }
-        bool is_set_has_size(enode const* n) const { return is_set_has_size(n->get_owner()); }
-        bool is_set_carde(enode const* n) const { return is_set_card(n->get_owner()); }
-        bool is_select_arg(enode* r);
-
-        app * mk_select(unsigned num_args, expr * const * args);
-        app * mk_select(expr_ref_vector const& args) { return mk_select(args.size(), args.c_ptr()); }
-=======
         bool is_store(enode const * n) const { return is_store(n->get_expr()); }
         bool is_map(enode const* n) const { return is_map(n->get_expr()); }
         bool is_select(enode const* n) const { return is_select(n->get_expr()); }
@@ -78,7 +63,6 @@
 
         app * mk_select(unsigned num_args, expr * const * args);
         app * mk_select(expr_ref_vector const& args) { return mk_select(args.size(), args.data()); }
->>>>>>> 39af2a18
         app * mk_store(unsigned num_args, expr * const * args);
         app * mk_default(expr* a);
 
