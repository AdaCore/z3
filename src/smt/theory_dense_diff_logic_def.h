--- conflicted
+++ resolved
@@ -45,11 +45,7 @@
 
     template<typename Ext>
     inline app * theory_dense_diff_logic<Ext>::mk_zero_for(expr * n) {
-<<<<<<< HEAD
-        return m_autil.mk_numeral(rational(0), m.get_sort(n));
-=======
         return m_autil.mk_numeral(rational(0), n->get_sort());
->>>>>>> 39af2a18
     }
 
     template<typename Ext>
@@ -128,11 +124,7 @@
     void theory_dense_diff_logic<Ext>::found_non_diff_logic_expr(expr * n) {
         if (!m_non_diff_logic_exprs) {
             TRACE("non_diff_logic", tout << "found non diff logic expression:\n" << mk_pp(n, m) << "\n";);
-<<<<<<< HEAD
-            ctx.push_trail(value_trail<context, bool>(m_non_diff_logic_exprs));
-=======
             ctx.push_trail(value_trail<bool>(m_non_diff_logic_exprs));
->>>>>>> 39af2a18
             IF_VERBOSE(0, verbose_stream() << "(smt.diff_logic: non-diff logic expression " << mk_pp(n, m) << ")\n";); 
             m_non_diff_logic_exprs = true;
         }
@@ -734,11 +726,7 @@
         TRACE("ddl_model", 
               tout << "ddl model\n";
               for (theory_var v = 0; v < num_vars; v++) {
-<<<<<<< HEAD
-                  tout << "#" << mk_pp(get_enode(v)->get_owner(), m) << " = " << m_assignment[v] << "\n";
-=======
                   tout << "#" << mk_pp(get_enode(v)->get_expr(), m) << " = " << m_assignment[v] << "\n";
->>>>>>> 39af2a18
               });
     }
 
@@ -816,19 +804,11 @@
             enode * n = get_enode(v);
             if (m_autil.is_zero(n->get_expr()) && !m_assignment[v].is_zero()) {
                 numeral val = m_assignment[v];
-<<<<<<< HEAD
-                sort * s = m.get_sort(n->get_owner());
-                // adjust the value of all variables that have the same sort.
-                for (int v2 = 0; v2 < num_vars; ++v2) {
-                    enode * n2 = get_enode(v2);
-                    if (m.get_sort(n2->get_owner()) == s) {
-=======
                 sort * s = n->get_expr()->get_sort();
                 // adjust the value of all variables that have the same sort.
                 for (int v2 = 0; v2 < num_vars; ++v2) {
                     enode * n2 = get_enode(v2);
                     if (n2->get_expr()->get_sort() == s) {
->>>>>>> 39af2a18
                         m_assignment[v2] -= val;
                     }
                 }
@@ -838,11 +818,7 @@
         TRACE("ddl_model", 
               tout << "ddl model\n";
               for (theory_var v = 0; v < num_vars; v++) {
-<<<<<<< HEAD
-                  tout << "#" << mk_pp(get_enode(v)->get_owner(), m) << " = " << m_assignment[v] << "\n";
-=======
                   tout << "#" << mk_pp(get_enode(v)->get_expr(), m) << " = " << m_assignment[v] << "\n";
->>>>>>> 39af2a18
               });
     }
 
@@ -965,11 +941,7 @@
         }
         for (unsigned i = 0; i < num_nodes; ++i) {
             enode * n = get_enode(i);
-<<<<<<< HEAD
-            if (m_autil.is_zero(n->get_owner())) {
-=======
             if (m_autil.is_zero(n->get_expr())) {
->>>>>>> 39af2a18
                 S.set_lower(i, mpq_inf(mpq(0), mpq(0)));
                 S.set_upper(i, mpq_inf(mpq(0), mpq(0)));
                 break;
