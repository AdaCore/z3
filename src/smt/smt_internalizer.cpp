--- conflicted
+++ resolved
@@ -315,11 +315,7 @@
             assert_default(n, pr);
             return;
         }
-<<<<<<< HEAD
-        sort * s = m.get_sort(n->get_arg(0));
-=======
         sort * s = n->get_arg(0)->get_sort();
->>>>>>> 39af2a18
         sort_ref u(m.mk_fresh_sort("distinct-elems"), m);
         func_decl_ref f(m.mk_fresh_func_decl("distinct-aux-f", "", 1, &s, u), m);
         for (expr * arg : *n) {
@@ -360,14 +356,8 @@
 
     void context::internalize(expr* const* exprs, unsigned num_exprs, bool gate_ctx) {
         internalize_deep(exprs, num_exprs);
-<<<<<<< HEAD
-        for (unsigned i = 0; i < num_exprs; ++i) {
-            internalize_rec(exprs[i], gate_ctx);
-        }
-=======
         for (unsigned i = 0; i < num_exprs; ++i) 
             internalize_rec(exprs[i], gate_ctx);
->>>>>>> 39af2a18
     }
 
     void context::internalize_rec(expr * n, bool gate_ctx) {
@@ -459,11 +449,7 @@
         d.set_eq_flag();
         TRACE("internalize", tout << mk_pp(n, m) << " " << literal(v, false) << "\n";);
         
-<<<<<<< HEAD
-        sort * s    = m.get_sort(n->get_arg(0));
-=======
         sort * s    = n->get_arg(0)->get_sort();
->>>>>>> 39af2a18
         theory * th = m_theories.get_plugin(s->get_family_id());
         if (th)
             th->internalize_eq_eh(n, v);
@@ -597,11 +583,7 @@
         if (e_internalized(q)) {
             return;
         }
-<<<<<<< HEAD
-        app_ref lam_name(m.mk_fresh_const("lambda", m.get_sort(q)), m);
-=======
         app_ref lam_name(m.mk_fresh_const("lambda", q->get_sort()), m);
->>>>>>> 39af2a18
         app_ref eq(m), lam_app(m);
         expr_ref_vector vars(m);
         vars.push_back(lam_name);
@@ -610,11 +592,7 @@
             vars.push_back(m.mk_var(sz - i - 1, q->get_decl_sort(i)));
         }
         array_util autil(m);
-<<<<<<< HEAD
-        lam_app = autil.mk_select(vars.size(), vars.c_ptr());
-=======
         lam_app = autil.mk_select(vars.size(), vars.data());
->>>>>>> 39af2a18
         eq = m.mk_eq(lam_app, q->get_expr());
         quantifier_ref fa(m);
         expr * patterns[1] = { m.mk_pattern(lam_app) };
@@ -624,12 +602,9 @@
         m_app2enode.setx(q->get_id(), get_enode(lam_name), nullptr);
         m_l_internalized_stack.push_back(q);
         m_trail_stack.push_back(&m_mk_lambda_trail);
-<<<<<<< HEAD
-=======
         bool_var bv = get_bool_var(fa);
         assign(literal(bv, false), nullptr);
         mark_as_relevant(bv);
->>>>>>> 39af2a18
     }
 
     /**
@@ -1454,11 +1429,7 @@
             bool save_atoms     = lemma && iscope_lvl > m_base_lvl;
             bool reinit         = save_atoms;
             SASSERT(!lemma || j == 0 || !j->in_region());
-<<<<<<< HEAD
-            clause * cls = clause::mk(m, num_lits, lits, k, j, del_eh, save_atoms, m_bool_var2expr.c_ptr());
-=======
             clause * cls = clause::mk(m, num_lits, lits, k, j, del_eh, save_atoms, m_bool_var2expr.data());
->>>>>>> 39af2a18
             m_clause_proof.add(*cls);
             if (lemma) {
                 cls->set_activity(activity);
@@ -1561,11 +1532,7 @@
         if (root_gate)
             new_lits.push_back(m.mk_not(root_gate));
         SASSERT(num_lits > 1);
-<<<<<<< HEAD
-        expr * fact        = m.mk_or(new_lits.size(), new_lits.c_ptr());
-=======
         expr * fact        = m.mk_or(new_lits.size(), new_lits.data());
->>>>>>> 39af2a18
         return m.mk_def_axiom(fact);
         
     }
