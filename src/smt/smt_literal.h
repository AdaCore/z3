--- conflicted
+++ resolved
@@ -24,80 +24,8 @@
 #include "util/sat_literal.h"
 
 namespace smt {
-<<<<<<< HEAD
-    /**
-       \brief The literal b is represented by the value 2*b, and
-       the literal (not b) by the value 2*b + 1
-       
-    */
-    class literal {
-        int  m_val;
-        
-    public:
-        literal():m_val(-2) {
-            SASSERT(var() == null_bool_var && !sign());
-        }
-        
-        explicit literal(bool_var v, bool sign = false):
-            m_val((v << 1) + static_cast<int>(sign)) {
-        }
-        
-        bool_var var() const { 
-            return m_val >> 1; 
-        }
-        
-        bool sign() const {
-            return m_val & 1; 
-        }
-        
-        int index() const {
-            return m_val;
-        }
-        
-        void neg() {
-            m_val = m_val ^ 1;
-        }
-        
-        friend literal operator~(literal l);
-        
-        friend literal to_literal(int x);
-
-        void display(std::ostream & out, ast_manager & m, expr * const * bool_var2expr_map) const;
-
-        void display_smt2(std::ostream & out, ast_manager & m, expr * const * bool_var2expr_map) const;
-
-        void display_compact(std::ostream & out, expr * const * bool_var2expr_map) const;
-
-        unsigned hash() const { return m_val; }
-    };
-
-    inline bool operator==(literal l1, literal l2) {
-        return l1.index() == l2.index();
-    }
-    
-    inline bool operator!=(literal l1, literal l2) {
-        return l1.index() != l2.index();
-    }
-    
-    inline bool operator<(literal l1, literal l2) {
-        return l1.index() < l2.index();
-    }
-    
-    inline literal operator~(literal l) {
-        literal r;
-        r.m_val = l.m_val ^ 1;
-        return r;
-    }
-    
-    inline literal to_literal(int x) {
-        literal l;
-        l.m_val = x;
-        return l;
-    }
-=======
 
     typedef sat::literal literal;
->>>>>>> 39af2a18
     
     inline literal to_literal(int x) { return sat::to_literal(x); }
 
