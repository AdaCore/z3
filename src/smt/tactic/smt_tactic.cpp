--- conflicted
+++ resolved
@@ -204,19 +204,11 @@
             TRACE("smt_tactic_memory", tout << "wasted_size: " << m.get_allocator().get_wasted_size() << "\n";);        
             scoped_init_ctx  init(*this, m);
             SASSERT(m_ctx != 0);
-<<<<<<< HEAD
-            
-            scoped_ptr<expr2expr_map>  dep2bool;
-            scoped_ptr<expr2expr_map>  bool2dep; 
-            ptr_vector<expr>           assumptions;       
-            filter_model_converter_ref fmc;
-=======
 
             expr_ref_vector clauses(m);
             expr2expr_map               bool2dep; 
             ptr_vector<expr>            assumptions;       
             ref<filter_model_converter> fmc;
->>>>>>> c3e666bc
             if (in->unsat_core_enabled()) {
                 if (in->proofs_enabled())
                     throw tactic_exception("smt tactic does not support simultaneous generation of proofs and unsat cores");
