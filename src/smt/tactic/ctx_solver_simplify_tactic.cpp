--- conflicted
+++ resolved
@@ -253,19 +253,6 @@
                         args.push_back(arg);
                     }
                 }
-<<<<<<< HEAD
-                else if (!n2 && !m.is_value(arg)) {
-                    n2 = mk_fresh(id, m.get_sort(arg));
-                    trail.push_back(n2);
-                    todo.push_back(expr_pos(self_pos, ++child_id, i, arg));
-                    names.push_back(n2);
-                    args.push_back(n2);
-                }
-                else {
-                    args.push_back(arg);
-                }
-=======
->>>>>>> 39af2a18
             }
             m_mk_app(a->get_decl(), args.size(), args.data(), res);
             trail.push_back(res);
