--- conflicted
+++ resolved
@@ -171,11 +171,7 @@
     if (!m_non_diff_logic_exprs) {
         TRACE("non_diff_logic", tout << "found non diff logic expression:\n" << mk_pp(n, m) << "\n";);
         IF_VERBOSE(0, verbose_stream() << "(smt.diff_logic: non-diff logic expression " << mk_pp(n, m) << ")\n";); 
-<<<<<<< HEAD
-        ctx.push_trail(value_trail<context, bool>(m_non_diff_logic_exprs));
-=======
         ctx.push_trail(value_trail<bool>(m_non_diff_logic_exprs));
->>>>>>> 39af2a18
         m_non_diff_logic_exprs = true;
     }
 }
@@ -388,19 +384,11 @@
     }
 
     for (enode* n : ctx.enodes()) {
-<<<<<<< HEAD
-        family_id fid = n->get_owner()->get_family_id();
-        if (fid != get_family_id() && 
-            fid != m.get_basic_family_id() &&
-            !is_uninterp_const(n->get_owner())) {
-            TRACE("arith", tout << mk_pp(n->get_owner(), m) << "\n";);
-=======
         family_id fid = n->get_expr()->get_family_id();
         if (fid != get_family_id() && 
             fid != m.get_basic_family_id() &&
             !is_uninterp_const(n->get_expr())) {
             TRACE("arith", tout << mk_pp(n->get_expr(), m) << "\n";);
->>>>>>> 39af2a18
             return FC_GIVEUP;
         }
     }
@@ -569,11 +557,7 @@
 
 template<typename Ext>
 void theory_diff_logic<Ext>::inc_conflicts() {
-<<<<<<< HEAD
-    ctx.push_trail(value_trail<context, bool>(m_consistent));
-=======
     ctx.push_trail(value_trail<bool>(m_consistent));
->>>>>>> 39af2a18
     m_consistent = false;
     m_stats.m_num_conflicts++;   
     if (m_params.m_arith_adaptive) {
@@ -683,11 +667,7 @@
     ctx.mk_clause(lits.size(), lits.data(), js, CLS_TH_LEMMA, nullptr);
     if (dump_lemmas()) {
         symbol logic(m_lia_or_lra == is_lia ? "QF_LIA" : "QF_LRA");
-<<<<<<< HEAD
-        ctx.display_lemma_as_smt_problem(lits.size(), lits.c_ptr(), false_literal, logic);
-=======
         ctx.display_lemma_as_smt_problem(lits.size(), lits.data(), false_literal, logic);
->>>>>>> 39af2a18
     }
 
 #if 0
@@ -729,11 +709,7 @@
 
     if (dump_lemmas()) {
         symbol logic(m_lia_or_lra == is_lia ? "QF_LIA" : "QF_LRA");
-<<<<<<< HEAD
-        ctx.display_lemma_as_smt_problem(lits.size(), lits.c_ptr(), false_literal, logic);
-=======
         ctx.display_lemma_as_smt_problem(lits.size(), lits.data(), false_literal, logic);
->>>>>>> 39af2a18
     }
 
     vector<parameter> params;
@@ -845,11 +821,7 @@
     TRACE("diff_logic_vars", tout << "mk_var: " << v << "\n";);
     m_graph.init_var(v);
     ctx.attach_th_var(n, this, v);
-<<<<<<< HEAD
-    set_sort(n->get_owner());
-=======
     set_sort(n->get_expr());
->>>>>>> 39af2a18
     return v;
 }
 
@@ -966,21 +938,12 @@
     theory_var v = n->get_th_var(get_id());
     SASSERT(v != null_theory_var);
     rational num;
-<<<<<<< HEAD
-    if (!m_util.is_numeral(n->get_owner(), num)) {
-        numeral val = m_graph.get_assignment(v);
-        num = val.get_rational().to_rational() + m_delta * val.get_infinitesimal().to_rational();
-    }
-    TRACE("arith", tout << mk_pp(n->get_owner(), m) << " |-> " << num << "\n";);
-    bool is_int = m_util.is_int(n->get_owner());
-=======
     if (!m_util.is_numeral(n->get_expr(), num)) {
         numeral val = m_graph.get_assignment(v);
         num = val.get_rational().to_rational() + m_delta * val.get_infinitesimal().to_rational();
     }
     TRACE("arith", tout << mk_pp(n->get_expr(), m) << " |-> " << num << "\n";);
     bool is_int = m_util.is_int(n->get_expr());
->>>>>>> 39af2a18
     if (is_int && !num.is_int())
         throw default_exception("difference logic solver was used on mixed int/real problem");
     return alloc(expr_wrapper_proc, m_factory->mk_num_value(num, is_int));
