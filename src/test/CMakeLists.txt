--- conflicted
+++ resolved
@@ -129,10 +129,7 @@
   vector.cpp
   lp/lp.cpp
   lp/nla_solver_test.cpp
-<<<<<<< HEAD
-=======
   zstring.cpp
->>>>>>> 39af2a18
   ${z3_test_extra_object_files}
 )
 z3_add_install_tactic_rule(${z3_test_deps})
