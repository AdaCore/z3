--- conflicted
+++ resolved
@@ -299,11 +299,7 @@
             fmls.push_back(m.mk_not(mk_conj(*t)));
             d->neg().push_back(t);
         }
-<<<<<<< HEAD
-        fml1 = mk_and(m, fmls.size(), fmls.c_ptr());
-=======
         fml1 = mk_and(m, fmls.size(), fmls.data());
->>>>>>> 39af2a18
         bool_vector to_merge(N, false);
         bit_vector discard_cols;
         discard_cols.resize(N, false);
