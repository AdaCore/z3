--- conflicted
+++ resolved
@@ -823,11 +823,7 @@
         row& r = m_rows[row_id];
         rational val(c);
         SASSERT(r.m_vars.empty());
-<<<<<<< HEAD
-        r.m_vars.append(coeffs.size(), coeffs.c_ptr());
-=======
         r.m_vars.append(coeffs.size(), coeffs.data());
->>>>>>> 39af2a18
         bool is_int_row = !coeffs.empty();
         std::sort(r.m_vars.begin(), r.m_vars.end(), var::compare());
         for (auto const& c : coeffs) {
