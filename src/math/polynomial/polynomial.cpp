/*++
Copyright (c) 2011 Microsoft Corporation

Module Name:

    polynomial.cpp

Abstract:

    Goodies for creating and handling polynomials.

Author:

    Leonardo (leonardo) 2011-11-15

Notes:

--*/
#include "math/polynomial/polynomial.h"
#include "util/vector.h"
#include "util/chashtable.h"
#include "util/small_object_allocator.h"
#include "util/id_gen.h"
#include "util/buffer.h"
#include "util/scoped_ptr_vector.h"
#include "math/polynomial/upolynomial_factorization.h"
#include "math/polynomial/polynomial_primes.h"
#include "util/permutation.h"
#include "math/polynomial/algebraic_numbers.h"
#include "util/mpzzp.h"
#include "util/timeit.h"
#include "math/polynomial/linear_eq_solver.h"
#include "util/scoped_numeral_buffer.h"
#include "util/ref_buffer.h"
#include "util/common_msgs.h"
#include <memory>

namespace polynomial {

    factor_params::factor_params():
        m_max_p(UINT_MAX),
        m_p_trials(1),
        m_max_search_size(UINT_MAX) {
    }

    factor_params::factor_params(unsigned max_p, unsigned p_trials, unsigned max_search_size):
        m_max_p(max_p),
        m_p_trials(p_trials),
        m_max_search_size(max_search_size) {
    }

    void factor_params::updt_params(params_ref const & p) {
        m_max_p    = p.get_uint("max_prime", UINT_MAX);
        m_p_trials = p.get_uint("num_primes", 1);
        m_max_search_size = p.get_uint("max_search_size", UINT_MAX);
    }

    void factor_params::get_param_descrs(param_descrs & r) {
        r.insert("max_search_size", CPK_UINT, "(default: infty) Z3 polynomial factorization is composed of three steps: factorization in GF(p), lifting and search. This parameter can be used to limit the search space.");
        r.insert("max_prime", CPK_UINT, "(default: infty) Z3 polynomial factorization is composed of three steps: factorization in GF(p), lifting and search. This parameter limits the maximum prime number p to be used in the first step.");
        r.insert("num_primes", CPK_UINT, "(default: 1) Z3 polynomial factorization is composed of three steps: factorization in GF(p), lifting and search. The search space may be reduced by factoring the polynomial in different GF(p)'s. This parameter specify the maximum number of finite factorizations to be considered, before lifiting and searching.");
    }

    typedef ptr_vector<monomial> monomial_vector;

    void var2degree::display(std::ostream & out) const {
        bool first = true;
        out << "[";
        for (unsigned i = 0; i < m_var2degree.size(); ++ i) {
            if (!m_var2degree.empty()) {
                if (!first) {
                    out << ",";
                }
                out << "x" << i << "^" << m_var2degree[i];
                if (first) {
                    first = false;
                }
            }
        }
        out << "]";
    }

    // -----------------------------------
    //
    // Monomials
    //
    // -----------------------------------

    /**
       \brief power: var + exponent
    */
    class power : public std::pair<var, unsigned> {
    public:
        power():std::pair<var, unsigned>() {}
        power(var v, unsigned d):std::pair<var, unsigned>(v, d) {}
        var get_var() const { return first; }
        unsigned degree() const { return second; }
        unsigned & degree() { return second; }
        void set_var(var x) { first = x; }

        struct lt_var {
            bool operator()(power const & p1, power const & p2) {
                // CMW: The assertion below does not hold on macOS, because
                // their implementation of std::sort will try to compare
                // two items at the same index instead of comparing
                // the indices directly. I suspect that the purpose of
                // this assertion was to make sure that there are
                // no duplicates, so I replaced it with a new assertion at
                // the end of var_degrees(...).

                // SASSERT(p1.get_var() != p2.get_var());

                return p1.get_var() < p2.get_var();
            }
        };

        struct lt_degree {
            bool operator()(power const & p1, power const & p2) {
                return p1.degree() < p2.degree();
            }
        };
    };


    std::ostream & operator<<(std::ostream & out, power const & p) {
        out << "x" << p.get_var();
        if (p.degree() != 1)
            out << "^" << p.degree();
        return out;
    }

    /**
       \brief Return true if the variables in pws are sorted in increasing order and are distinct.
    */
    bool is_valid_power_product(unsigned sz, power const * pws) {
        for (unsigned i = 1; i < sz; i++) {
            if (pws[i-1].get_var() >= pws[i].get_var())
                return false;
        }
        return true;
    }

    /**
       \brief Return total degree of the given power product.
    */
    unsigned power_product_total_degree(unsigned sz, power const * pws) {
        unsigned r = 0;
        for (unsigned i = 0; i < sz; i++)
            r += pws[i].degree();
        return r;
    }

    /**
       \brief Monomials (power products)
    */
    class monomial {
        unsigned  m_ref_count;
        unsigned  m_id;           //!< unique id
        unsigned  m_total_degree; //!< total degree of the monomial
        unsigned  m_size;         //!< number of powers
        unsigned  m_hash;
        power     m_powers[0];
        friend class tmp_monomial;

        void sort() {
            std::sort(m_powers, m_powers + m_size, power::lt_var());
        }
    public:
        static unsigned hash_core(unsigned sz, power const * pws) {
            return string_hash(reinterpret_cast<char*>(const_cast<power*>(pws)), sz*sizeof(power), 11);
        }

        struct hash_proc {
            unsigned operator()(monomial const * m) const {
                return m->m_hash;
            }
        };

        struct eq_proc {
            bool operator()(monomial const * m1, monomial const * m2) const {
                if (m1->size() != m2->size() || m1->hash() != m2->hash())
                    return false;
                // m_total_degree must not be used as a filter, because it is not updated in temporary monomials.
                for (unsigned i = 0; i < m1->m_size; i++) {
                    if (m1->get_power(i) != m2->get_power(i))
                        return false;
                }

                return true;
            }
        };

        static unsigned get_obj_size(unsigned sz) { return sizeof(monomial) + sz * sizeof(power); }
        
        monomial(unsigned id, unsigned sz, power const * pws, unsigned h):
            m_ref_count(0),
            m_id(id),
            m_total_degree(0),
            m_size(sz),
            m_hash(h) {
            for (unsigned i = 0; i < sz; i ++) {
                power const & pw = pws[i];
                m_powers[i] = pw;
                SASSERT(i == 0 || get_var(i) > get_var(i-1));
                SASSERT(degree(i) > 0);
                m_total_degree += degree(i);
            }
        }

        unsigned hash() const { return m_hash; }

        unsigned ref_count() const { return m_ref_count; }

        void inc_ref() { m_ref_count++; }

        void dec_ref() { SASSERT(m_ref_count > 0); m_ref_count--; }

        bool is_valid() const {
            return is_valid_power_product(m_size, m_powers) && power_product_total_degree(m_size, m_powers) == m_total_degree;
        }

        unsigned id() const { return m_id; }

        unsigned size() const { return m_size; }

        unsigned total_degree() const { return m_total_degree; }

        power const & get_power(unsigned idx) const { SASSERT(idx < size()); return m_powers[idx]; }

        power const * get_powers() const { return m_powers; }

        var get_var(unsigned idx) const { return get_power(idx).get_var(); }

        unsigned degree(unsigned idx) const { return get_power(idx).degree(); }

        var max_var() const {
            if (m_size == 0)
                return null_var;
            return get_var(m_size - 1);
        }

        unsigned max_var_degree() const {
            if (m_size == 0)
                return 0;
            return degree(m_size - 1);
        }

#define SMALL_MONOMIAL 8

        unsigned index_of(var x) const {
            if (m_size == 0)
                return UINT_MAX;
            unsigned last = m_size - 1;
            if (get_var(last) == x)
                return last;
            if (m_size < SMALL_MONOMIAL) {
                // use linear search for small monomials
                // search backwards since we usually ask for the degree of "big" variables
                for (unsigned i = last; i-- > 0; ) {
                    if (get_var(i) == x)
                        return i;
                }
                return UINT_MAX;
            }
            else {
                // use binary search for big monomials
                int low  = 0;
                int high = last;
                while (true) {
                    int mid   = low + ((high - low)/2);
                    var x_mid = get_var(mid);
                    if (x > x_mid) {
                        low = mid + 1;
                    }
                    else if (x < x_mid) {
                        high = mid - 1;
                    }
                    else {
                        return mid;
                    }
                    if (low > high)
                        return UINT_MAX;
                }
            }
        }

        unsigned degree_of(var x) const {
            unsigned pos = index_of(x);
            if (pos == UINT_MAX)
                return 0;
            return degree(pos);
        }


        // Given the subset S of variables that are smaller than x,
        // then return the maximal one.
        var max_smaller_than_core(var x) const {
            if (m_size == 0)
                return null_var;
            if (m_size < SMALL_MONOMIAL) {
                // use linear search for small monomials
                // search backwards since we usually ask for the degree of "big" variables
                unsigned i = m_size;
                while (i > 0) {
                    --i;
                    if (get_var(i) < x)
                        return get_var(i);
                }
                return null_var;
            }
            else {
                // use binary search for big monomials
                int low  = 0;
                int high = m_size-1;
                if (x <= get_var(low)) {
                    return null_var;
                }
                if (x > get_var(high)) {
                    return get_var(high);
                }
                if (x == get_var(high)) {
                    SASSERT(high > 0);
                    return get_var(high-1);
                }
                while (true) {
                    SASSERT(0 <= low && high < static_cast<int>(m_size));
                    SASSERT(get_var(low) < x);
                    SASSERT(x < get_var(high));
                    SASSERT(low < high);
                    if (high == low + 1) {
                        SASSERT(get_var(low) < x);
                        SASSERT(x < get_var(low+1));
                        return get_var(low);
                    }
                    SASSERT(high > low + 1);
                    int mid   = low + ((high - low)/2);
                    SASSERT(low < mid && mid < high);
                    var x_mid = get_var(mid);
                    if (x_mid == x) {
                        SASSERT(low < mid && mid < high && high < static_cast<int>(m_size));
                        SASSERT(get_var(mid-1) < x && x == get_var(mid));
                        return get_var(mid-1);
                    }
                    if (x < x_mid) {
                        high = mid;
                    }
                    else {
                        SASSERT(x_mid < x);
                        low  = mid;
                    }
                }
            }
        }

        var max_smaller_than(var x) const {
            SASSERT(x != null_var);
            var y = max_smaller_than_core(x);
            DEBUG_CODE({
                bool found = false;
                for (unsigned i = 0; i < m_size; i++) {
                    if (get_var(i) < x) {
                        CTRACE("poly_bug", !(y != null_var && get_var(i) <= y),
                               tout << "m: "; display(tout); tout << "\n";
                               tout << "x: " << x << "\n";
                               tout << "y: " << y << "\n";
                               tout << "i: " << i << "\n";
                               tout << "get_var(i): " << get_var(i) << "\n";);
                        SASSERT(y != null_var && get_var(i) <= y);
                    }
                    if (get_var(i) == y)
                        found = true;
                }
                SASSERT(y == null_var || (y < x && found));
            });
            return y;
        }

        std::ostream& display(std::ostream & out, display_var_proc const & proc = display_var_proc(), bool use_star = false) const {
            if (m_size == 0) {
                out << "1";
                return out;
            }
            for (unsigned i = 0; i < m_size; i++) {
                if (i > 0) {
                    if (use_star)
                        out << "*";
                    else
                        out << " ";
                }
                proc(out, get_var(i));
                if (degree(i) > 1)
                    out << "^" << degree(i);
            }
            return out;
        }

        void display_smt2(std::ostream & out, display_var_proc const & proc = display_var_proc()) const {
            if (m_size == 0) {
                out << "1";
            }
            else if (m_size == 1 && degree(0) == 1) {
                proc(out, get_var(0));
            }
            else {
                out << "(*";
                for (unsigned i = 0; i < m_size; i++) {
                    var x = get_var(i);
                    unsigned k = degree(i);
                    SASSERT(k > 0);
                    for (unsigned j = 0; j < k; j++) {
                        out << " ";
                        proc(out, x);
                    }
                }
                out << ")";
            }
        }

        bool is_unit() const { return m_size == 0; }

        /**
           \brief Return true if the degree of every variable is even.
        */
        bool is_power_of_two() const {
            for (unsigned i = 0; i < m_size; i++) {
                if (degree(i) % 2 == 1)
                    return false;
            }
            return true;
        }

        bool is_square() const {
            for (unsigned i = 0; i < m_size; i++) {
                if (degree(i) % 2 != 0)
                    return false;
            }
            return true;
        }

        void rename(unsigned sz, var const * xs) {
            for (unsigned i = 0; i < m_size; i++) {
                power & pw = m_powers[i];
                pw.set_var(xs[pw.get_var()]);
            }
            sort();
            m_hash = hash_core(m_size, m_powers);
        }
    };

    inline void swap(monomial * & m1, monomial * & m2) { std::swap(m1, m2); }

    typedef chashtable<monomial*, monomial::hash_proc, monomial::eq_proc> monomial_table;

    /**
       \brief Mapping from monomials to positions.
    */
    class monomial2pos {
        unsigned_vector          m_m2pos;
    public:
        unsigned get(monomial const * m) {
            unsigned id = m->id();
            m_m2pos.reserve(id+1, UINT_MAX);
            return m_m2pos[id];
        }

        void reset(monomial const * m) {
            unsigned id = m->id();
            SASSERT(id < m_m2pos.size());
            m_m2pos[id] = UINT_MAX;
        }

        void set(monomial const * m, unsigned pos) {
            unsigned id = m->id();
            m_m2pos.reserve(id+1, UINT_MAX);
            SASSERT(m_m2pos[id] == UINT_MAX);
            m_m2pos[id] = pos;
        }

        /**
           \brief Save the position of the monomials in p.
        */
        template<typename Poly>
        void set(Poly const * p) {
            unsigned sz = p->size();
            for (unsigned i = 0; i < sz; i++) {
                set(p->m(i), i);
            }
        }

        /**
           \brief Undo the effects of save_pos.
        */
        template<typename Poly>
        void reset(Poly const * p) {
            unsigned sz = p->size();
            for (unsigned i = 0; i < sz; i++) {
                reset(p->m(i));
            }
        }
    };


#define TMP_INITIAL_CAPACITY 128

    /**
       \brief Wrapper for temporary monomials.
    */
    class tmp_monomial {
        monomial *               m_ptr;
        unsigned                 m_capacity; //!< maximum number of arguments supported by m_ptr;

        monomial * allocate(unsigned capacity) {
            void * mem  = memory::allocate(monomial::get_obj_size(capacity));
            return new (mem) monomial(UINT_MAX, 0, nullptr, 0);
        }

        void deallocate(monomial * ptr, unsigned capacity) {
            memory::deallocate(ptr);
        }

        void increase_capacity(unsigned new_capacity) {
            SASSERT(new_capacity > m_capacity);
            deallocate(m_ptr, m_capacity);
            m_ptr = allocate(new_capacity);
            m_capacity = new_capacity;
        }

        void expand_capacity(unsigned new_capacity) {
            SASSERT(new_capacity > m_capacity);
            monomial * new_ptr  = allocate(new_capacity);
            new_ptr->m_size = m_ptr->m_size;
            std::uninitialized_copy(m_ptr->m_powers, m_ptr->m_powers + m_ptr->m_size, new_ptr->m_powers);
            deallocate(m_ptr, m_capacity);
            m_ptr      = new_ptr;
            m_capacity = new_capacity;
        }
    public:
        tmp_monomial():
            m_ptr(allocate(TMP_INITIAL_CAPACITY)),
            m_capacity(TMP_INITIAL_CAPACITY) {
        }

        ~tmp_monomial() {
            deallocate(m_ptr, m_capacity);
        }

        void init(unsigned sz, power const * pws) {
            if (sz > m_capacity)
                increase_capacity(sz * 2);
            SASSERT(sz < m_capacity);
            m_ptr->m_size = sz;
            std::uninitialized_copy(pws, pws + sz, m_ptr->m_powers);
        }

        void reset() {
            m_ptr->m_size = 0;
        }

        unsigned size() const {
            return m_ptr->m_size;
        }

        void push_back(power const & pw) {
            if (m_ptr->m_size >= m_capacity)
                expand_capacity(m_ptr->m_size * 2);
            m_ptr->m_powers[m_ptr->m_size] = pw;
            m_ptr->m_size++;
        }

        monomial * get_ptr() {
            unsigned sz = m_ptr->m_size;
            m_ptr->m_hash = monomial::hash_core(sz, m_ptr->m_powers);
            return m_ptr;
        }

        void reserve(unsigned capacity) {
            if (capacity > m_capacity)
                increase_capacity(capacity * 2);
        }

        void set_size(unsigned sz) {
            SASSERT(sz <= m_capacity);
            m_ptr->m_size = sz;
        }

        void set_power(unsigned idx, power const & pw) {
            SASSERT(idx < m_capacity);
            m_ptr->m_powers[idx] = pw;
        }

        power const & get_power(unsigned idx) const { return m_ptr->m_powers[idx]; }

        power const * get_powers() const { return m_ptr->m_powers; }
    };

    /**
       \brief Compare m1 and m2 using a lexicographical order

       Return
            -   -1  if m1 <_lex m2,
            -   0   if m1 = m2,
            -   1   if m1 >_lex m2

       The biggest variable dominates
       x3^3 > x3^2 x1^2 > x3 x2^2 x_1 > x1^3

       Remark: in out representation the biggest variable is in the last position.
    */
    int lex_compare(monomial const * m1, monomial const * m2) {
        if (m1 == m2)
            return 0;
        int sz1  = m1->size();
        int sz2  = m2->size();
        int idx1 = sz1 - 1;
        int idx2 = sz2 - 1;
        while (idx1 >= 0 && idx2 >= 0) {
            power const & pw1 = m1->get_power(idx1);
            power const & pw2 = m2->get_power(idx2);
            if (pw1.get_var() == pw2.get_var()) {
                if (pw1.degree() == pw2.degree()) {
                    idx1--;
                    idx2--;
                    continue;
                }
                return pw1.degree() < pw2.degree() ? -1 : 1;
            }
            return pw1.get_var() > pw2.get_var() ? 1 : -1;
        }
        SASSERT(idx1 >= 0 || idx2 >= 0);
        SASSERT(idx1 < 0  || idx2 < 0);
        return idx1 < 0 ? -1 : 1;
    }

    /**
       Similar to lex_compare, but min_var is assumed to be the minimal variable.
    */
    int lex_compare2(monomial const * m1, monomial const * m2, var min_var) {
        if (m1 == m2)
            return 0;
        int sz1  = m1->size();
        int sz2  = m2->size();
        int idx1 = sz1 - 1;
        int idx2 = sz2 - 1;
        unsigned min_var_degree1 = 0;
        unsigned min_var_degree2 = 0;
        while (idx1 >= 0 && idx2 >= 0) {
            power const & pw1 = m1->get_power(idx1);
            power const & pw2 = m2->get_power(idx2);
            if (pw1.get_var() == min_var) {
                min_var_degree1 = pw1.degree();
                idx1--;
                if (pw2.get_var() == min_var) {
                    min_var_degree2 = pw2.degree();
                    idx2--;
                }
                continue;
            }
            if (pw2.get_var() == min_var) {
                min_var_degree2 = pw2.degree();
                idx2--;
                continue;
            }
            if (pw1.get_var() == pw2.get_var()) {
                if (pw1.degree() == pw2.degree()) {
                    idx1--;
                    idx2--;
                    continue;
                }
                return pw1.degree() < pw2.degree() ? -1 : 1;
            }
            return pw1.get_var() > pw2.get_var() ? 1 : -1;
        }
        if (idx1 == idx2) {
            SASSERT(min_var_degree1 != min_var_degree2);
            return min_var_degree1 < min_var_degree2 ? -1 : 1;
        }
        return idx1 < 0 ? -1 : 1;
    }

    struct lex_lt2 {
        var m_min;
        lex_lt2(var m):m_min(m) {}
        bool operator()(monomial * m1, monomial * m2) const {
            TRACE("lex_bug", tout << "min: x" << m_min << "\n"; m1->display(tout); tout << "\n"; m2->display(tout); tout << "\n";);
            return lex_compare2(m1, m2, m_min) < 0;
        }
    };

    /**
       \brief Compare m1 and m2 using a graded lexicographical order

       \see lex_compare
    */
    int graded_lex_compare(monomial const * m1, monomial const * m2) {
        unsigned t1 = m1->total_degree();
        unsigned t2 = m2->total_degree();
        if (t1 == t2)
            return lex_compare(m1, m2);
        else
            return t1 < t2 ? -1 : 1;
    }

    /**
       \brief Compare submonomials m1[start1, end1) and m2[start2, end2) using reverse lexicographical order
    */
    int rev_lex_compare(monomial const * m1, unsigned start1, unsigned end1, monomial const * m2, unsigned start2, unsigned end2) {
        SASSERT(end1 >= start1);
        SASSERT(end2 >= start2);
        unsigned idx1 = end1;
        unsigned idx2 = end2;
        while(idx1 > start1 && idx2 > start2) {
            --idx1;
            --idx2;
            power const & pw1 = m1->get_power(idx1);
            power const & pw2 = m2->get_power(idx2);
            if (pw1.get_var() == pw2.get_var()) {
                if (pw1.degree() == pw2.degree()) {
                    // Remark: the submonomials have the same total degree, but they are not equal. So, idx1 > 0 and idx2 > 0.
                    SASSERT(idx1 > start1 && idx2 > start2);
                    continue;
                }
                return pw1.degree() > pw2.degree() ? -1 : 1;
            }
            return pw1.get_var() > pw2.get_var() ? -1 : 1;
        }
        SASSERT(idx1 == start1 || idx2 == start2);
        if (idx1 == start1)
            return idx2 == start2 ? 0 : -1;
        SASSERT(idx2 == start2 && idx1 != start1);
        return 1;
    }

    /**
       \brief Compare m1 and m2 using reverse lexicographical order.

       \see lex_compare
    */
    int rev_lex_compare(monomial const * m1, monomial const * m2) {
        if (m1 == m2)
            return 0;
        return rev_lex_compare(m1, 0, m1->size(), m2, 0, m2->size());
    }

    /**
       \brief Compare m1 and m2 using graded reverse lexicographical order.

       \see lex_compare
    */
    int graded_rev_lex_compare(monomial const * m1, monomial const * m2) {
        unsigned t1 = m1->total_degree();
        unsigned t2 = m2->total_degree();
        if (t1 == t2)
            return rev_lex_compare(m1, m2);
        else
            return t1 < t2 ? -1 : 1;
    }

    struct graded_lex_gt {
        bool operator()(monomial const * m1, monomial const * m2) { return graded_lex_compare(m1, m2) < 0; }
    };

    /**
       \brief
    */
    class monomial_manager {
        unsigned                 m_ref_count;
        small_object_allocator * m_allocator;
        bool                     m_own_allocator;
        monomial_table           m_monomials;
        id_gen                   m_mid_gen; // id generator for monomials
        unsigned                 m_next_var;
        monomial *               m_unit;
        tmp_monomial             m_mk_tmp;
        tmp_monomial             m_tmp1;
        tmp_monomial             m_tmp2;
        tmp_monomial             m_tmp3;
        svector<power>           m_powers_tmp;
    public:
        monomial_manager(small_object_allocator * a = nullptr) {
            m_ref_count = 0;
            m_next_var  = 0;
            if (a == nullptr) {
                m_allocator     = alloc(small_object_allocator, "polynomial");
                m_own_allocator = true;
            }
            else {
                m_allocator     = a;
                m_own_allocator = false;
            }
            m_unit = mk_monomial(0, static_cast<power const *>(nullptr));
            inc_ref(m_unit);
        }

        ~monomial_manager() {
            dec_ref(m_unit);
            CTRACE("polynomial", !m_monomials.empty(),
                   tout << "monomials leaked (can happen during cancelation)\n";
                   for (auto * m : m_monomials) {
                       m->display(tout << m->id() << " " << m->ref_count() << " ") << "\n";
                   });
            for (monomial* m : m_monomials) {
                unsigned obj_sz = monomial::get_obj_size(m->size());
                m_allocator->deallocate(obj_sz, m);                
            }
            m_monomials.reset();
            if (m_own_allocator)
                dealloc(m_allocator);
        }

        void inc_ref() {
            m_ref_count++;
        }

        void dec_ref() {
            SASSERT(m_ref_count > 0);
            m_ref_count--;
            if (m_ref_count == 0)
                dealloc(this);
        }

        small_object_allocator & allocator() { return *m_allocator; }

        var mk_var() {
            var r = m_next_var;
            m_next_var++;
            return r;
        }

        unsigned num_vars() const {
            return m_next_var;
        }

        bool is_valid(var x) const {
            return x < m_next_var;
        }

        void del(monomial * m) {
            unsigned obj_sz = monomial::get_obj_size(m->size());
            m_monomials.erase(m);
            m_mid_gen.recycle(m->id());
            m_allocator->deallocate(obj_sz, m);
        }

        void inc_ref(monomial * m) {
            m->inc_ref();
        }

        void dec_ref(monomial * m) {
            m->dec_ref();
            if (m->ref_count() == 0)
                del(m);
        }

        monomial * mk_unit() { return m_unit; }

        monomial * mk_monomial(tmp_monomial & tmp) {
            monomial * tmp_ptr = tmp.get_ptr();
            monomial * & m = m_monomials.insert_if_not_there(tmp_ptr);
            if (m != tmp_ptr)
                return m;
            void * mem   = m_allocator->allocate(monomial::get_obj_size(tmp_ptr->size()));
            unsigned id  = m_mid_gen.mk();
            monomial * r = new (mem) monomial(id, tmp_ptr->size(), tmp_ptr->get_powers(), tmp_ptr->hash());
            m            = r;
            SASSERT(m_monomials.contains(r));
            SASSERT(*(m_monomials.find_core(r)) == r);
            return r;
        }

        monomial * mk_monomial(unsigned sz, power const * pws) {
            SASSERT(is_valid_power_product(sz, pws));
            m_mk_tmp.init(sz, pws);
            return mk_monomial(m_mk_tmp);
        }

        monomial * convert(monomial const * src) {
            unsigned sz = src->size();
            for (unsigned i = 0; i < sz; i++) {
                var x = src->get_var(i);
                while (x >= num_vars()) {
                    mk_var();
                }
                SASSERT(x < num_vars());
            }
            return mk_monomial(src->size(), src->get_powers());
        }

        monomial * mk_monomial(var x) {
            SASSERT(is_valid(x));
            power pw(x, 1);
            return mk_monomial(1, &pw);
        }

        monomial * mk_monomial(var x, unsigned k) {
            if (k == 0)
                return m_unit;
            SASSERT(is_valid(x));
            power pw(x, k);
            return mk_monomial(1, &pw);
        }

        monomial * mk_monomial(unsigned sz, var * xs) {
            if (sz == 0)
                return m_unit;
            if (sz == 1)
                return mk_monomial(xs[0]);
            m_powers_tmp.reset();
            std::sort(xs, xs+sz);
            SASSERT(is_valid(xs[0]));
            m_powers_tmp.push_back(power(xs[0], 1));
            for (unsigned i = 1; i < sz; i++) {
                var x = xs[i];
                SASSERT(is_valid(x));
                power & last = m_powers_tmp.back();
                if (x == last.get_var())
                    last.degree()++;
                else
                    m_powers_tmp.push_back(power(x, 1));
            }
            return mk_monomial(m_powers_tmp.size(), m_powers_tmp.data());
        }

        monomial * mul(unsigned sz1, power const * pws1, unsigned sz2, power const * pws2) {
            SASSERT(is_valid_power_product(sz1, pws1));
            SASSERT(is_valid_power_product(sz2, pws2));
            tmp_monomial & product_tmp = m_tmp1;
            product_tmp.reserve(sz1 + sz2); // product has at most sz1 + sz2 powers
            unsigned i1 = 0, i2 = 0;
            unsigned j  = 0;
            while (true) {
                if (i1 == sz1) {
                    // copy 2
                    for (; i2 < sz2; i2++, j++)
                        product_tmp.set_power(j, pws2[i2]);
                    break;
                }
                if (i2 == sz2) {
                    // copy 1
                    for (; i1 < sz1; i1++, j++)
                        product_tmp.set_power(j, pws1[i1]);
                    break;
                }
                power const & pw1 = pws1[i1];
                power const & pw2 = pws2[i2];
                unsigned v1 = pw1.get_var();
                unsigned v2 = pw2.get_var();
                if (v1 == v2) {
                    product_tmp.set_power(j, power(v1, pw1.degree() + pw2.degree()));
                    i1++;
                    i2++;
                }
                else if (v1 < v2) {
                    product_tmp.set_power(j, pw1);
                    i1++;
                }
                else {
                    SASSERT(v1 > v2);
                    product_tmp.set_power(j, pw2);
                    i2++;
                }
                j++;
            }
            product_tmp.set_size(j);
            TRACE("monomial_mul_bug",
                  tout << "before mk_monomial\n";
                  tout << "pws1: "; for (unsigned i = 0; i < sz1; i++) tout << pws1[i] << " "; tout << "\n";
                  tout << "pws2: "; for (unsigned i = 0; i < sz2; i++) tout << pws2[i] << " "; tout << "\n";
                  tout << "product_tmp: "; for (unsigned i = 0; i < product_tmp.size(); i++) tout << product_tmp.get_power(i) << " ";
                  tout << "\n";);
            monomial * r = mk_monomial(product_tmp);
            TRACE("monomial_mul_bug",
                  tout << "j: " << j << "\n";
                  tout << "r: "; r->display(tout); tout << "\n";
                  tout << "pws1: "; for (unsigned i = 0; i < sz1; i++) tout << pws1[i] << " "; tout << "\n";
                  tout << "pws2: "; for (unsigned i = 0; i < sz2; i++) tout << pws2[i] << " "; tout << "\n";
                  tout << "product_tmp: "; for (unsigned i = 0; i < product_tmp.size(); i++) tout << product_tmp.get_power(i) << " ";
                  tout << "\n";);
            SASSERT(r->is_valid());
            SASSERT(r->total_degree() == power_product_total_degree(sz1, pws1) + power_product_total_degree(sz2, pws2));
            return r;
        }

        monomial * mul(monomial const * m1, monomial const * m2) {
            if (m1 == m_unit)
                return const_cast<monomial*>(m2);
            if (m2 == m_unit)
                return const_cast<monomial*>(m1);
            return mul(m1->size(), m1->get_powers(), m2->size(), m2->get_powers());
        }


        template<bool STORE_RESULT>
        bool div_core(unsigned sz1, power const * pws1, unsigned sz2, power const * pws2, tmp_monomial & r) {
            if (STORE_RESULT)
                r.reserve(sz1); // r has at most sz1 arguments.
            unsigned i1  = 0;
            unsigned i2  = 0;
            unsigned j   = 0;
            if (sz1 < sz2)
                return false; // pws2 does not divide pws1
            while (true) {
                if (i2 == sz2) {
                    if (STORE_RESULT) {
                        for (; i1 < sz1; i1++, j++)
                            r.set_power(j, pws1[i1]);
                        r.set_size(j);
                    }
                    return true;
                }
                if (i1 == sz1)
                    return false; // pws2 does not divide pws1
                power const & pw1 = pws1[i1];
                power const & pw2 = pws2[i2];
                unsigned v1 = pw1.get_var();
                unsigned v2 = pw2.get_var();
                if (v1 == v2) {
                    unsigned d1 = pw1.degree();
                    unsigned d2 = pw2.degree();
                    if (d1 < d2)
                        return false; // pws2 does not divide pws1
                    if (STORE_RESULT) {
                        if (d1 > d2) {
                            r.set_power(j, power(v1, d1 - d2));
                            j++;
                        }
                    }
                    i1++;
                    i2++;
                }
                else if (v1 < v2) {
                    if (STORE_RESULT) {
                        r.set_power(j, pw1);
                        j++;
                    }
                    i1++;
                }
                else {
                    SASSERT(v1 > v2);
                    return false; // pws2 does not divide pws1
                }
            }
        }

        bool div(monomial const * m1, monomial const * m2) {
            if (m1->total_degree() < m2->total_degree())
                return false;
            if (m1 == m2)
                return true;
            return div_core<false>(m1->size(), m1->get_powers(), m2->size(), m2->get_powers(), m_tmp1);
        }

        bool div(monomial const * m1, monomial const * m2, monomial_ref & r) {
            if (m1->total_degree() < m2->total_degree())
                return false;
            if (m1 == m2) {
                r = m_unit;
                return true;
            }
            tmp_monomial & div_tmp = m_tmp1;
            if (div_core<true>(m1->size(), m1->get_powers(), m2->size(), m2->get_powers(), div_tmp)) {
                r = mk_monomial(div_tmp);
                return true;
            }
            return false;
        }

        /**
            \brief Compute the gcd of pws1 and pws2, store it in g, and pws1/g in r1, and pws2/g in r2
            Return true if the gcd is not 1. If the result is false, then g, r1 and r2 should not be used.
        */
        bool gcd_core(unsigned sz1, power const * pws1, unsigned sz2, power const * pws2, tmp_monomial & g, tmp_monomial & r1, tmp_monomial & r2) {
            g.reserve(std::min(sz1, sz2));
            r1.reserve(sz2); // r1 has at most num_args2 arguments
            r2.reserve(sz1); // r2 has at most num_args1 arguments
            bool found  = false;
            unsigned i1 = 0;
            unsigned i2 = 0;
            unsigned j1 = 0;
            unsigned j2 = 0;
            unsigned j3 = 0;
            while (true) {
                if (i1 == sz1) {
                    if (found) {
                        for (; i2 < sz2; i2++, j2++)
                            r2.set_power(j2, pws2[i2]);
                        r1.set_size(j1);
                        r2.set_size(j2);
                        g.set_size(j3);
                        return true;
                    }
                    return false;
                }
                if (i2 == sz2) {
                    if (found) {
                        for (; i1 < sz1; i1++, j1++)
                            r1.set_power(j1, pws1[i1]);
                        r1.set_size(j1);
                        r2.set_size(j2);
                        g.set_size(j3);
                        return true;
                    }
                    return false;
                }
                power const & pw1 = pws1[i1];
                power const & pw2 = pws2[i2];
                unsigned v1 = pw1.get_var();
                unsigned v2 = pw2.get_var();
                if (v1 == v2) {
                    found = true;
                    unsigned d1 = pw1.degree();
                    unsigned d2 = pw2.degree();
                    if (d1 > d2) {
                        r1.set_power(j1, power(v1, d1 - d2));
                        g.set_power(j3, pw2);
                        j1++;
                        j3++;
                    }
                    else if (d2 > d1) {
                        r2.set_power(j2, power(v2, d2 - d1));
                        g.set_power(j3, pw1);
                        j2++;
                        j3++;
                    }
                    else {
                        SASSERT(d1 == d2);
                        g.set_power(j3, pw1);
                        j3++;
                    }
                    i1++;
                    i2++;
                }
                else if (v1 < v2) {
                    r1.set_power(j1, pw1);
                    j1++;
                    i1++;
                }
                else {
                    SASSERT(v1 > v2);
                    r2.set_power(j2, pw2);
                    j2++;
                    i2++;
                }
            }
        }

        monomial * gcd(monomial const * m1, monomial const * m2, monomial * & q1, monomial * & q2) {
            if (gcd_core(m1->size(), m1->get_powers(), m2->size(), m2->get_powers(), m_tmp1, m_tmp2, m_tmp3)) {
                q1 = mk_monomial(m_tmp2);
                q2 = mk_monomial(m_tmp3);
                return mk_monomial(m_tmp1);
            }
            else {
                // gcd is one
                q1 = const_cast<monomial*>(m2);
                q2 = const_cast<monomial*>(m1);
                return m_unit;
            }
        }

        bool unify(monomial const * m1, monomial const * m2, monomial * & q1, monomial * & q2) {
            if (gcd_core(m1->size(), m1->get_powers(), m2->size(), m2->get_powers(), m_tmp1, m_tmp2, m_tmp3)) {
                q1 = mk_monomial(m_tmp2);
                q2 = mk_monomial(m_tmp3);
                return true;
            }
            return false;
        }

        monomial * pw(monomial const * m, unsigned k) {
            if (k == 0)
                return m_unit;
            if (k == 1)
                return const_cast<monomial*>(m);
            unsigned sz = m->size();
            tmp_monomial & pw_tmp = m_tmp1;
            pw_tmp.reserve(sz);
            for (unsigned i = 0; i < sz; i++)
                pw_tmp.set_power(i, power(m->get_var(i), m->degree(i)*k));
            pw_tmp.set_size(sz);
            return mk_monomial(pw_tmp);
        }

        monomial * sqrt(monomial const * m) {
            SASSERT(m_unit != 0);
            if (m == m_unit)
                return m_unit;
            unsigned sz = m->size();
            tmp_monomial & sqrt_tmp = m_tmp1;
            sqrt_tmp.reserve(sz);
            for (unsigned i = 0; i < sz; i++) {
                if (m->degree(i) % 2 == 1)
                    return nullptr;
                sqrt_tmp.set_power(i, power(m->get_var(i), m->degree(i) / 2));
            }
            sqrt_tmp.set_size(sz);
            return mk_monomial(sqrt_tmp);
        }

        /**
           \brief Return m/x^k
        */
        monomial * div_x_k(monomial const * m, var x, unsigned k) {
            SASSERT(is_valid(x));
            unsigned sz = m->size();
            tmp_monomial & elim_tmp = m_tmp1;
            elim_tmp.reserve(sz);
            unsigned j = 0;
            for (unsigned i = 0; i < sz; i++) {
                power const & pw = m->get_power(i);
                var y = pw.get_var();
                if (x != y) {
                    elim_tmp.set_power(j, pw);
                    j++;
                }
                else {
                    SASSERT(k <= pw.degree());
                    unsigned d = pw.degree();
                    if (k < d) {
                        elim_tmp.set_power(j, power(y, d - k));
                        j++;
                    }
                }
            }
            elim_tmp.set_size(j);
            return mk_monomial(elim_tmp);
        }

        /**
           \brief Return m/x^n  where n == m->degree_of(x)
        */
        monomial * div_x(monomial const * m, var x) {
            SASSERT(is_valid(x));
            unsigned sz = m->size();
            tmp_monomial & elim_tmp = m_tmp1;
            elim_tmp.reserve(sz);
            unsigned j = 0;
            for (unsigned i = 0; i < sz; i++) {
                power const & pw = m->get_power(i);
                var y = pw.get_var();
                if (x != y) {
                    elim_tmp.set_power(j, pw);
                    j++;
                }
            }
            elim_tmp.set_size(j);
            return mk_monomial(elim_tmp);
        }

        monomial * derivative(monomial const * m, var x) {
            SASSERT(is_valid(x));
            unsigned sz = m->size();
            tmp_monomial & derivative_tmp = m_tmp1;
            derivative_tmp.reserve(sz);
            unsigned j = 0;
            for (unsigned i = 0; i < sz; i++) {
                power const & pw = m->get_power(i);
                var y = pw.get_var();
                if (x == y) {
                    unsigned d = pw.degree();
                    if (d > 1) {
                        derivative_tmp.set_power(j, power(y, d-1));
                        j++;
                    }
                }
                else {
                    derivative_tmp.set_power(j, pw);
                    j++;
                }
            }
            derivative_tmp.set_size(j);
            return mk_monomial(derivative_tmp);
        }

        void rename(unsigned sz, var const * xs) {
            SASSERT(m_ref_count <= 1);
            SASSERT(sz == num_vars());
            DEBUG_CODE({
                // check whether xs is really a permutation
                bool_vector found;
                found.resize(num_vars(), false);
                for (unsigned i = 0; i < sz; i++) {
                    SASSERT(xs[i] < num_vars());
                    SASSERT(!found[xs[i]]);
                    found[xs[i]] = true;
                }
            });
            monomial_table new_table;
            monomial_table::iterator it  = m_monomials.begin();
            monomial_table::iterator end = m_monomials.end();
            for (; it != end; ++it) {
                monomial * m = *it;
                m->rename(sz, xs);
                SASSERT(!new_table.contains(m));
                new_table.insert(m);
            }
            m_monomials.swap(new_table);
        }

    };


    /**
       We maintain the following invariant:
       The first monomial m of every non-zero polynomial p contains:
          1) the maximal variable x of p,
          2) and the degree of x in m is maximal in p.
    */
    class polynomial {
    public:
        typedef manager::numeral    numeral;
    private:
        unsigned     m_ref_count;
        unsigned     m_id:31;
        unsigned     m_lex_sorted:1;
        unsigned     m_size;
        numeral *    m_as;
        monomial **  m_ms;

        void lex_sort(unsigned start, unsigned end, var x, vector<unsigned_vector> & buckets, unsigned_vector & p) {
            SASSERT(end > start);
            unsigned max_degree = 0;
            for (unsigned i = start, j = 0; i < end; i++, j++) {
                monomial * m = m_ms[i];
                unsigned d = m->degree_of(x);
                buckets.reserve(d+1);
                buckets[d].push_back(j);
                if (d > max_degree)
                    max_degree = d;
            }
            p.reset();
            unsigned i = max_degree + 1;
            while (i > 0) {
                --i;
                p.append(buckets[i]);
                buckets[i].reset();
            }
            SASSERT(p.size() == end - start);
            apply_permutation(p.size(), m_as + start, p.data());
            apply_permutation_core(p.size(), m_ms + start, p.data()); // p is not needed anymore after this command
            i = start;
            while (i < end) {
                monomial * m = m_ms[i];
                unsigned d   = m->degree_of(x);
                if (d == 0) {
                    // x does not occur in m
                    // since we sorted, x should not in the rest
                    // we should find the maximal variable variable smaller than x in [i, end)
                    var y = max_smaller_than(i, end, x);
                    if (y != null_var)
                        lex_sort(i, end, y, buckets, p);
                    return;
                }
                unsigned j = i + 1;
                for (; j < end; j++) {
                    unsigned d_j   = m_ms[j]->degree_of(x);
                    SASSERT(d_j <= d); // it is sorted
                    if (d_j < d)
                        break;
                }
                SASSERT(j == end || m_ms[j]->degree_of(x) < d);
                // sort interval [i, j) using the maximal variable y smaller than x
                if (j > i + 1) {
                    // only need to sort if the interval has more than one element.
                    var y = max_smaller_than(i, j, x);
                    if (y != null_var)
                        lex_sort(i, j, y, buckets, p);
                }
                i = j;
            }
        }

    public:
        unsigned ref_count() const { return m_ref_count; }
        void inc_ref() { m_ref_count++; }
        void dec_ref() { SASSERT(m_ref_count > 0); m_ref_count--; }

        static unsigned get_obj_size(unsigned n) { return sizeof(polynomial) + n * (sizeof(numeral) + sizeof(monomial*)); }

        /**
           \brief Partial order used to implement the polynomial invariant that guarantees
           that the first monomial contains the maximal variable in the polynomial, and it
           occurs with maximal degree.

           Return true if m1 > m2 in this partial order.
        */
        static bool po_gt(monomial const * m1, monomial const * m2) {
            if (m1->size() == 0)
                return false;
            if (m2->size() == 0)
                return true;
            if (m1->max_var() < m2->max_var())
                return false;
            if (m1->max_var() > m2->max_var())
                return true;
            SASSERT(m1->max_var() == m2->max_var());
            return m1->max_var_degree() > m2->max_var_degree();
        }

        // swap monomials at positions 0 and pos
        void swap_0_pos(unsigned pos) {
            if (pos != 0) {
                swap(m_as[0], m_as[pos]);
                std::swap(m_ms[0], m_ms[pos]);
            }
        }

        polynomial(mpzzp_manager & nm, unsigned id, unsigned sz, numeral * as, monomial * const * ms, numeral * as_mem, monomial ** ms_mem):
            m_ref_count(0),
            m_id(id),
            m_lex_sorted(false),
            m_size(sz),
            m_as(as_mem),
            m_ms(ms_mem) {
            if (sz > 0) {
                unsigned max_pos = 0;
                for (unsigned i = 0; i < sz; i++) {
                    new (m_as + i) numeral(); // initialize the big number at m_as[i]
                    swap(m_as[i], as[i]);
                    SASSERT(ms[i]->ref_count() > 0);
                    m_ms[i] = ms[i];
                    if (i > 0 && po_gt(m_ms[i], m_ms[max_pos]))
                        max_pos = i;
                }
                swap_0_pos(max_pos);
            }
        }

        // Return the maximal variable y occurring in [m_ms + start, m_ms + end) that is smaller than x
        var max_smaller_than(unsigned start, unsigned end, var x) {
            var max = null_var;
            for (unsigned i = start; i < end; i++) {
                var y = m_ms[i]->max_smaller_than(x);
                if (y != null_var && (max == null_var || y > max))
                    max = y;
            }
            return max;
        }

        bool lex_sorted() const {
            return m_lex_sorted;
        }

        // Put monomials in lexicographical order
        void lex_sort(vector<unsigned_vector> & buckets, unsigned_vector & p, mpzzp_manager & nm) {
            if (m_lex_sorted)
                return;
            if (size() <= 1) {
                m_lex_sorted = true;
                return;
            }
            lex_sort(0, size(), m(0)->max_var(), buckets, p);
            m_lex_sorted = true;
            DEBUG_CODE({
                for (unsigned i = 0; i < m_size - 1; i++) {
                    CTRACE("poly_bug", lex_compare(m_ms[i], m_ms[i+1]) <= 0,
                           tout << "i: " << i << "\npoly: "; display(tout, nm); tout << "\n";);
                    SASSERT(lex_compare(m_ms[i], m_ms[i+1]) > 0);
                }
            });
        }

        /**
           \brief Make sure that the first monomial contains the maximal variable x occurring in the polynomial,
           and x occurs with maximal degree.
        */
        void make_first_maximal() {
            if (m_size <= 1)
                return;
            unsigned max_pos = 0;
            for (unsigned i = 1; i < m_size; i++) {
                if (po_gt(m_ms[i], m_ms[max_pos]))
                    max_pos = i;
            }
            swap_0_pos(max_pos);
            m_lex_sorted = false;
        }

        /**
           \brief Return the position of the maximal monomial with
           respect to graded lexicographical order.  Return UINT_MAX
           if polynomial is zero.
        */
        unsigned graded_lex_max_pos() const {
            if (m_size == 0)
                return UINT_MAX;
            unsigned max_pos = 0;
            for (unsigned i = 1; i < m_size; i++) {
                if (graded_lex_compare(m_ms[i], m_ms[max_pos]) > 0)
                    max_pos = i;
            }
            return max_pos;
        }

        /**
           \brief Return the position of the minimal monomial with
           respect to graded lexicographical order.  Return UINT_MAX
           if polynomial is zero.
        */
        unsigned graded_lex_min_pos() const {
            if (m_size == 0)
                return UINT_MAX;
            unsigned min_pos = 0;
            for (unsigned i = 1; i < m_size; i++) {
                if (graded_lex_compare(m_ms[i], m_ms[min_pos]) < 0)
                    min_pos = i;
            }
            return min_pos;
        }

        unsigned id() const { return m_id; }
        unsigned size() const { return m_size; }
        monomial * m(unsigned idx) const { SASSERT(idx < size()); return m_ms[idx]; }
        monomial *const* begin() const { return m_ms; }
        monomial *const* end() const { return m_ms + size(); }
        numeral const & a(unsigned idx) const { SASSERT(idx < size()); return m_as[idx]; }
        numeral & a(unsigned idx) { SASSERT(idx < size()); return m_as[idx]; }
        numeral const * as() const { return m_as; }

        bool is_zero() const { return m_size == 0; }

        std::ostream& display(std::ostream & out, mpzzp_manager & nm, display_var_proc const & proc = display_var_proc(), bool use_star = false) const {
            if (is_zero()) {
                out << "0";
                return out;
            }

            for (unsigned i = 0; i < m_size; i++) {
                numeral const & a_i = a(i);
                _scoped_numeral<mpzzp_manager> abs_a_i(nm);
                nm.set(abs_a_i, a_i);
                nm.abs(abs_a_i);

                numeral const & a_prime = abs_a_i;
                if (i > 0) {
                    if (nm.is_neg(a_i))
                        out << " - ";
                    else
                        out << " + ";
                }
                else {
                    if (nm.is_neg(a_i))
                        out << "- ";
                }

                if (m(i)->is_unit()) {
                    out << nm.to_string(a_prime);
                }
                else if (nm.is_one(a_prime)) {
                    m(i)->display(out, proc, use_star);
                }
                else {
                    out << nm.to_string(a_prime);
                    if (use_star)
                        out << "*";
                    else
                        out << " ";
                    m(i)->display(out, proc, use_star);
                }
            }
            return out;
        }

        static void display_num_smt2(std::ostream & out, mpzzp_manager & nm, numeral const & a) {
            if (nm.is_neg(a)) {
                out << "(- ";
                _scoped_numeral<mpzzp_manager> abs_a(nm);
                nm.set(abs_a, a);
                nm.neg(abs_a);
                nm.display(out, abs_a);
                out << ")";
            }
            else {
                nm.display(out, a);
            }
        }

        void display_mon_smt2(std::ostream & out, mpzzp_manager & nm, display_var_proc const & proc, unsigned i) const {
            SASSERT(i < m_size);
            monomial const * m_i = m(i);
            numeral const &  a_i = a(i);
            if (m_i->size() == 0) {
                display_num_smt2(out, nm, a_i);
            }
            else if (nm.is_one(a_i)) {
                if (m_i->size() == 1) {
                    m_i->display_smt2(out, proc);
                }
                else {
                    out << "(* ";
                    m_i->display_smt2(out, proc);
                    out << ")";
                }
            }
            else {
                out << "(* ";
                display_num_smt2(out, nm, a_i);
                out << " ";
                m_i->display_smt2(out, proc);
                out << ")";
            }
        }

        void display_smt2(std::ostream & out, mpzzp_manager & nm, display_var_proc const & proc = display_var_proc()) const {
            if (m_size == 0) {
                out << "0";
            }
            else if (m_size == 1) {
                display_mon_smt2(out, nm, proc, 0);
            }
            else {
                out << "(+";
                for (unsigned i = 0; i < m_size; i++) {
                    out << " ";
                    display_mon_smt2(out, nm, proc, i);
                }
                out << ")";
            }
        }

        void display(std::ostream & out, mpzzp_manager & nm, bool use_star) const {
            display(out, nm, display_var_proc(), use_star);
        }

    };

    manager::factors::factors(manager & _m):m_manager(_m), m_total_factors(0) {
        m().m().set(m_constant, 1);
    }

    manager::factors::~factors() {
        reset();
        m().m().del(m_constant);
    }

    void manager::factors::reset() {
        for (unsigned i = 0; i < m_factors.size(); ++ i) {
            m().dec_ref(m_factors[i]);
        }
        m_factors.reset();
        m_degrees.reset();
        m_total_factors = 0;
        m().m().set(m_constant, 1);
    }

    void manager::factors::push_back(polynomial * p, unsigned degree) {
        SASSERT(p != 0 && degree > 0);
        m_factors.push_back(p);
        m_degrees.push_back(degree);
        m_total_factors += degree;
        m().inc_ref(p);
    }

    void manager::factors::multiply(polynomial_ref & out) const {
        if (m_factors.empty()) {
            out = m().mk_const(m_constant);
        }
        else {
            // multiply the factors
            for (unsigned i = 0; i < m_factors.size(); ++ i) {
                polynomial_ref current(m_factors[i], m());
                if (m_degrees[i] > 1) {
                    m().pw(current, m_degrees[i], current);
                }
                if (i == 0) {
                    out = current;
                } else {
                    out = m().mul(out, current);
                }
            }
            // multiply the constant
            out = m().mul(m_constant, out);
        }
    }

    void manager::factors::display(std::ostream & out) const {
        out << m().m().to_string(get_constant());
        for (unsigned i = 0; i < m_factors.size(); ++ i) {
            out << " * (";
            m_manager.display(out, m_factors[i]);
            out << ")^" << m_degrees[i];
        }
    }

    void manager::factors::set_constant(numeral const & constant) {
        m().m().set(m_constant, constant);
    }

    void manager::factors::set_degree(unsigned i, unsigned degree) {
        SASSERT(i > 0);
        m_total_factors -= m_degrees[i];
        m_total_factors += m_degrees[i] = degree;
    }

    polynomial_ref manager::factors::operator[](unsigned i) const {
        return polynomial_ref(m_factors[i], m());
    }

    unsigned manager::id(monomial const * m) {
        return m->id();
    }

    unsigned manager::id(polynomial const * p) {
        return p->id();
    }

    bool manager::is_unit(monomial const * m) {
        return m->size() == 0;
    }

    bool manager::is_zero(polynomial const * p) {
        return p->size() == 0;
    }

    bool manager::is_const(polynomial const * p) {
        return is_zero(p) || (p->size() == 1 && is_unit(p->m(0)));
    }

    bool manager::is_univariate(monomial const * m) {
        return m->size() <= 1;
    }

    bool manager::is_univariate(polynomial const * p) {
        unsigned sz = p->size();
        if (is_const(p))
            return true;
        monomial * m = p->m(0);
        var x = max_var(p);
        for (unsigned i = 0; i < sz; i++) {
            m = p->m(i);
            if (m->size() == 1 && m->get_var(0) == x)
                continue;
            if (m->size() == 0)
                continue;
            return false;
        }
        return true;
    }

    unsigned manager::size(polynomial const * p) {
        return p->size();
    }

    polynomial::numeral const & manager::coeff(polynomial const * p, unsigned i) {
        return p->a(i);
    }

    polynomial::numeral const & manager::univ_coeff(polynomial const * p, unsigned k) {
        static numeral zero(0);
        SASSERT(is_univariate(p));
        unsigned sz = p->size();
        for (unsigned i = 0; i < sz; i++) {
            if (p->m(i)->total_degree() == k)
                return p->a(i);
        }
        return zero;
    }

    monomial * manager::get_monomial(polynomial const * p, unsigned i) {
        return p->m(i);
    }

    unsigned manager::total_degree(monomial const * m) {
        return m->total_degree();
    }

    unsigned manager::size(monomial const * m) {
        return m->size();
    }

    var manager::get_var(monomial const * m, unsigned i) {
        return m->get_var(i);
    }

    unsigned manager::degree(monomial const * m, unsigned i) {
        return m->degree(i);
    }

    unsigned manager::degree_of(monomial const * m, var x) {
        return m->degree_of(x);
    }

    bool manager::is_linear(monomial const * m) {
        return m->size() == 0 || (m->size() == 1 && m->degree(0) == 1);
    }

    bool manager::is_linear(polynomial const * p) {
        for (monomial* m : *p) 
            if (!is_linear(m)) 
                return false;
        return true;
    }

    unsigned manager::degree(polynomial const * p, var x) {
        unsigned sz = p->size();
        if (sz == 0)
            return 0;
        monomial * m  = p->m(0);
        unsigned msz = m->size();
        if (msz == 0)
            return 0; // see polynomial invariant.
        if (m->get_var(msz - 1) == x) {
            // x is the maximal variable in p
            return m->degree(msz - 1);
        }
        unsigned r = 0;
        // use slow (linear) scan.
        for (unsigned i = 0; i < sz; i++) {
            unsigned d = p->m(i)->degree_of(x);
            if (d > r)
                r = d;
        }
        return r;
    }

    var manager::max_var(polynomial const * p) {
        if (p->size() == 0)
            return null_var;
        monomial * m  = p->m(0);
        return m->max_var();
    }

    unsigned manager::total_degree(polynomial const * p) {
        // use linear scan... if it turns out to be too slow, I should cache total_degree in polynomial
        unsigned r = 0;
        unsigned sz = p->size();
        for (unsigned i = 0; i < sz; i++) {
            unsigned t = p->m(i)->total_degree();
            if (t > r)
                r = t;
        }
        return r;
    }

    struct manager::imp {
        typedef upolynomial::manager up_manager;
        typedef mpzzp_manager    numeral_manager; // refine numeral_manager

        typedef _scoped_numeral<numeral_manager> scoped_numeral;
        typedef _scoped_numeral_vector<numeral_manager> scoped_numeral_vector;

        reslimit&                m_limit;
        manager &                m_wrapper;
        numeral_manager          m_manager;
        up_manager               m_upm;
        monomial_manager *       m_monomial_manager;
        polynomial_vector        m_polynomials;
        id_gen                   m_pid_gen; // id generator for polynomials
        del_eh *                 m_del_eh;
        polynomial *             m_zero;
        numeral                  m_zero_numeral;
        polynomial *             m_unit_poly;
        monomial2pos             m_m2pos;
        tmp_monomial             m_tmp1;
        numeral_vector           m_rat2numeral;
        numeral_vector           m_tmp_linear_as;
        monomial_vector          m_tmp_linear_ms;
        unsigned_vector          m_degree2pos;
        bool                     m_use_sparse_gcd;
        bool                     m_use_prs_gcd;

        // Debugging method: check if the coefficients of p are in the numeral_manager.
        bool consistent_coeffs(polynomial const * p) {
            scoped_numeral a(m_manager);
            unsigned sz = p->size();
            for (unsigned i = 0; i < sz; i++) {
                m_manager.set(a, p->a(i));
                SASSERT(m_manager.eq(a, p->a(i)));
            }
            return true;
        }

         /**
            \brief Divide as by the GCD of as.
            Return true, if the GCD is not 1.
         */
         static bool normalize_numerals(numeral_manager & m, numeral_vector & as) {
             unsigned sz = as.size();
             if (sz == 0)
                 return false;
             scoped_numeral g(m);
             m.gcd(as.size(), as.data(), g);
             if (m.is_one(g))
                 return false;
             SASSERT(m.is_pos(g));
             for (unsigned i = 0; i < sz; i++) {
                 m.div(as[i], g, as[i]);
             }
             return true;
         }

        /**
           \brief Som-of-monomials buffer.
           This a temporary datastructure for building polynomials.

           The following idiom should be used:
           Invoke add(...), addmul(...) several times, and then invoke mk() to obtain the final polynomial.
        */
        class som_buffer {
            imp *              m_owner;
            monomial2pos       m_m2pos;
            numeral_vector     m_tmp_as;
            monomial_vector    m_tmp_ms;

            /**
               \brief Remove zeros from m_tmp_as & m_tmp_ms.
               The reference counters of eliminated m_tmp_ms are decremented.
               m_m2pos is reset. That is for every m in m_tmp_ms, m_m2pos[m->id()] == UINT_MAX
            */
            void remove_zeros(bool normalize) {
                numeral_manager & mng = m_owner->m_manager;
                SASSERT(m_tmp_ms.size() == m_tmp_as.size());
                unsigned sz = m_tmp_ms.size();
                unsigned j = 0;
                for (unsigned i = 0; i < sz; i++) {
                    monomial * m = m_tmp_ms[i];
                    m_m2pos.reset(m);
                    if (mng.is_zero(m_tmp_as[i])) {
                        mng.reset(m_tmp_as[i]);
                        m_owner->dec_ref(m_tmp_ms[i]);
                    }
                    else {
                        if (i != j) {
                            SASSERT(m_tmp_ms[j] != m);
                            m_tmp_ms[j] = m;
                            swap(m_tmp_as[j], m_tmp_as[i]);
                        }
                        j++;
                    }
                }
                DEBUG_CODE({
                    for (unsigned i = j; i < sz; i++) {
                        SASSERT(mng.is_zero(m_tmp_as[i]));
                    }
                });
                m_tmp_as.shrink(j);
                m_tmp_ms.shrink(j);
                if (normalize) {
                    normalize_numerals(mng, m_tmp_as);
                }
            }

        public:
            som_buffer():m_owner(nullptr) {}

            void reset() {
                if (empty())
                    return;
                numeral_manager & mng = m_owner->m_manager;
                SASSERT(m_tmp_ms.size() == m_tmp_as.size());
                unsigned sz = m_tmp_ms.size();
                for (unsigned i = 0; i < sz; i++) {
                    monomial * m = m_tmp_ms[i];
                    m_m2pos.reset(m);
                    mng.reset(m_tmp_as[i]);
                    m_owner->dec_ref(m_tmp_ms[i]);
                }
                m_tmp_as.reset();
                m_tmp_ms.reset();
            }

            void set_owner(imp * o) { m_owner = o; }

            unsigned size() const { return m_tmp_ms.size(); }

            bool empty() const { return m_tmp_ms.empty(); }

            monomial * m(unsigned i) const { return m_tmp_ms[i]; }

            numeral const & a(unsigned i) const { return m_tmp_as[i]; }

            /**
               \brief Return the position of the maximal monomial with
               respect to graded lexicographical order.

               Return UINT_MAX if empty.
            */
            unsigned graded_lex_max_pos() const {
                numeral_manager & mng = m_owner->m_manager;
                unsigned max_pos = UINT_MAX;
                unsigned sz = m_tmp_as.size();
                for (unsigned i = 0; i < sz; i++) {
                    if (!mng.is_zero(m_tmp_as[i])) {
                        if (max_pos == UINT_MAX) {
                            max_pos = i;
                        }
                        else {
                            if (graded_lex_compare(m_tmp_ms[i], m_tmp_ms[max_pos]) > 0)
                                max_pos = i;
                        }
                    }
                }
                return max_pos;
            }

            /**
               \brief Store a*m*p into the buffer.
               m_m2pos is updated with the position of the monomials in m_tmp_ms.

               The reference counter of new monomials added into the buffer is increased.
            */
            template<typename PolyType, bool CheckZeros>
            void addmul_core(numeral const & a, monomial const * m, PolyType const * p) {
                numeral_manager & mng = m_owner->m_manager;
                if (mng.is_zero(a))
                    return;
                unsigned sz = p->size();
                for (unsigned i = 0; i < sz; i++) {
                    if (CheckZeros && mng.is_zero(p->a(i)))
                        continue;
                    monomial * m2 = p->m(i);
                    m2 = m_owner->mul(m, m2);
                    unsigned pos  = m_m2pos.get(m2);
                    if (pos == UINT_MAX) {
                        m_m2pos.set(m2, m_tmp_ms.size());
                        m_tmp_ms.push_back(m2);
                        m_owner->inc_ref(m2);
                        m_tmp_as.push_back(numeral());
                        mng.mul(a, p->a(i), m_tmp_as.back());
                    }
                    else {
                        mng.addmul(m_tmp_as[pos], a, p->a(i), m_tmp_as[pos]);
                    }
                }
            }

            void addmul(numeral const & a, monomial const * m, polynomial const * p) {
                return addmul_core<polynomial, false>(a, m, p);
            }

            void addmul(numeral const & a, monomial const * m, som_buffer const * p) {
                return addmul_core<som_buffer, false>(a, m, p);
            }

            void addmul(numeral const & a, monomial const * m, som_buffer const & p) {
                return addmul(a, m, &p);
            }

            void addmul(numeral const & a, som_buffer const * p) {
                return addmul(a, m_owner->mk_unit(), p);
            }

            void addmul(numeral const & a, som_buffer const & p) {
                return addmul(a, &p);
            }

            void addmul(monomial const * m, som_buffer const * p) {
                numeral one(1);
                return addmul(one, m, p);
            }

            void addmul(monomial const * m, som_buffer const & p) {
                return addmul(m, &p);
            }

            /**
               \brief Store p into the buffer.
               m_m2pos is updated with the position of the monomials in m_tmp_ms.

               The reference counter of new monomials added into the buffer is increased.
            */
            void add(polynomial const * p) {
                numeral_manager & mng = m_owner->m_manager;
                unsigned sz = p->size();
                for (unsigned i = 0; i < sz; i++) {
                    monomial * m2 = p->m(i);
                    unsigned pos  = m_m2pos.get(m2);
                    if (pos == UINT_MAX) {
                        m_m2pos.set(m2, m_tmp_ms.size());
                        m_tmp_ms.push_back(m2);
                        m_owner->inc_ref(m2);
                        m_tmp_as.push_back(numeral());
                        mng.set(m_tmp_as.back(), p->a(i));
                    }
                    else {
                        mng.add(m_tmp_as[pos], p->a(i), m_tmp_as[pos]);
                    }
                }
            }

            /**
               \brief Add 'a*m' into m_tmp_as and m_tmp_ms.
               m_m2pos is updated with the position of the monomials in m_tmp_ms.

               The reference counter of m is increased.
            */
            void add(numeral const & a, monomial * m) {
                numeral_manager & mng = m_owner->m_manager;
                if (mng.is_zero(a))
                    return;
                unsigned pos  = m_m2pos.get(m);
                if (pos == UINT_MAX) {
                    m_m2pos.set(m, m_tmp_ms.size());
                    m_owner->inc_ref(m);
                    m_tmp_ms.push_back(m);
                    m_tmp_as.push_back(numeral());
                    mng.set(m_tmp_as.back(), a);
                }
                else {
                    mng.add(m_tmp_as[pos], a, m_tmp_as[pos]);
                }
            }

            /**
               \brief Add 'a' (that is, a*m_unit) into m_tmp_as and m_tmp_ms.
               m_m2pos is updated with the position of the monomials in m_tmp_ms.

               The reference counter of m_unit is increased.
            */
            void add(numeral const & a) {
                add(a, m_owner->mk_unit());
            }

            void sort_graded_lex() {
                std::sort(m_tmp_ms.begin(), m_tmp_ms.end(), graded_lex_gt());
                numeral_vector new_as;
                unsigned sz = m_tmp_ms.size();
                for (unsigned i = 0; i < sz; i++) {
                    monomial * m = m_tmp_ms[i];
                    unsigned pos = m_m2pos.get(m);
                    new_as.push_back(numeral());
                    swap(new_as.back(), m_tmp_as[pos]);
                    m_m2pos.reset(m);
                    m_m2pos.set(m, i);
                }
                m_tmp_as.swap(new_as);
            }

            // For each monomial m
            //   If m contains x^k and k >= x2d[x] and x2d[x] != 0, then set coefficient of m to 0.
            void mod_d(var2degree const & x2d) {
                numeral_manager & mng = m_owner->m_manager;
                unsigned sz = m_tmp_ms.size();
                for (unsigned i = 0; i < sz; i++) {
                    if (mng.is_zero(m_tmp_as[i]))
                        continue;
                    monomial * m = m_tmp_ms[i];
                    unsigned msz = m->size();
                    unsigned j;
                    for (j = 0; j < msz; j++) {
                        var x = m->get_var(j);
                        unsigned dx = x2d.degree(x);
                        if (dx == 0)
                            continue;
                        if (m->degree(j) >= dx)
                            break;
                    }
                    if (j < msz) {
                        mng.reset(m_tmp_as[i]);
                    }
                }
            }

            polynomial * mk(bool normalize = false) {
                remove_zeros(normalize);
                polynomial * p = m_owner->mk_polynomial_core(m_tmp_as.size(), m_tmp_as.data(), m_tmp_ms.data());
                m_tmp_as.reset();
                m_tmp_ms.reset();
                return p;
            }

            void display(std::ostream & out) const {
                SASSERT(m_tmp_ms.size() == m_tmp_as.size());
                numeral_manager & mng = m_owner->m_manager;
                for (unsigned i = 0; i < m_tmp_as.size(); i++) {
                    if (i > 0) out << " + ";
                    out << mng.to_string(m_tmp_as[i]) << "*"; m_tmp_ms[i]->display(out);
                }
                out << "\n";
            }
        };

        class som_buffer_vector {
            imp *                  m_owner;
            ptr_vector<som_buffer> m_buffers;

            void ensure_capacity(unsigned sz) {
                unsigned old_sz = m_buffers.size();
                for (unsigned i = old_sz; i < sz; i++) {
                    som_buffer * new_buffer = alloc(som_buffer);
                    if (m_owner)
                        new_buffer->set_owner(m_owner);
                    m_buffers.push_back(new_buffer);
                }
                SASSERT(m_buffers.size() >= sz);
            }

        public:
            som_buffer_vector() {
                m_owner = nullptr;
            }

            ~som_buffer_vector() {
                clear();
            }

            void clear() {
                reset();
                unsigned sz = m_buffers.size();
                for (unsigned i = 0; i < sz; i++) {
                    dealloc(m_buffers[i]);
                }
                m_buffers.reset();
            }

            void set_owner(imp * owner) {
                SASSERT(m_owner == owner || m_owner == 0);
                if (m_owner == nullptr) {
                    m_owner = owner;
                    unsigned sz = m_buffers.size();
                    for (unsigned i = 0; i < sz; i++) {
                        m_buffers[i]->set_owner(m_owner);
                    }
                }
            }

            som_buffer * operator[](unsigned idx) {
                ensure_capacity(idx+1);
                return m_buffers[idx];
            }

            void reset(unsigned sz) {
                if (sz > m_buffers.size())
                    sz = m_buffers.size();
                for (unsigned i = 0; i < sz; i++) {
                    m_buffers[i]->reset();
                }
            }

            void reset() {
                reset(m_buffers.size());
            }

        };

        /**
           \brief Cheap version of som_buffer.
           In this buffer, each monomial can be added at most once.
        */
        class cheap_som_buffer {
            imp *              m_owner;
            numeral_vector     m_tmp_as;
            monomial_vector    m_tmp_ms;
        public:
            cheap_som_buffer():m_owner(nullptr) {}

            void set_owner(imp * o) { m_owner = o; }
            bool empty() const { return m_tmp_ms.empty(); }

            /**
               \brief Add a*m to the buffer, the content of a is reset.
            */
            void add_reset(numeral & a, monomial * m) {
                SASSERT(std::find(m_tmp_ms.begin(), m_tmp_ms.end(), m) == m_tmp_ms.end());
                numeral_manager & mng = m_owner->m_manager;
                if (mng.is_zero(a))
                    return;
                m_tmp_as.push_back(numeral());
                swap(m_tmp_as.back(), a);
                m_owner->inc_ref(m);
                m_tmp_ms.push_back(m);
            }

            /**
               \brief Add a*m to the buffer.
            */
            void add(numeral const & a, monomial * m) {
                SASSERT(std::find(m_tmp_ms.begin(), m_tmp_ms.end(), m) == m_tmp_ms.end());
                numeral_manager & mng = m_owner->m_manager;
                if (mng.is_zero(a))
                    return;
                m_tmp_as.push_back(numeral());
                mng.set(m_tmp_as.back(), a);
                m_owner->inc_ref(m);
                m_tmp_ms.push_back(m);
            }

            /**
               \brief Add a*m*p to the buffer.
            */
            void addmul(numeral const & a, monomial const * m, polynomial const * p) {
                numeral_manager & mng = m_owner->m_manager;
                if (mng.is_zero(a))
                    return;
                unsigned sz = p->size();
                for (unsigned i = 0; i < sz; i++) {
                    monomial * m2 = p->m(i);
                    m2 = m_owner->mul(m, m2);
                    // m2 is not in m_tmp_ms
                    SASSERT(std::find(m_tmp_ms.begin(), m_tmp_ms.end(), m2) == m_tmp_ms.end());
                    m_owner->inc_ref(m2);
                    m_tmp_ms.push_back(m2);
                    m_tmp_as.push_back(numeral());
                    mng.mul(a, p->a(i), m_tmp_as.back());
                }
            }

            bool normalize() {
                return normalize_numerals(m_owner->m_manager, m_tmp_as);
            }

            void reset() {
                if (empty())
                    return;
                numeral_manager & mng = m_owner->m_manager;
                unsigned sz = m_tmp_ms.size();
                for (unsigned i = 0; i < sz; i++) {
                    mng.del(m_tmp_as[i]);
                    m_owner->dec_ref(m_tmp_ms[i]);
                }
                m_tmp_as.reset();
                m_tmp_ms.reset();
            }

            polynomial * mk() {
                polynomial * new_p = m_owner->mk_polynomial_core(m_tmp_as.size(), m_tmp_as.data(), m_tmp_ms.data());
                m_tmp_as.reset();
                m_tmp_ms.reset();
                return new_p;
            }
        };

        som_buffer       m_som_buffer;
        som_buffer       m_som_buffer2;
        cheap_som_buffer m_cheap_som_buffer;
        cheap_som_buffer m_cheap_som_buffer2;

        void init() {
            m_del_eh = nullptr;
            m_som_buffer.set_owner(this);
            m_som_buffer2.set_owner(this);
            m_cheap_som_buffer.set_owner(this);
            m_cheap_som_buffer2.set_owner(this);
            m_zero = mk_polynomial_core(0, nullptr, nullptr);
            m().set(m_zero_numeral, 0);
            inc_ref(m_zero);
            numeral one(1);
            m_unit_poly = mk_const_core(one);
            inc_ref(m_unit_poly);
            m_use_sparse_gcd = true;
            m_use_prs_gcd = false;
        }

        imp(reslimit& lim, manager & w, unsynch_mpz_manager & m, monomial_manager * mm):
            m_limit(lim),
            m_wrapper(w),
            m_manager(m),
            m_upm(lim, m) {
            if (mm == nullptr)
                mm = alloc(monomial_manager);
            m_monomial_manager = mm;
            m_monomial_manager->inc_ref();
            init();
        }

        imp(reslimit& lim, manager & w, unsynch_mpz_manager & m, small_object_allocator * a):
            m_limit(lim),
            m_wrapper(w),
            m_manager(m),
            m_upm(lim, m) {
            m_monomial_manager = alloc(monomial_manager, a);
            m_monomial_manager->inc_ref();
            init();
        }

        ~imp() {
            dec_ref(m_zero);
            dec_ref(m_unit_poly);
            m_som_buffer.reset();
            m_som_buffer2.reset();
            m_cheap_som_buffer.reset();
            m_cheap_som_buffer2.reset();
            m_manager.del(m_zero_numeral);
            m_mgcd_iterpolators.flush();
            m_mgcd_skeletons.reset();
            CTRACE("polynomial", !m_polynomials.empty(), 
                   tout << "leaked polynomials\n";
                   for (auto* p : m_polynomials) {
                       if (p) p->display(tout, m_manager) << "\n";
                   });
            m_polynomials.reset();
            SASSERT(m_polynomials.empty());
            m_iccp_ZpX_buffers.clear();
            m_monomial_manager->dec_ref();
        }

        void checkpoint() {
            if (!m_limit.inc()) {
                throw polynomial_exception(Z3_CANCELED_MSG);
            }
        }

        mpzzp_manager & m() const { return const_cast<imp*>(this)->m_manager; }
        manager & pm() const { return m_wrapper; }
        up_manager & upm() { return m_upm; }
        monomial_manager & mm() const { return *m_monomial_manager; }

        var mk_var() {
            return mm().mk_var();
        }

        unsigned num_vars() const {
            return mm().num_vars();
        }

        bool is_valid(var x) const {
            return mm().is_valid(x);
        }


        void add_del_eh(del_eh * eh) {
            eh->m_next = m_del_eh;
            m_del_eh = eh;
        }

        void remove_del_eh(del_eh * eh) {
            SASSERT(eh != 0);
            SASSERT(m_del_eh != 0);
            if (m_del_eh == eh) {
                m_del_eh = m_del_eh->m_next;
            }
            else {
                del_eh * curr = m_del_eh;
                while (curr) {
                    if (curr->m_next == eh) {
                        curr->m_next = curr->m_next->m_next;
                        return;
                    }
                    curr = curr->m_next;
                }
                UNREACHABLE();
            }
        }

        void del(polynomial * p) {
            TRACE("polynomial", tout << "deleting: "; p->display(tout, m_manager); tout << "\n";);
            if (m_del_eh != nullptr) {
                del_eh * curr = m_del_eh;
                do {
                    (*curr)(p);
                    curr = curr->m_next;
                }
                while (curr != nullptr);
            }
            unsigned sz     = p->size();
            unsigned obj_sz = polynomial::get_obj_size(sz);
            for (unsigned i = 0; i < sz; i++) {
                m_manager.del(p->a(i));
                dec_ref(p->m(i));
            }
            unsigned id = p->id();
            m_pid_gen.recycle(id);
            m_polynomials[id] = 0;
            mm().allocator().deallocate(obj_sz, p);
        }

        void inc_ref(monomial * m) {
            mm().inc_ref(m);
        }

        void dec_ref(monomial * m) {
            mm().dec_ref(m);
        }

        void inc_ref(polynomial * p) {
            p->inc_ref();
        }

        void dec_ref(polynomial * p) {
            p->dec_ref();
            if (p->ref_count() == 0)
                del(p);
        }

        vector<unsigned_vector> m_lex_sort_buckets;
        unsigned_vector         m_lex_sort_permutation;
        void lex_sort(polynomial const * p) {
            const_cast<polynomial*>(p)->lex_sort(m_lex_sort_buckets, m_lex_sort_permutation, m_manager);
        }

        struct poly_khasher { unsigned operator()(polynomial const * p) const { return 17; } };

        struct poly_chasher {
            unsigned operator()(polynomial const * p, unsigned idx) const {
                return hash_u_u(p->m(idx)->hash(), numeral_manager::hash(p->a(idx)));
            }
        };

        unsigned hash(polynomial const * p) {
            if (p->size() == 0)
                return 31;
            lex_sort(const_cast<polynomial*>(p));
            return get_composite_hash(p, p->size(), poly_khasher(), poly_chasher());
        }

        polynomial * mk_polynomial_core(unsigned sz, numeral * as, monomial * const * ms) {
            unsigned obj_sz = polynomial::get_obj_size(sz);
            void * mem      = mm().allocator().allocate(obj_sz);
            void * as_mem   = static_cast<char*>(mem) + sizeof(polynomial);
            void * ms_mem   = static_cast<char*>(as_mem) + sizeof(numeral)*sz;
            unsigned id     = m_pid_gen.mk();
            polynomial * p  = new (mem) polynomial(m_manager, id, sz, as, ms, static_cast<numeral*>(as_mem), static_cast<monomial**>(ms_mem));
            m_polynomials.reserve(id+1);
            SASSERT(m_polynomials[id] == 0);
            m_polynomials[id] = p;
            return p;
        }

        void gcd_simplify(polynomial * p) {
            if (m_manager.finite()) return;
            auto& m = m_manager.m();
            unsigned sz = p->size();
            if (sz == 0) 
                return;
            unsigned g = 0;
            for (unsigned i = 0; i < sz; i++) {
                if (!m.is_int(p->a(i))) {
                    return;
                }
                int j = m.get_int(p->a(i));
                if (j == INT_MIN || j == 1 || j == -1)
                    return;
                g = u_gcd(abs(j), g);
                if (g == 1) 
                    return;
            }
            scoped_mpz r(m), gg(m);
            m.set(gg, g);
            for (unsigned i = 0; i < sz; ++i) {
                m.div_gcd(p->a(i), gg, r);
                m.set(p->a(i), r);
            }
        }

        polynomial * mk_zero() {
            return m_zero;
        }

        polynomial * mk_one() {
            return m_unit_poly;
        }

        monomial * mk_unit() { return mm().mk_unit(); }

        monomial * mk_monomial(tmp_monomial & tmp) { return mm().mk_monomial(tmp); }

        monomial * mk_monomial(var x) { return mm().mk_monomial(x); }

        monomial * mk_monomial(var x, unsigned k) { return mm().mk_monomial(x, k); }

        monomial * mk_monomial(unsigned sz, var * xs) { return mm().mk_monomial(sz, xs); }

        monomial * mk_monomial(unsigned sz, power const * pws) { return mm().mk_monomial(sz, pws); }

        monomial * convert(monomial const * src) { return mm().convert(src); }

        polynomial * mk_const_core(numeral & a) {
            monomial * u = mk_unit();
            inc_ref(u);
            return mk_polynomial_core(1, &a, &u);
        }

        polynomial * mk_const(numeral & a) {
            if (m_manager.is_zero(a))
                return mk_zero();
            if (m_manager.is_one(a))
                return mk_one();
            return mk_const_core(a);
        }

        polynomial * mk_const(rational const & a) {
            SASSERT(a.is_int());
            scoped_numeral tmp(m_manager);
            m_manager.set(tmp, a.to_mpq().numerator());
            polynomial * p = mk_const(tmp);
            return p;
        }

        polynomial * mk_polynomial(var x, unsigned k) {
            SASSERT(is_valid(x));
            numeral one(1);
            monomial * m = mk_monomial(x, k);
            inc_ref(m);
            return mk_polynomial_core(1, &one, &m);
        }

        polynomial * mk_polynomial(unsigned sz, numeral * as, monomial * const * ms) {
            m_som_buffer.reset();
            for (unsigned i = 0; i < sz; i++) {
                m_som_buffer.add(as[i], ms[i]);
            }
            return m_som_buffer.mk();
        }

        /**
           \brief Convert rationals into numerals at m_rat2numeral
        */
        void rational2numeral(unsigned sz, rational const * as) {
            SASSERT(m_rat2numeral.empty());
            for (unsigned i = 0; i < sz; i++) {
                SASSERT(as[i].is_int());
                m_rat2numeral.push_back(numeral());
                m_manager.set(m_rat2numeral.back(), as[i].to_mpq().numerator());
            }
        }

        void reset_tmp_as2() {
            DEBUG_CODE({
                for (unsigned i = 0; i < m_rat2numeral.size(); i++) {
                    SASSERT(m_manager.is_zero(m_rat2numeral[i]));
                }
            });
            m_rat2numeral.reset();
        }

        polynomial * mk_polynomial(unsigned sz, rational const * as, monomial * const * ms) {
            rational2numeral(sz, as);
            polynomial * p = mk_polynomial(sz, m_rat2numeral.data(), ms);
            reset_tmp_as2();
            return p;
        }

        polynomial * mk_univariate(var x, unsigned n, numeral * as) {
            SASSERT(m_cheap_som_buffer.empty());
            unsigned k = n+1;
            while (k > 0) {
                --k;
                if (m_manager.is_zero(as[k])) {
                    m_manager.del(as[k]);
                    continue;
                }
                m_cheap_som_buffer.add_reset(as[k], mk_monomial(x, k));
            }
            return m_cheap_som_buffer.mk();
        }

        polynomial * mk_univariate(var x, unsigned n, rational const * as) {
            SASSERT(is_valid(x));
            rational2numeral(n+1, as);
            polynomial * p = mk_univariate(x, n, m_rat2numeral.data());
            reset_tmp_as2();
            return p;
        }

        polynomial * mk_linear(unsigned sz, numeral * as, var const * xs, numeral & c) {
            SASSERT(m_tmp_linear_as.empty());
            SASSERT(m_tmp_linear_ms.empty());
            for (unsigned i = 0; i < sz; i++) {
                if (m_manager.is_zero(as[i]))
                    continue;
                m_tmp_linear_as.push_back(numeral());
                swap(m_tmp_linear_as.back(), as[i]);
                m_tmp_linear_ms.push_back(mk_monomial(xs[i]));
            }
            if (!m_manager.is_zero(c)) {
                m_tmp_linear_as.push_back(numeral());
                swap(m_tmp_linear_as.back(), c);
                m_tmp_linear_ms.push_back(mk_unit());
            }
<<<<<<< HEAD
            polynomial * p = mk_polynomial(m_tmp_linear_as.size(), m_tmp_linear_as.c_ptr(), m_tmp_linear_ms.c_ptr());
=======
            polynomial * p = mk_polynomial(m_tmp_linear_as.size(), m_tmp_linear_as.data(), m_tmp_linear_ms.data());
>>>>>>> 39af2a18
            for (auto& a : m_tmp_linear_as) {
                m_manager.del(a);
            }
            m_tmp_linear_as.reset();
            m_tmp_linear_ms.reset();
            return p;
        }

        polynomial * mk_linear(unsigned sz, rational const * as, var const * xs, rational const & c) {
            SASSERT(c.is_int());
            rational2numeral(sz, as);
            numeral tmp_c;
            m_manager.set(tmp_c, c.to_mpq().numerator());
            polynomial * p = mk_linear(sz, m_rat2numeral.data(), xs, tmp_c);
            SASSERT(m_manager.is_zero(tmp_c));
            reset_tmp_as2();
            return p;
        }


        monomial * mul(monomial const * m1, monomial const * m2) {
            return mm().mul(m1, m2);
        }

        bool div(monomial const * m1, monomial const * m2) {
            return mm().div(m1, m2);
        }

        bool div(monomial const * m1, monomial const * m2, monomial_ref & r) {
            return mm().div(m1, m2, r);
        }

        monomial * gcd(monomial const * m1, monomial const * m2, monomial * & q1, monomial * & q2) {
            return mm().gcd(m1, m2, q1, q2);
        }

        bool unify(monomial const * m1, monomial const * m2, monomial * & q1, monomial * & q2) {
            return mm().unify(m1, m2, q1, q2);
        }

        monomial * pw(monomial const * m, unsigned k) {
            return mm().pw(m, k);
        }

        monomial * sqrt(monomial const * m) {
            return mm().sqrt(m);
        }

        polynomial * addmul(numeral const & a1, monomial const * m1, polynomial const * p1, numeral const & a2, monomial const * m2, polynomial const * p2) {
            m_som_buffer.reset();
            m_som_buffer.addmul(a1, m1, p1);
            m_som_buffer.addmul(a2, m2, p2);
            return m_som_buffer.mk();
        }

        polynomial * addmul(polynomial const * p1, numeral const & a2, monomial const * m2, polynomial const * p2) {
            numeral one(1);
            return addmul(one, mk_unit(), p1, a2, m2, p2);
        }

        polynomial * addmul(polynomial const * p1, numeral const & a2, polynomial const * p2) {
            return addmul(p1, a2, mk_unit(), p2);
        }

        polynomial * add(polynomial const * p1, polynomial const * p2) {
            numeral one(1);
            return addmul(one, mk_unit(), p1, one, mk_unit(), p2);
        }

        polynomial * sub(polynomial const * p1, polynomial const * p2) {
            numeral one(1);
            numeral minus_one; // It is incorrect to initialize with -1 when numeral_manager is GF_2
            m_manager.set(minus_one, -1);
            return addmul(one, mk_unit(), p1, minus_one, mk_unit(), p2);
        }

        /**
           \brief Return p1*p2 + a
        */
        polynomial * muladd(polynomial const * p1, polynomial const * p2, numeral const & a) {
            if (is_zero(p1) || is_zero(p2)) {
                return mk_const(a);
            }
            m_som_buffer.reset();
            unsigned sz1 = p1->size();
            for (unsigned i = 0; i < sz1; i++) {
                checkpoint();
                numeral const & a1 = p1->a(i);
                monomial * m1      = p1->m(i);
                m_som_buffer.addmul(a1, m1, p2);
            }
            m_som_buffer.add(a);
            return m_som_buffer.mk();
        }

        polynomial * mul(polynomial const * p1, polynomial const * p2) {
            numeral zero(0);
            return muladd(p1, p2, zero);
        }

        polynomial * mul(numeral const & a, monomial const * m, polynomial const * p) {
            if (m_manager.is_zero(a))
                return m_zero;
            if (m_manager.is_one(a) && m == mk_unit())
                return const_cast<polynomial*>(p);
            SASSERT(m_cheap_som_buffer.empty());
            m_cheap_som_buffer.addmul(a, m, p);
            return m_cheap_som_buffer.mk();
        }

        polynomial * mul(monomial const * m, polynomial const * p) {
            numeral one(1);
            return mul(one, m, p);
        }

        polynomial * mul(numeral const & a, polynomial const * p) {
            return mul(a, mk_unit(), p);
        }

        /**
           \brief Return a*p1*p2
        */
        polynomial * mul(numeral const & a, polynomial const * p1, polynomial const * p2) {
            if (m_manager.is_zero(a) || is_zero(p1) || is_zero(p2))
                return mk_zero();
            scoped_numeral new_a1(m_manager);
            m_som_buffer.reset();
            unsigned sz1 = p1->size();
            for (unsigned i = 0; i < sz1; i++) {
                checkpoint();
                numeral const & a1 = p1->a(i);
                m_manager.mul(a, a1, new_a1);
                monomial * m1      = p1->m(i);
                m_som_buffer.addmul(new_a1, m1, p2);
            }
            return m_som_buffer.mk();
        }

        // Divide coefficients of p by d.
        // This methods assumes that all coefficients of p are divisible by d.
        polynomial * div(polynomial * p, numeral const & d) {
            SASSERT(m_cheap_som_buffer.empty());
            unsigned sz = p->size();
            scoped_numeral a(m_manager);
            for (unsigned i = 0; i < sz; i++) {
                m_manager.div(p->a(i), d, a);
                m_cheap_som_buffer.add(a, p->m(i));
            }
            return m_cheap_som_buffer.mk();
        }

        polynomial * mul(rational const & a, polynomial const * p) {
            SASSERT(a.is_int());
            scoped_numeral tmp(m_manager);
            m_manager.set(tmp, a.to_mpq().numerator());
            polynomial * new_p = mul(tmp, p);
            return new_p;
        }

        /**
           \brief Return m/x^k
        */
        monomial * div_x_k(monomial const * m, var x, unsigned k) {
            return mm().div_x_k(m, x, k);
        }

        /**
           \brief Return m/x^n  where n == m->degree_of(x)
        */
        monomial * div_x(monomial const * m, var x) {
            return mm().div_x(m, x);
        }

        bool is_p_normalized(polynomial const * p) const {
            for (unsigned i = 0; i < p->size(); i++) {
                SASSERT(m().is_p_normalized(p->a(i)));
            }
            return true;
        }

        /**
           \brief (Incremental) Newton interpolation for multivariate polynomials.
           Creates a polynomial on x of degree at most d with coefficients in Z[y1, ..., ym],
           using d+1 sample points.
           Sample points are provided using the method add, and the interpolating polynomial
           is created using mk() method.

           \pre manager must be configured in Zp (modular) mode.
           We need this requeriment because we use the inverse operation.
        */
        class newton_interpolator {
            imp &                 pm;
            scoped_numeral_vector m_inputs;
            scoped_numeral_vector m_invs;
            polynomial_ref_vector m_vs;
            mpzzp_manager & m() const { return pm.m(); }
        public:
            newton_interpolator(imp & _pm):pm(_pm), m_inputs(m()), m_invs(m()), m_vs(pm.m_wrapper) {
                m_invs.push_back(numeral(0));
            }

            void reset() {
                m_inputs.reset();
                m_invs.shrink(1);
                m_vs.reset();
                SASSERT(m().is_zero(m_invs[0]));
            }

            scoped_numeral_vector const & inputs() const { return m_inputs; }

            unsigned num_sample_points() const { return m_inputs.size(); }

            /**
               \brief Add a new datapoint
            */
            void add(numeral const & input, polynomial const * output) {
                TRACE("newton", tout << m().to_string(input) << " -> "; output->display(tout, m()); tout << "\n";);
                SASSERT(m().modular());
                unsigned sz = num_sample_points();
                if (sz > 0) {
                    unsigned k = sz;
                    // add new inverse
                    scoped_numeral product(m());
                    scoped_numeral aux(m());
                    SASSERT(!m().eq(input, m_inputs[0]));
                    m().sub(input, m_inputs[0], product);
                    for (unsigned i = 1; i <= k - 1; i++) {
                        SASSERT(!m().eq(input, m_inputs[i]));
                        m().sub(input, m_inputs[i], aux);
                        m().mul(product, aux, product);
                    }
                    m().inv(product);
                    m_inputs.push_back(input);
                    m_invs.push_back(product);
                    TRACE("newton", tout << "invs[" << k << "]: " << product << "\n";);
                    SASSERT(m().eq(m_inputs[k], input));
                    // Compute newton's coefficient
                    polynomial_ref temp(pm.m_wrapper);
                    polynomial_ref aux_poly(pm.m_wrapper);
                    temp = m_vs.get(k-1);
                    for (int j = k - 2; j >= 0; j--) {
                        // temp <- temp*(input - m_inputs[j]) + vs[j]
                        m().sub(input, m_inputs[j], aux);
                        SASSERT(m().is_p_normalized(aux));
                        aux_poly = pm.mul(aux, temp);
                        temp     = pm.add(aux_poly, m_vs.get(j));
                        SASSERT(pm.is_p_normalized(temp));
                    }
                    // new vs <- (output - temp)*invs[sz]
                    aux_poly = pm.sub(output, temp);
                    SASSERT(pm.is_p_normalized(aux_poly));
                    aux_poly = pm.mul(m_invs[sz], aux_poly);
                    SASSERT(pm.is_p_normalized(aux_poly));
                    m_vs.push_back(aux_poly);
                    TRACE("newton", tout << "vs[" << k << "]: " << aux_poly << "\n";);
                }
                else {
                    m_inputs.push_back(input);
                    m_vs.push_back(const_cast<polynomial*>(output));
                }
            }

            // Convert newton form to standard form
            void mk(var x, polynomial_ref & r) {
                SASSERT(m().modular());
                polynomial_ref u(pm.m_wrapper);
                polynomial_ref aux_poly(pm.m_wrapper);
                int num = num_sample_points();
                int d   = num - 1;
                SASSERT(num > 0);
                u = m_vs.get(d);
                scoped_numeral c(m());
                for (int k = d - 1; k >= 0; k--) {
                    TRACE("newton", tout << "u: " << u << "\n";);
                    // create polynomial (x - inputs[k])
                    m().set(c, m_inputs[k]);
                    m().neg(c);
                    numeral one(1);
                    aux_poly = pm.mk_linear(1, &one, &x, c);
                    TRACE("newton", tout << "(x - inputs[k]): " << aux_poly << "\n";);
                    // u <- u * (x - inputs[k]) + vs[k]
                    aux_poly = pm.mul(u, aux_poly);
                    u        = pm.add(aux_poly, m_vs.get(k));
                }
                TRACE("newton", tout << "result u: " << u << "\n";);
                r = u;
            }
        };

        /**
           \brief Newton interpolation for multivariate polynomials.
           Creates a polynomial on x of degree at most d with coefficients in Z[y1, ..., ym],
           using d+1 sample points.
           The sample points are store in the vectors inputs and outputs. Both must have size d+1.

           \pre manager must be configured in Zp (modular) mode.
           We need this requeriment because we use the inverse operation.
        */
        void newton_interpolation(var x, unsigned d, numeral const * inputs, polynomial * const * outputs, polynomial_ref & r) {
            SASSERT(m().modular());
            newton_interpolator interpolator(*this);
            for (unsigned i = 0; i <= d; i++)
                interpolator.add(inputs[i], outputs[i]);
            interpolator.mk(x, r);
        }

        class newton_interpolator_vector {
            imp *                           m_imp;
            ptr_vector<newton_interpolator> m_data;
        public:
            newton_interpolator_vector():m_imp(nullptr) {}

            ~newton_interpolator_vector() {
                flush();
            }

            void flush() {
                unsigned sz = m_data.size();
                for (unsigned i = 0; i < sz; i++)
                    dealloc(m_data[i]);
                m_data.reset();
            }

            void set_owner(imp * owner) {
                SASSERT(m_imp == 0 || m_imp == owner);
                m_imp = owner;
            }

            newton_interpolator & operator[](unsigned idx) {
                SASSERT(m_imp);
                while (idx >= m_data.size()) {
                    m_data.push_back(alloc(newton_interpolator, *m_imp));
                }
                return *(m_data[idx]);
            }
        };

        /**
           \brief Represents a polynomial skeleton of a multivariate polynomial Z[Y1, ..., Yn]
           with coefficients in Z[X]
        */
        struct skeleton {
            struct entry {
                monomial * m_monomial; // a monomial in Z[Y1, ..., Y1]
                unsigned   m_first_power_idx; // position (in m_powers) of the powers of X that are the coefficient of this monomial
                unsigned   m_num_powers; // size of the coefficient of this monomial.
                entry(monomial * m, unsigned first_idx):
                    m_monomial(m),
                    m_first_power_idx(first_idx),
                    m_num_powers(1) {
                }
                unsigned num_powers() const { return m_num_powers; }
                monomial * m() const { return m_monomial; }
            };
            imp &                pm;
            var                  m_x;
            svector<entry>       m_entries;
            unsigned_vector      m_powers;
            ptr_vector<monomial> m_orig_monomials;
            unsigned             m_max_powers; // maximal number of powers associated with an entry

            skeleton(imp & _pm, polynomial * p, var x):pm(_pm), m_x(x) {
                m_max_powers = 0;
                ptr_buffer<monomial, 128> ms;
                unsigned sz = p->size();
                for (unsigned i = 0; i < sz; i++) {
                    ms.push_back(p->m(i));
                }
                std::sort(ms.begin(), ms.end(), lex_lt2(x));
                monomial * prev = nullptr;
                for (unsigned i = 0; i < sz; i++) {
                    monomial * orig_m = ms[i];
                    monomial * m;
                    unsigned   k = orig_m->degree_of(x);
                    if (k > 0)
                        m = pm.div_x(orig_m, x);
                    else
                        m = orig_m;
                    if (m == prev) {
                        unsigned & num_powers = m_entries.back().m_num_powers;
                        num_powers++;
                        if (num_powers > m_max_powers)
                            m_max_powers = num_powers;
                    }
                    else {
                        prev = m;
                        pm.inc_ref(m);
                        m_entries.push_back(entry(m, m_powers.size()));
                        if (m_max_powers == 0)
                            m_max_powers = 1;
                    }
                    pm.inc_ref(orig_m);
                    m_orig_monomials.push_back(orig_m);
                    m_powers.push_back(k);
                }
                TRACE("skeleton",
                      tout << "x: x" << m_x << "\n";
                      tout << "max: " << m_max_powers << "\n";
                      tout << "p: "; p->display(tout, pm.m()); tout << "\n";
                      tout << "skeleton: "; display(tout); tout << "\n";);
                DEBUG_CODE({
                    unsigned sz = m_entries.size();
                    for (unsigned i = 1; i < sz; i++) {
                        SASSERT(lex_compare(m_entries[i-1].m_monomial, m_entries[i].m_monomial) < 0);
                    }
                });
            }

            ~skeleton() {
                unsigned sz = m_entries.size();
                for (unsigned i = 0; i < sz; i++) {
                    pm.dec_ref(m_entries[i].m_monomial);
                }
                sz = m_orig_monomials.size();
                for (unsigned i = 0; i < sz; i++) {
                    pm.dec_ref(m_orig_monomials[i]);
                }
            }

            unsigned get_entry_idx(monomial * m) {
                unsigned sz = m_entries.size();
                for (unsigned i = 0; i < sz; i++) {
                    if (m_entries[i].m_monomial == m)
                        return i;
                }
                return UINT_MAX;
            }

            unsigned num_entries() const { return m_entries.size(); }

            entry const & operator[](unsigned idx) const { return m_entries[idx]; }

            unsigned ith_power(entry const & e, unsigned i) const { SASSERT(i < e.m_num_powers); return m_powers[e.m_first_power_idx + i]; }

            monomial * ith_orig_monomial(entry const & e, unsigned i) const { SASSERT(i < e.m_num_powers); return m_orig_monomials[e.m_first_power_idx + i]; }

            unsigned max_num_powers() const { return m_max_powers; }

            void display(std::ostream & out) {
                unsigned sz = m_entries.size();
                for (unsigned i = 0; i < sz; i++) {
                    entry & e = m_entries[i];
                    if (i > 0) out << " ";
                    out << "(";
                    for (unsigned j = 0; j < e.m_num_powers; j++) {
                        if (j > 0) out << " ";
                        out << "x" << m_x << "^";
                        out << m_powers[e.m_first_power_idx + j];
                    }
                    out << ")*";
                    e.m_monomial->display(out);
                }
            }
        };

        class sparse_interpolator {
            skeleton *      m_skeleton;
            numeral_vector  m_inputs;
            numeral_vector  m_outputs;
        public:
            sparse_interpolator(skeleton * sk):m_skeleton(sk) {
                // reserve space output values associated with each entry
                if (sk) {
                    unsigned sz = sk->num_entries();
                    for (unsigned i = 0; i < sz; i++) {
                        unsigned num_powers = (*sk)[i].num_powers();
                        for (unsigned j = 0; j < num_powers; j++) {
                            m_outputs.push_back(numeral());
                        }
                    }
                }
            }

            ~sparse_interpolator() {
                if (m_skeleton) {
                    numeral_manager & m = m_skeleton->pm.m();
                    for (unsigned i = 0; i < m_inputs.size(); i++)
                        m.del(m_inputs[i]);
                    for (unsigned i = 0; i < m_outputs.size(); i++)
                        m.del(m_outputs[i]);
                }
            }

            void reset() {
                numeral_manager & m = m_skeleton->pm.m();
                for (unsigned i = 0; i < m_inputs.size(); i++) {
                    m.del(m_inputs[i]);
                }
                m_inputs.reset();
            }

            bool ready() const {
                return m_inputs.size() == m_skeleton->max_num_powers();
            }

            bool add(numeral const & in, polynomial const * q) {
                SASSERT(m_skeleton);
                SASSERT(m_inputs.size() < m_skeleton->max_num_powers());
                numeral_manager & m = m_skeleton->pm.m();
                unsigned input_idx = m_inputs.size();
                m_inputs.push_back(numeral());
                m.set(m_inputs.back(), in);
                unsigned sz = q->size();
                for (unsigned i = 0; i < sz; i++) {
                    monomial * mon = q->m(i);
                    unsigned entry_idx = m_skeleton->get_entry_idx(mon);
                    if (entry_idx == UINT_MAX)
                        return false;
                    skeleton::entry const & e = (*m_skeleton)[entry_idx];
                    if (input_idx >= e.num_powers())
                        continue;
                    unsigned output_idx = e.m_first_power_idx + input_idx;
                    m.set(m_outputs[output_idx], q->a(i));
                }
                return true;
            }

            bool mk(polynomial_ref & r) {
                SASSERT(m_skeleton);
                numeral_manager & m = m_skeleton->pm.m();
                scoped_numeral_vector           cs(m);
                scoped_numeral_vector           new_as(m);
                scoped_numeral_vector           as(m);
                ptr_buffer<monomial,128>        mons;
                scoped_numeral                  aux(m);
                linear_eq_solver<mpzzp_manager> solver(m);
                unsigned sz = m_skeleton->num_entries();
                for (unsigned k = 0; k < sz; k++) {
                    skeleton::entry const & e = (*m_skeleton)[k];
                    unsigned num_pws = e.num_powers();
                    solver.resize(num_pws);
                    new_as.resize(num_pws);
                    for (unsigned i = 0; i < num_pws; i++) {
                        numeral & in = m_inputs[i];
                        cs.reset();
                        for (unsigned j = 0; j < num_pws; j++) {
                            m.power(in, m_skeleton->ith_power(e, j), aux);
                            cs.push_back(aux);
                        }
                        unsigned output_idx = e.m_first_power_idx + i;
                        TRACE("sparse_interpolator", tout << "adding new equation:\n";
                              for (unsigned i = 0; i < num_pws; i++) {
                                  tout << m.to_string(cs[i]) << " ";
                              }
                              tout << "\n";);
                        solver.add(i, cs.data(), m_outputs[output_idx]);
                    }
                    TRACE("sparse_interpolator",
                          tout << "find coefficients of:\n";
                          for (unsigned i = 0; i < num_pws; i++) {
                              m_skeleton->ith_orig_monomial(e, i)->display(tout); tout << "\n";
                          }
                          tout << "system of equations:\n";
                          solver.display(tout););
                    if (!solver.solve(new_as.data()))
                        return false;
                    for (unsigned i = 0; i < num_pws; i++) {
                        if (!m.is_zero(new_as[i])) {
                            as.push_back(new_as[i]);
                            mons.push_back(m_skeleton->ith_orig_monomial(e, i));
                        }
                    }
                }
                r = m_skeleton->pm.mk_polynomial(as.size(), as.data(), mons.data());
                return true;
            }
        };

        bool_vector  m_found_vars;
        void vars(polynomial const * p, var_vector & xs) {
            xs.reset();
            m_found_vars.reserve(num_vars(), false);
            unsigned sz = p->size();
            for (unsigned i = 0; i < sz; i++) {
                monomial * m = p->m(i);
                unsigned msz = m->size();
                for (unsigned j = 0; j < msz; j++) {
                    var x = m->get_var(j);
                    if (!m_found_vars[x]) {
                        m_found_vars[x] = true;
                        xs.push_back(x);
                    }
                }
            }
            // reset m_found_vars
            sz = xs.size();
            for (unsigned i = 0; i < sz; i++)
                m_found_vars[xs[i]] = false;
        }

        typedef sbuffer<power, 32>    power_buffer;
        typedef sbuffer<unsigned, 32> unsigned_buffer;
        typedef sbuffer<var, 32>      var_buffer;

        /**
           Store in pws the variables occurring in p and their (minimal or maximal) degrees.
        */
        unsigned_vector m_var_degrees_tmp;
        template<bool Max>
        void var_degrees(polynomial const * p, power_buffer & pws) {
            pws.reset();
            unsigned_vector & var2pos = m_var_degrees_tmp;
            var2pos.reserve(num_vars(), UINT_MAX);

            unsigned sz = p->size();
            for (unsigned i = 0; i < sz; i++) {
                monomial * m = p->m(i);
                unsigned msz = m->size();
                for (unsigned j = 0; j < msz; j++) {
                    var x        = m->get_var(j);
                    unsigned k   = m->degree(j);
                    unsigned pos = var2pos[x];
                    if (pos == UINT_MAX) {
                        var2pos[x] = pws.size();
                        pws.push_back(power(x, k));
                    }
                    else if (Max && k > pws[pos].degree()) {
                        pws[pos].degree() = k;
                    }
                    else if (!Max && k < pws[pos].degree()) {
                        pws[pos].degree() = k;
                    }
                }
            }

            sz = pws.size();
            for (unsigned i = 0; i < sz; i++) {
                SASSERT(var2pos[pws[i].get_var()] != UINT_MAX);
                var2pos[pws[i].get_var()] = UINT_MAX;
            }

            DEBUG_CODE({
                for (unsigned i = 0; i < pws.size(); i++) {
                    for (unsigned j = i + 1; j < pws.size(); j++)
                        SASSERT(pws[i].first != pws[j].first);
                }
            });
        }

        void var_max_degrees(polynomial const * p, power_buffer & pws) {
            var_degrees<true>(p, pws);
        }

        void var_min_degrees(polynomial const * p, power_buffer & pws) {
            var_degrees<false>(p, pws);
        }

        polynomial * coeff(polynomial const * p, var x, unsigned k) {
            SASSERT(is_valid(x));
            SASSERT(m_cheap_som_buffer.empty());
            TRACE("coeff_bug", tout << "p: "; p->display(tout, m_manager); tout << "\nx: " << x << ", k: " << k << "\n";);
            unsigned sz = p->size();
            for (unsigned i = 0; i < sz; i++) {
                monomial * m = p->m(i);
                unsigned   d = m->degree_of(x);
                if (d == k)
                    m_cheap_som_buffer.add(p->a(i), div_x(m, x));
            }
            return m_cheap_som_buffer.mk();
        }

        /**
           Let p be of the form q_k(yvec)*x^k +  ...+ q_0(yvec)
           Store the polynomials q_k(yvec), ..., q_0(yvec) in the som_buffer_vector.
        */
        void coeffs(polynomial const * p, var x, som_buffer_vector & cs) {
            cs.set_owner(this);
            unsigned sz = p->size();
            for (unsigned i = 0; i < sz; i++) {
                monomial * m   = p->m(i);
                unsigned     d = m->degree_of(x);
                som_buffer * c = cs[d];
                c->add(p->a(i), div_x(m, x));
            }
        }

        /**
           \brief Return a polynomial h that is the coefficient of x^k in p.
           Store the reduct (p - h x^k) into \c reduct.
        */
        polynomial * coeff(polynomial const * p, var x, unsigned k, polynomial_ref & reduct) {
            SASSERT(is_valid(x));
            SASSERT(m_cheap_som_buffer.empty());
            SASSERT(m_cheap_som_buffer2.empty());
            unsigned sz = p->size();
            for (unsigned i = 0; i < sz; i++) {
                monomial * m = p->m(i);
                unsigned   d = m->degree_of(x);
                if (d == k)
                    m_cheap_som_buffer.add(p->a(i), div_x(m, x));
                else
                    m_cheap_som_buffer2.add(p->a(i), m);
            }
            reduct = m_cheap_som_buffer2.mk();
            return m_cheap_som_buffer.mk();
        }

        /**
           \brief Return true if the coefficient of x^k is just a constant.
           Store it in c.
         */
        bool const_coeff(polynomial const * p, var x, unsigned k, numeral & c) {
            SASSERT(is_valid(x));
            m_manager.reset(c);
            unsigned sz = p->size();
            for (unsigned i = 0; i < sz; i++) {
                monomial * m = p->m(i);
                unsigned   d = m->degree_of(x);
                if (d == k) {
                    unsigned msz = m->size();
                    if ((k > 0 && msz > 1) || (k == 0 && msz > 0))
                        return false;
                    m_manager.set(c, p->a(i));
                }
            }
            return true;
        }

        bool nonzero_const_coeff(polynomial const * p, var x, unsigned k) {
            scoped_numeral c(m_manager);
            return const_coeff(p, x, k, c) && !m_manager.is_zero(c);
        }

        /**
           \brief Extract the integer content of p.
        */
        void ic(polynomial const * p, numeral & a) {
            if (is_zero(p)) {
                m_manager.reset(a);
                return;
            }
            if (is_const(p)) {
                m_manager.set(a, p->a(0));
                return;
            }
            m_manager.set(a, p->a(0));
            unsigned sz = p->size();
            for (unsigned i = 1; i < sz; i++) {
                if (m_manager.is_one(a))
                    return;
                m_manager.gcd(a, p->a(i), a);
            }
        }

        /**
           \brief Sum of the absolute values of the coefficients.
        */
        void abs_norm(polynomial const * p, numeral & norm) {
            m_manager.reset(norm);
            scoped_numeral tmp(m_manager);
            unsigned sz = p->size();
            for (unsigned i = 0; i < sz; ++ i) {
                m_manager.set(tmp, p->a(i));
                m_manager.abs(tmp);
                m_manager.add(norm, tmp, norm);
            }
        }

        /**
           \brief Arbitrary leading integer coefficient.
        */
        numeral const & numeral_lc(polynomial const * p, var x) {
            int sz = p->size();
            if (sz == 0) {
                return m_zero_numeral;
            } else {
                return p->a(0);
            }
        }

        numeral const & numeral_tc(polynomial const * p) {
            int sz = p->size();
            if (sz == 0) {
                return m_zero_numeral;
            }
            else {
                monomial * u = mk_unit();
                for (int i = 0; i < sz; ++ i) {
                    if (p->m(i) == u)
                        return p->a(i);
                }
                return m_zero_numeral;
            }
        }

        /**
           \brief Extract the integer content of p.
           p = a*c s.t. the GCD of the coefficients of c is one.
        */
        void ic(polynomial const * p, numeral & a, polynomial_ref & c) {
            if (is_zero(p)) {
                m_manager.reset(a);
                c = const_cast<polynomial*>(p);
                return;
            }
            if (is_const(p)) {
                m_manager.set(a, p->a(0));
                c = mk_one();
                return;
            }
            unsigned sz = p->size();
            m_manager.gcd(sz, p->as(), a);
            if (m_manager.is_one(a)) {
                c = const_cast<polynomial*>(p);
                return;
            }
            m_cheap_som_buffer.reset();
            scoped_numeral ai(m_manager);
            for (unsigned i = 0; i < sz; i++) {
                monomial * m = p->m(i);
                m_manager.div(p->a(i), a, ai);
                m_cheap_som_buffer.add_reset(ai, m);
            }
            c = m_cheap_som_buffer.mk();
        }

        // Flip the sign of p, if the leading monomial is negative
        polynomial * flip_sign_if_lm_neg_core(polynomial const * p) {
            if (is_zero(p))
                return const_cast<polynomial*>(p);
            unsigned glex_max_pos = p->graded_lex_max_pos();
            SASSERT(glex_max_pos != UINT_MAX);
            if (m_manager.is_neg(p->a(glex_max_pos)))
                return neg(p);
            else
                return const_cast<polynomial*>(p);
        }

        void flip_sign_if_lm_neg(polynomial_ref & p) {
            p = flip_sign_if_lm_neg_core(p);
        }

        /**
           \brief Extract the integer content, content and primitive part of p with respect to
           variable x.
        */
        void iccp(polynomial const * p, var x, numeral & i, polynomial_ref & c, polynomial_ref & pp) {
            TRACE("polynomial", tout << "iccp x" << x << "\n"; p->display(tout, m_manager); tout << "\n";);
            if (is_zero(p)) {
                m_manager.set(i, 0);
                c  = mk_one();
                pp = const_cast<polynomial*>(p);
                return;
            }
            if (is_const(p)) {
                m_manager.set(i, p->a(0));
                c  = mk_one();
                pp = mk_one();
                return;
            }
            unsigned d = degree(p, x);
            if (d == 0) {
                ic(p, i, c);
                pp = mk_one();
                return;
            }
            // Apply filter and collect powers of x occurring in p
            // The quick filter is the following:
            //   If p contains a monomial x^k and no monomial of the form m*x^k m != 1, then
            //      c = m_unit_poly
            //   To detect that we use a map (iccp_powers) from k to counters.
            //   We traverse p and update the map using the following rules:
            //      - found monomial x^k then iccp_powers[k]++;
            //      - found monomial m*x^k then iccp_powers[k]+=2;
            //   If after traversing p, there is a k s.t. iccp_powers[k] == 1, we know c == 1
            // We store iccp_powers the powers of x occurring in p.
            sbuffer<unsigned, 128> iccp_filter;
            sbuffer<unsigned, 128> iccp_powers;
            iccp_filter.resize(d+1, 0);
            iccp_powers.reset();
            for (unsigned j = 0; j <= d; j++)
                iccp_filter[j] = 0;
            unsigned sz = p->size();
            for (unsigned j = 0; j < sz; j++) {
                monomial * m = p->m(j);
                unsigned   k = m->degree_of(x);
                TRACE("polynomial", tout << "degree of x" << x << " at "; m->display(tout); tout << " is " << k << "\n";);
                if (iccp_filter[k] == 0)
                    iccp_powers.push_back(k);
                if (m->size() == (k > 0 ? 1 : 0))
                    iccp_filter[k]++;
                else
                    iccp_filter[k]+=2;
            }
            SASSERT(!iccp_powers.empty());
            unsigned num_powers = iccp_powers.size();
            for (unsigned j = 0; j < num_powers; j++) {
                SASSERT(iccp_filter[iccp_powers[j]] > 0);
                if (iccp_filter[iccp_powers[j]] == 1) {
                    ic(p, i, pp);
                    c = mk_one();
                    return;
                }
            }
            // Extract integer content
            ic(p, i, pp);
            TRACE("polynomial", tout << "p: "; p->display(tout, m_manager); tout << "\ni: " << m_manager.to_string(i) << "\npp: " << pp << "\n";);
            // Compute c using the gcd of coeffs of x^k for k's in iccp_powers
            polynomial_ref ci(pm());
            c = coeff(pp, x, iccp_powers[0]);
            for (unsigned j = 1; j < num_powers; j++) {
                ci = coeff(pp, x, iccp_powers[j]);
                gcd(c, ci, c);
                if (is_const(c)) {
                    c = mk_one();
                    return;
                }
            }
            SASSERT(!is_const(c));
            // make sure the sign of the leading monomial is positive
            flip_sign_if_lm_neg(c);
            TRACE("polynomial", tout << "pp: " << pp << "\nc: " << c << "\n";);
            pp = exact_div(pp, c);
        }

        void iccp(polynomial const * p, numeral & i, polynomial_ref & c, polynomial_ref & pp) {
            iccp(p, max_var(p), i, c, pp);
        }

        polynomial_ref pp(polynomial const * p, var x) {
            scoped_numeral i(m_manager);
            polynomial_ref c(pm()), result(pm());
            iccp(p, x, i, c, result);
            return result;
        }

        bool is_primitive(polynomial const * p, var x) {
            scoped_numeral i(m_manager);
            polynomial_ref c(pm());
            polynomial_ref pp(pm());
            iccp(p, x, i, c, pp);
            return eq(p, pp);
        }

        polynomial * lc(polynomial const * p, var x) {
            return coeff(p, x, degree(p, x));
        }

        void gcd_prs(polynomial const * u, polynomial const * v, var x, polynomial_ref & r) {
            TRACE("polynomial_gcd", tout << "gcd prs with x" << x << " for\nu: ";
                  u->display(tout, m_manager); tout << "\nv: "; v->display(tout, m_manager); tout << "\n";);
            if (degree(u, x) < degree(v, x))
                std::swap(u, v);
            scoped_numeral i_u(m_manager), i_v(m_manager);
            polynomial_ref c_u(pm()), c_v(pm());
            polynomial_ref pp_u(pm()), pp_v(pm());
            scoped_numeral d_a(m_manager);
            polynomial_ref d_r(pm());
            polynomial_ref g(pm()), h(pm()), rem(pm()), new_h(pm());

            iccp(u, x, i_u, c_u, pp_u);
            iccp(v, x, i_v, c_v, pp_v);

            gcd(c_u, c_v, d_r);
            m_manager.gcd(i_u, i_v, d_a);
            TRACE("polynomial_gcd_detail",
                  tout << "After GCD of the content\n";
                  tout << "u: "; u->display(tout, m_manager); tout << "\n";
                  tout << "v: "; v->display(tout, m_manager); tout << "\n";
                  tout << "i_u: " << i_u << "\n";
                  tout << "i_v: " << i_v << "\n";
                  tout << "c_u: " << c_u << "\n";
                  tout << "c_v: " << c_v << "\n";
                  tout << "pp_u: " << pp_u << "\n";
                  tout << "pp_v: " << pp_v << "\n";
                  tout << "d_r: " << d_r << "\nd_a: " << d_a << "\n";);

            g = mk_one();
            h = mk_one();

            unsigned counter = 0;
            while (true) {
                SASSERT(degree(pp_u, x) >= degree(pp_v, x));
                unsigned delta = degree(pp_u, x) - degree(pp_v, x);
                TRACE("polynomial_gcd_detail",
                      tout << "iteration: " << counter << "\n";
                      tout << "gcd loop\npp_u: " << pp_u << "\npp_v: " << pp_v << "\ndelta: " << delta << "\n";);
                counter++;
                exact_pseudo_remainder(pp_u, pp_v, x, rem);
                if (is_zero(rem)) {
                    TRACE("polynomial", tout << "rem is zero...\npp_v: " << pp_v << "\n";);
                    flip_sign_if_lm_neg(pp_v);
                    r = pp(pp_v, x);
                    r = mul(d_a, d_r, r);
                    return;
                }
                if (is_const(rem)) {
                    TRACE("polynomial", tout << "rem is a constant: " << rem << "\nr: " << d_r << "\nd_a: " << d_a << "\n";);
                    r = mul(d_a, d_r);
                    return;
                }
                pp_u = pp_v;
                // pp_v <- rem/g*h^{delta}
                pp_v = exact_div(rem, g);
                // delta is usually a small number, so I do not compute h^delta
                for (unsigned i = 0; i < delta; i++)
                    pp_v = exact_div(pp_v, h);
                g   = lc(pp_u, x);
                // h <- h^{1-delta}*g^{delta}
                new_h = mk_one();
                for (unsigned i = 0; i < delta; i++)
                    new_h = mul(new_h, g);
                if (delta > 1) {
                    for (unsigned i = 0; i < delta - 1; i++)
                        new_h = exact_div(new_h, h);
                }
                h = new_h;
            }
        }

        // Store in r <- gcd(content(u, x), v)
        void gcd_content(polynomial const * u, var x, polynomial const * v, polynomial_ref & r) {
            scoped_numeral i_u(m_manager);
            polynomial_ref c_u(pm());
            polynomial_ref pp_u(pm());

            iccp(u, x, i_u, c_u, pp_u);
            c_u = mul(i_u, c_u);
            gcd(c_u, v, r);
        }

        // TODO: implement euclid algorithm when m_manager in Zp mode
        void euclid_gcd(polynomial const * u, polynomial const * v, polynomial_ref & r) {
            SASSERT(m().modular());
            CTRACE("mgcd", !is_univariate(u) || !is_univariate(v),
                   tout << "euclid_gcd, polynomials are not univariate\n"; u->display(tout, m()); tout << "\n"; v->display(tout, m()); tout << "\n";);
            SASSERT(is_univariate(u));
            SASSERT(is_univariate(v));
            if (is_zero(u)) {
                r = const_cast<polynomial*>(v);
                flip_sign_if_lm_neg(r);
                return;
            }
            if (is_zero(v)) {
                r = const_cast<polynomial*>(u);
                flip_sign_if_lm_neg(r);
                return;
            }
            if (u == v) {
                r = const_cast<polynomial*>(u);
                flip_sign_if_lm_neg(r);
                return;
            }
            if (is_const(u) || is_const(v)) {
                scoped_numeral i_u(m_manager), i_v(m_manager);
                ic(v, i_v);
                ic(u, i_u);
                scoped_numeral a(m_manager);
                m_manager.gcd(i_v, i_u, a);
                r = mk_const(a);
                return;
            }
           // Maybe map it to univariate case
            gcd_prs(u, v, max_var(u), r);
        }

        // Combine two different modular images using Chinese Remainder theorem
        // The new bound is stored in b2
        void CRA_combine_images(polynomial const * C1, scoped_numeral const & b1, polynomial const * C2, scoped_numeral & b2, polynomial_ref & r) {
            lex_sort(C1);
            lex_sort(C2);
            TRACE("CRA", tout << "C1: "; C1->display(tout, m()); tout << "\nC2: "; C2->display(tout, m()); tout << "\n";);
            SASSERT(m_cheap_som_buffer.empty());
            SASSERT(!m().m().is_even(b1));
            SASSERT(!m().m().is_even(b2));
            cheap_som_buffer & R = m_cheap_som_buffer;
            scoped_numeral inv1(m());
            scoped_numeral inv2(m());
            scoped_numeral g(m());
            m().gcd(b1, b2, inv1, inv2, g);
            SASSERT(m().is_one(g));
            TRACE("CRA", tout << "b1: " << b1 << ", b2: " << b2 << ", inv1: " << inv1 << ", inv2: " << inv2 << "\n";);
            // b1*inv1 + b2.inv2 = 1
            // inv1 is the inverse of b1 mod b2
            // inv2 is the inverse of b2 mod b1
            m().m().mod(inv1, b2, inv1);
            m().m().mod(inv2, b1, inv2);
            TRACE("CRA", tout << "inv1: " << inv1 << ", inv2: " << inv2 << "\n";);
            scoped_numeral a1(m());
            scoped_numeral a2(m());
            m().mul(b2, inv2, a1); // a1 is the multiplicator for coefficients of C1
            m().mul(b1, inv1, a2); // a2 is the multiplicator for coefficients of C2
            TRACE("CRA", tout << "a1: " << a1 << ", a2: " << a2 << "\n";);
            // new bound
            scoped_numeral new_bound(m());
            m().mul(b1, b2, new_bound);
            scoped_numeral lower(m());
            scoped_numeral upper(m());
            scoped_numeral new_a(m()), tmp1(m()), tmp2(m()), tmp3(m());
            m().div(new_bound, 2, upper);
            m().set(lower, upper);
            m().neg(lower);
            TRACE("CRA", tout << "lower: " << lower << ", upper: " << upper << "\n";);

            #define ADD(A1, A2, M) {                    \
                m().mul(A1, a1, tmp1);                  \
                m().mul(A2, a2, tmp2);                  \
                m().add(tmp1, tmp2, tmp3);              \
                m().m().mod(tmp3, new_bound, new_a);    \
                if (m().gt(new_a, upper))               \
                    m().sub(new_a, new_bound, new_a);   \
                R.add(new_a, M);                        \
            }

            numeral zero(0);
            unsigned i1  = 0;
            unsigned i2  = 0;
            unsigned sz1 = C1->size();
            unsigned sz2 = C2->size();
            while (true) {
                if (i1 == sz1) {
                    while (i2 < sz2) {
                        TRACE("CRA", tout << "adding C2 rest\n";);
                        ADD(zero, C2->a(i2), C2->m(i2));
                        i2++;
                    }
                    break;
                }
                if (i2 == sz2) {
                    while (i1 < sz1) {
                        TRACE("CRA", tout << "adding C1 rest\n";);
                        ADD(C1->a(i1), zero, C1->m(i1));
                        i1++;
                    }
                    break;
                }
                monomial * m1 = C1->m(i1);
                monomial * m2 = C2->m(i2);
                int s = lex_compare(m1, m2);
                if (s == 0) {
                    ADD(C1->a(i1), C2->a(i2), m1);
                    TRACE("CRA",
                          tout << "C1->a(i1): " << m().to_string(C1->a(i1)) << ", C2->a(i2): " << m().to_string(C2->a(i2)) << ", new_a: " << new_a << "\n";
                          tout << "tmp1: " << tmp1 << ", tmp2: " << tmp2 << ", tmp3: " << tmp3 << "\n";);
                    i1++;
                    i2++;
                }
                else if (s > 0) {
                    TRACE("CRA", tout << "C1 mon biggerr, adding it...\n";);
                    ADD(C1->a(i1), zero, m1);
                    i1++;
                }
                else {
                    TRACE("CRA", tout << "C2 mon bigger, adding it...\n";);
                    ADD(zero, C2->a(i2), m2);
                    i2++;
                }
            }
            m().set(b2, new_bound);
            r  = R.mk();
        }

        void uni_mod_gcd(polynomial const * u, polynomial const * v, polynomial_ref & r) {
            TRACE("mgcd", tout << "univ_modular_gcd\nu: "; u->display(tout, m_manager); tout << "\nv: "; v->display(tout, m_manager); tout << "\n";);
            SASSERT(!m().modular());
            SASSERT(is_univariate(u));
            SASSERT(!is_const(u) && !is_const(v));
            SASSERT(max_var(u) == max_var(v));
            var x = max_var(u);
            scoped_numeral c_u(m()), c_v(m());
            polynomial_ref pp_u(pm()), pp_v(pm());
            ic(u, c_u, pp_u);
            ic(v, c_v, pp_v);

            scoped_numeral d_a(m());
            m_manager.gcd(c_u, c_v, d_a);

            scoped_numeral lc_u(m());
            scoped_numeral lc_v(m());
            unsigned d_u = degree(pp_u, x);
            unsigned d_v = degree(pp_v, x);
            lc_u = univ_coeff(pp_u, d_u);
            lc_v = univ_coeff(pp_v, d_v);
            scoped_numeral lc_g(m());
            m().gcd(lc_u, lc_v, lc_g);

            polynomial_ref u_Zp(m_wrapper);
            polynomial_ref v_Zp(m_wrapper);

            polynomial_ref C_star(m_wrapper);
            scoped_numeral bound(m());
            polynomial_ref q(m_wrapper);

            polynomial_ref candidate(m_wrapper);

            scoped_numeral p(m());
            for (unsigned i = 0; i < NUM_BIG_PRIMES; i++) {
                m().set(p, g_big_primes[i]);
                TRACE("mgcd", tout << "trying prime: " << p << "\n";);
                {
                    scoped_set_zp setZp(m_wrapper, p);
                    u_Zp = normalize(pp_u);
                    v_Zp = normalize(pp_v);
                    if (degree(u_Zp, x) < d_u) {
                        TRACE("mgcd", tout << "bad prime, leading coefficient vanished\n";);
                        continue; // bad prime
                    }
                    if (degree(v_Zp, x) < d_v) {
                        TRACE("mgcd", tout << "bad prime, leading coefficient vanished\n";);
                        continue; // bad prime
                    }
                    euclid_gcd(u_Zp, v_Zp, q);
                    // normalize so that lc_g is leading coefficient of q
                    q = mk_glex_monic(q);
                    scoped_numeral c(m());
                    m().set(c, lc_g);
                    q = mul(c, q);
                }
                TRACE("mgcd", tout << "new q:\n" << q << "\n";);
                if (is_const(q)) {
                    TRACE("mgcd", tout << "done, modular gcd is one\n";);
                    if (m().is_one(d_a))
                        r = q; // GCD is one
                    else
                        r = mk_const(d_a);
                    return;
                }
                if (C_star.get() == nullptr) {
                    C_star = q;
                    m().set(bound, p);
                }
                else {
                    if (degree(q, x) < degree(C_star, x)) {
                        // discard accumulated image, it was affected by unlucky primes
                        TRACE("mgcd", tout << "discarding image\n";);
                        C_star = q;
                        m().set(bound, p);
                    }
                    else {
                        CRA_combine_images(q, p, C_star, bound, C_star);
                        TRACE("mgcd", tout << "new combined:\n" << C_star << "\n";);
                    }
                }
                candidate = pp(C_star, x);
                TRACE("mgcd", tout << "candidate:\n" << candidate << "\n";);
                scoped_numeral lc_candidate(m());
                lc_candidate = univ_coeff(candidate, degree(candidate, x));
                if (m().divides(lc_candidate, lc_g) &&
                    divides(candidate, pp_u) &&
                    divides(candidate, pp_v)) {
                    TRACE("mgcd", tout << "found GCD\n";);
                    r = mul(d_a, candidate);
                    flip_sign_if_lm_neg(r);
                    TRACE("mgcd", tout << "r: " << r << "\n";);
                    return;
                }
            }
            // Oops, modular GCD failed, not enough primes
            // fallback to prs
            gcd_prs(u, v, x, r);
        }

        typedef ref_buffer<polynomial, manager> polynomial_ref_buffer;

        /**
           Compute the content and primitive parts of p, when p is viewed as a multivariate polynomial Zp[y_1, ..., y_n]
           with coefficients in Zp[x].
        */
        som_buffer_vector m_iccp_ZpX_buffers;
        void iccp_ZpX(polynomial const * p, var x, numeral & ci, polynomial_ref & c, polynomial_ref & pp) {
            SASSERT(m().modular());
            TRACE("mgcd_detail", tout << "iccp_ZpX, p: "; p->display(tout, m()); tout << "\nvar x" << x << "\n";);
            if (is_zero(p)) {
                TRACE("mgcd_detail", tout << "iccp_ZpX, p is zero\n";);
                m_manager.set(ci, 0);
                c  = mk_one();
                pp = const_cast<polynomial*>(p);
                return;
            }
            if (is_const(p)) {
                TRACE("mgcd_detail", tout << "iccp_ZpX, p is constant\n";);
                m_manager.set(ci, p->a(0));
                c  = mk_one();
                pp = mk_one();
                return;
            }
            unsigned d = degree(p, x);
            if (d == 0) {
                TRACE("mgcd_detail", tout << "iccp_ZpX, degree(p, x) == 0\n";);
                ic(p, ci, pp);
                c = mk_one();
                return;
            }
            // 1) traverse monomials of p, and mark the monomials that contain p, also compute the minimal degree of x in p.
            ref_buffer<monomial, manager> no_x_ms(m_wrapper); // monomials that do not contains x
            unsigned min_degree = UINT_MAX;    // min degree of x in p
            unsigned sz = p->size();
            for (unsigned i = 0; i < sz; i++) {
                monomial * m = p->m(i);
                unsigned   k = m->degree_of(x);
                if (k == 0) {
                    // if m is not marked
                    if (m_m2pos.get(m) == UINT_MAX) {
                        no_x_ms.push_back(m);
                        m_m2pos.set(m, 1); // it is just a mark
                    }
                }
                if (k < min_degree)
                    min_degree = k;
            }
            SASSERT(min_degree == 0 || no_x_ms.empty());
            if (min_degree > 0) {
                SASSERT(no_x_ms.empty());
                // nothing was marked.
                // divide by x^min_degree
                TRACE("mgcd_detail", tout << "iccp_ZpX, all monomials contain x" << x << ", dividing by x" << x << "^" << min_degree << "\n";);
                polynomial_ref xmin(m_wrapper);
                polynomial_ref new_p(m_wrapper);
                xmin  = mk_polynomial(x, min_degree);
                new_p = exact_div(p, xmin);
                iccp_ZpX(new_p, x, ci, c, pp);
                c     = mul(xmin, c);
                return;
            }
            // 2) if for some marked monomial m (i.e., the ones that do not contain x), there is no monomial m*x^k in p,
            //    then c = 1
            unsigned num_marked = no_x_ms.size();
            unsigned num_unmarked = 0;
            monomial_ref tmp_m(m_wrapper);
            for (unsigned i = 0; i < sz; i++) {
                monomial * m = p->m(i);
                unsigned   k = m->degree_of(x);
                if (k == 0)
                    continue;
                tmp_m = div_x(m, x);
                SASSERT(tmp_m != m); // since x is in m, but not in tmp_m
                if (m_m2pos.get(tmp_m) == 1) {
                    num_unmarked++;
                    m_m2pos.reset(tmp_m);
                    SASSERT(m_m2pos.get(tmp_m) == UINT_MAX);
                }
            }
            SASSERT(num_unmarked <= num_marked);
            if (num_unmarked < num_marked) {
                // reset remaining marks
                for (unsigned i = 0; i < num_marked; i++)
                    m_m2pos.reset(no_x_ms[i]);
                TRACE("mgcd_detail", tout << "iccp_ZpX, cheap case... invoking ic\n";);
                ic(p, ci, pp);
                c  = mk_one();
                return;
            }
            // 3) expensive case
            // Basic idea: separate a*m*x^k into a*x^k and m, put a*x^k into the som_buffer associated with m.
            // The mapping between m is som_buffers is given by m_m2pos

            // Extract integer content
            ic(p, ci, pp);
            no_x_ms.reset();
            som_buffer_vector & som_buffers = m_iccp_ZpX_buffers;
            som_buffers.set_owner(this);
            for (unsigned i = 0; i < sz; i++) {
                monomial * m = pp->m(i);
                unsigned   k = m->degree_of(x);
                if (k != 0) {
                    tmp_m = div_x(m, x);
                    m = tmp_m.get();
                }
                unsigned pos = m_m2pos.get(m);
                if (pos == UINT_MAX) {
                    pos = no_x_ms.size();
                    no_x_ms.push_back(m);
                    m_m2pos.set(m, pos);
                }
                som_buffer * som = som_buffers[pos];
                som->add(pp->a(i), mk_monomial(x, k));
            }
            unsigned num_ms = no_x_ms.size();
            for (unsigned i = 0; i < num_ms; i++)
                m_m2pos.reset(no_x_ms[i]);
            SASSERT(num_ms > 0);
            // Compute GCD of all som_buffers
            polynomial_ref g(m_wrapper);
            polynomial_ref new_g(m_wrapper);
            g = som_buffers[0]->mk();
            for (unsigned i = 1; i < num_ms; i++) {
                polynomial_ref a(m_wrapper);
                a = som_buffers[i]->mk();
                SASSERT(is_univariate(a));
                euclid_gcd(g, a, new_g);
                g = new_g;
                if (is_const(g))
                    break;
            }
            if (!is_const(g)) {
                CTRACE("content_bug", !divides(g, pp),
                       tout << "GF(" << m().m().to_string(m().p()) << ")\n";
                       tout << "pp: "; pp->display(tout, m()); tout << "\n"; tout << "var: x" << x << "\n";
                       tout << "content: " << g << "\n";);
                c  = g;
                pp = exact_div(pp, c);
            }
            else {
                c  = mk_one();
            }
            som_buffers.reset(num_ms);
        }

        // Return the leading coefficient (with respect to glex) of p when
        // p is viewed as a multivariate polynomial Zp[y_1, ..., y_n] with coefficients in Zp[x].
        polynomial * lc_glex_ZpX(polynomial const * p, var x) {
            // collect a*x^k of maximal monomial with respect to glex
            m_som_buffer.reset();
            monomial_ref max_m(m_wrapper);
            monomial_ref tmp_m(m_wrapper);
            unsigned sz = p->size();
            for (unsigned i = 0; i < sz; i++) {
                monomial * m = p->m(i);
                unsigned   k = m->degree_of(x);
                if (k != 0) {
                    tmp_m = div_x(m, x);
                    m = tmp_m.get();
                }
                if (max_m == 0 || graded_lex_compare(m, max_m) > 0) {
                    // found new maximal monomial
                    m_som_buffer.reset();
                    max_m = m;
                    m_som_buffer.add(p->a(i), mk_monomial(x, k));
                }
                else if (max_m == m) {
                    // found another a*x^k of max_m
                    m_som_buffer.add(p->a(i), mk_monomial(x, k));
                }
            }
            SASSERT(!m_som_buffer.empty());
            TRACE("mgcd_detail", tout << "maximal monomial: "; max_m->display(tout); tout << "\n";);
            return m_som_buffer.mk();
        }

        // Wrapper for iccp_ZpX
        void primitive_ZpX(polynomial const * p, var x, polynomial_ref & pp) {
            scoped_numeral ci(m());
            polynomial_ref c(m_wrapper);
            iccp_ZpX(p, x, ci, c, pp);
        }

        // select a new random value in GF(p) that is not in vals, and store it in r
        void peek_fresh(scoped_numeral_vector const & vals, unsigned p, scoped_numeral & r) {
            SASSERT(vals.size() < p); // otherwise we can't keep the fresh value
            auto sz = vals.size();
            while (true) {
                m().set(r, rand() % p);
                // check if fresh value...
                unsigned k = 0;
                for (; k < sz; k++) {
                    if (m().eq(vals[k], r))
                        break;
                }
                if (k == sz)
                    return; // value is fresh
            }
        }

        newton_interpolator_vector   m_mgcd_iterpolators;
        scoped_ptr_vector<skeleton>  m_mgcd_skeletons;

        struct sparse_mgcd_failed {};

        // Auxiliary recursive function used in multivariate modular GCD
        void mod_gcd_rec(polynomial const * u, polynomial const * v, unsigned p,
                         unsigned idx, var_buffer const & vars, polynomial_ref & r) {
            TRACE("mgcd", tout << "mod_gcd_rec\nu: "; u->display(tout, m_manager, true); tout << "\nv: "; v->display(tout, m_manager, true); tout << "\n";);
            unsigned num_vars = vars.size();
            SASSERT(num_vars > 0);
            if (idx == num_vars - 1) {
                SASSERT(is_univariate(u));
                SASSERT(is_univariate(v));
                euclid_gcd(u, v, r);
                TRACE("mgcd", tout << "mod_gcd_rec result: "; r->display(tout, m_manager, true); tout << "\n";);
                return;
            }

            var x = vars[idx];
            scoped_numeral ci_u(m()), ci_v(m());
            polynomial_ref c_u(m_wrapper),  pp_u(m_wrapper), lc_u(m_wrapper);
            polynomial_ref c_v(m_wrapper),  pp_v(m_wrapper), lc_v(m_wrapper);
            iccp_ZpX(u, x, ci_u, c_u, pp_u);
            iccp_ZpX(v, x, ci_v, c_v, pp_v);
            lc_u = lc_glex_ZpX(pp_u, x);
            lc_v = lc_glex_ZpX(pp_v, x);
            scoped_numeral ci_g(m());
            polynomial_ref c_g(m_wrapper);
            polynomial_ref lc_g(m_wrapper);
            TRACE("mgcd_detail",
                  tout << "idx: " << idx << "\n";
                  tout << "x" << x << "\n";
                  tout << "pp_u = "; pp_u->display(tout, m_manager, true); tout << "\n";
                  tout << "pp_v = "; pp_v->display(tout, m_manager, true); tout << "\n";
                  tout << "c_u = "; c_u->display(tout, m_manager, true); tout << "\n";
                  tout << "c_v = "; c_v->display(tout, m_manager, true); tout << "\n";
                  tout << "lc_u = "; lc_u->display(tout, m_manager, true); tout << "\n";
                  tout << "lc_v = "; lc_v->display(tout, m_manager, true); tout << "\n";
                  tout << "ci_u = " << ci_u << "\n";
                  tout << "ci_v = " << ci_v << "\n";);
            m().gcd(ci_u, ci_v, ci_g);
            euclid_gcd(c_u, c_v, c_g);
            euclid_gcd(lc_u, lc_v, lc_g);
            TRACE("mgcd_detail",
                  tout << "c_g = "; c_g->display(tout, m_manager, true); tout << "\n";
                  tout << "lc_g = "; lc_g->display(tout, m_manager, true); tout << "\n";
                  tout << "ci_g = " << ci_g << "\n";);

            skeleton * sk = m_mgcd_skeletons[idx];

            // use dense interpolation if skeleton is not available
            newton_interpolator & interpolator = m_mgcd_iterpolators[idx];
            sparse_interpolator sinterpolator(sk);

            polynomial_ref u1(m_wrapper), v1(m_wrapper), q(m_wrapper);
            scoped_numeral val(m());
            scoped_numeral lc_g_val(m());
            polynomial_ref H(m_wrapper), C(m_wrapper);
            polynomial_ref lc_H(m_wrapper);
            unsigned min_deg_q = UINT_MAX;
            unsigned counter   = 0;

            for (;; counter++) {
                while (true) {
                    peek_fresh(interpolator.inputs(), p, val);
                    // the selected value must satisfy lc_g(val) != 0
                    univ_eval(lc_g, x, val, lc_g_val);
                    if (!m().is_zero(lc_g_val))
                        break;
                }
                TRACE("mgcd", tout << "x" << x << " -> " << val << "\n";);
                u1 = substitute(pp_u, 1, &x, &(val.get()));
                v1 = substitute(pp_v, 1, &x, &(val.get()));
                mod_gcd_rec(u1, v1, p, idx+1, vars, q);
                q = mk_glex_monic(q);
                q = mul(lc_g_val, q);
                var q_var      = max_var(q);
                unsigned deg_q = q_var == null_var ? 0 : degree(q, q_var);
                TRACE("mgcd_detail", tout << "counter: " << counter << "\nidx: " << idx << "\nq: " << q << "\ndeg_q: " << deg_q << "\nmin_deg_q: " <<
                      min_deg_q << "\nnext_x: x" << vars[idx+1] << "\nmax_var(q): " << q_var << "\n";);
                if (deg_q < min_deg_q) {
                    TRACE("mgcd_detail", tout << "resetting...\n";);
                    counter   = 0;
                    min_deg_q = deg_q;
                    // start from scratch
                    if (sk == nullptr) {
                        interpolator.reset();
                        interpolator.add(val, q);
                    }
                    else {
                        sinterpolator.reset();
                        if (!sinterpolator.add(val, q))
                            throw sparse_mgcd_failed();
                    }
                }
                else if (deg_q == min_deg_q) {
                    TRACE("mgcd_detail", tout << "adding sample point...\n";);
                    if (sk == nullptr) {
                        interpolator.add(val, q);
                    }
                    else {
                        if (!sinterpolator.add(val, q))
                            throw sparse_mgcd_failed();
                    }
                }
                else {
                    TRACE("mgcd", tout << "skipping q...\n";);
                    continue;
                }
                bool found_candidate = false;
                if (sk == nullptr) {
                    SASSERT(interpolator.num_sample_points() > 0);
                    interpolator.mk(x, H);
                    TRACE("mgcd_detail", tout << "idx: " << idx << "\ncandidate H: " << H << "\n";);
                    lc_H = lc_glex_ZpX(H, x);
                    TRACE("mgcd_detail", tout << "idx: " << idx << "\nlc_H: " << lc_H << "\nlc_g: " << lc_g << "\n";);
                    if (eq(lc_H, lc_g)) {
                        found_candidate = true;
                    }
                }
                else {
                    if (sinterpolator.ready()) {
                        if (!sinterpolator.mk(H))
                            throw sparse_mgcd_failed();
                        found_candidate = true;
                    }
                }

                bool done = false;
                if (found_candidate) {
                    if (degree(H, x) > 0)
                        primitive_ZpX(H, x, C);
                    else
                        C = normalize(H);
                    TRACE("mgcd_detail", tout << "C: " << C << "\npp_u: " << pp_u << "\npp_v: " << pp_v << "\ndivides(C, pp_u): " <<
                          divides(C, pp_u) << "\ndivides(C, pp_v): " << divides(C, pp_v) << "\n";);
                    if (divides(C, pp_u) && divides(C, pp_v)) {
                        r = mul(c_g, C);
                        r = mul(ci_g, r);
                        done = true;
                    }
                    else if (min_deg_q == 0) {
                        r = c_g;
                        r = mul(ci_g, r);
                        done = true;
                    }
                    else if (sk != nullptr) {
                        throw sparse_mgcd_failed();
                    }
                }

                if (done) {
                    TRACE("mgcd", tout << "idx: " << idx << "\nresult: " << r << "\n";);
                    if (sk == nullptr && m_use_sparse_gcd) {
                        // save skeleton
                        skeleton * new_sk = alloc(skeleton, *this, H, x);
                        m_mgcd_skeletons.set(idx, new_sk);
                    }
                    return;
                }
            }
        }

        // Multivariate modular GCD algorithm
        void mod_gcd(polynomial const * u, polynomial const * v,
                     power_buffer const & u_var_degrees, power_buffer const & v_var_degrees,
                     polynomial_ref & r) {
            m_mgcd_iterpolators.set_owner(this);
            TRACE("mgcd", tout << "mod_gcd\nu: "; u->display(tout, m_manager, true); tout << "\nv: "; v->display(tout, m_manager, true); tout << "\n";);
            TRACE("mgcd_call", tout << "mod_gcd\nu: "; u->display(tout, m_manager, true); tout << "\nv: "; v->display(tout, m_manager, true); tout << "\n";);
            SASSERT(!m().modular());
            // u and v contain the same set of variables
            SASSERT(u_var_degrees.size() == v_var_degrees.size());
            unsigned num_vars = u_var_degrees.size();
            SASSERT(num_vars > 1); // should use uni_mod_gcd if univariate
            var_buffer      vars;
            power_buffer var_min_degrees;
            for (unsigned i = 0; i < num_vars; i++) {
                SASSERT(u_var_degrees[i].get_var() == v_var_degrees[i].get_var());
                var x = u_var_degrees[i].get_var();
                unsigned d = std::min(u_var_degrees[i].degree(), v_var_degrees[i].degree());
                var_min_degrees.push_back(power(x, d));
            }
            std::sort(var_min_degrees.begin(), var_min_degrees.end(), power::lt_degree());
            m_mgcd_skeletons.reset();
            for (unsigned i = 0; i < num_vars; i++) {
                vars.push_back(var_min_degrees[i].get_var());
                m_mgcd_skeletons.push_back(nullptr);
            }

            scoped_numeral c_u(m()), c_v(m());
            polynomial_ref pp_u(pm()), pp_v(pm());
            ic(u, c_u, pp_u);
            ic(v, c_v, pp_v);

            scoped_numeral d_a(m());
            m_manager.gcd(c_u, c_v, d_a);

            unsigned mm_u_pos = pp_u->graded_lex_max_pos(); // position of the maximal monomial in u
            unsigned mm_v_pos = pp_v->graded_lex_max_pos(); // position of the maximal monomial in v
            scoped_numeral lc_u(m());
            scoped_numeral lc_v(m());
            lc_u = pp_u->a(mm_u_pos);
            lc_v = pp_v->a(mm_v_pos);
            scoped_numeral lc_g(m());
            m().gcd(lc_u, lc_v, lc_g);

            polynomial_ref u_Zp(m_wrapper);
            polynomial_ref v_Zp(m_wrapper);
            polynomial_ref C_star(m_wrapper);
            scoped_numeral bound(m());
            polynomial_ref q(m_wrapper);
            polynomial_ref candidate(m_wrapper);
            scoped_numeral p(m());

            for (unsigned i = 0; i < NUM_BIG_PRIMES; i++) {
                m().set(p, g_big_primes[i]);
                TRACE("mgcd", tout << "trying prime: " << p << "\n";);
                {
                    scoped_set_zp setZp(m_wrapper, p);
                    u_Zp = normalize(pp_u);
                    if (u_Zp->size() != pp_u->size()) {
                        TRACE("mgcd", tout << "bad prime, coefficient(s) vanished\n";);
                        continue; // bad prime some monomial vanished
                    }
                    v_Zp = normalize(pp_v);
                    if (v_Zp->size() != pp_v->size()) {
                        TRACE("mgcd", tout << "bad prime, coefficient(s) vanished\n";);
                        continue; // bad prime some monomial vanished
                    }
                    TRACE("mgcd", tout << "u_Zp: " << u_Zp << "\nv_Zp: " << v_Zp << "\n";);
                    mod_gcd_rec(u_Zp, v_Zp, g_big_primes[i], 0, vars, q);
                    q = mk_glex_monic(q);
                    scoped_numeral c(m());
                    m().set(c, lc_g);
                    q = mul(c, q);
                }
                TRACE("mgcd", tout << "new q:\n" << q << "\n";);
                if (is_const(q)) {
                    TRACE("mgcd", tout << "done, modular gcd is one\n";);
                    r = mk_const(d_a);
                    return;
                }
                if (C_star.get() == nullptr) {
                    C_star = q;
                    m().set(bound, p);
                }
                else {
                    monomial * max_C_star = C_star->m(C_star->graded_lex_max_pos());
                    monomial * max_q      = q->m(q->graded_lex_max_pos());
                    if (graded_lex_compare(max_q, max_C_star) < 0) {
                        // Discard accumulated image, it was affected by unlucky primes
                        // maximal monomial of q is smaller than maximal monomial of C_star
                        TRACE("mgcd", tout << "discarding image\n";);
                        C_star = q;
                        m().set(bound, p);
                    }
                    else {
                        CRA_combine_images(q, p, C_star, bound, C_star);
                        TRACE("mgcd", tout << "new combined:\n" << C_star << "\n";);
                    }
                }
                candidate = normalize(C_star);
                TRACE("mgcd", tout << "candidate:\n" << candidate << "\n";);
                scoped_numeral lc_candidate(m());
                lc_candidate = candidate->a(candidate->graded_lex_max_pos());
                if (m().divides(lc_candidate, lc_g) &&
                    divides(candidate, pp_u) &&
                    divides(candidate, pp_v)) {
                    TRACE("mgcd", tout << "found GCD\n";);
                    r = mul(d_a, candidate);
                    flip_sign_if_lm_neg(r);
                    TRACE("mgcd", tout << "r: " << r << "\n";);
                    return;
                }
            }
            // Oops, modular GCD failed, not enough primes
            // fallback to prs
            gcd_prs(u, v, max_var(u), r);
        }

        void gcd(polynomial const * u, polynomial const * v, polynomial_ref & r) {
            power_buffer u_var_degrees;
            power_buffer v_var_degrees;
            TRACE("gcd_calls", tout << "gcd\nu: "; u->display(tout, m_manager); tout << "\nv: "; v->display(tout, m_manager); tout << "\n";);
            TRACE("polynomial_gcd",
                  tout << "gcd\nu: "; u->display(tout, m_manager); tout << "\nv: "; v->display(tout, m_manager);
                  tout << "\nis_zero(u): " << is_zero(u) << ", is_const(u): " << is_const(u) << "\n";
                  tout << "is_zero(v): " << is_zero(v) << ", is_const(v): " << is_const(v) << "\n";
                  tout << "modular: " << m().modular() << "\n";);
            if (is_zero(u)) {
                r = const_cast<polynomial*>(v);
                flip_sign_if_lm_neg(r);
                return;
            }
            if (is_zero(v)) {
                r = const_cast<polynomial*>(u);
                flip_sign_if_lm_neg(r);
                return;
            }
            if (u == v) {
                r = const_cast<polynomial*>(u);
                flip_sign_if_lm_neg(r);
                return;
            }
            if (is_const(u) || is_const(v)) {
                scoped_numeral i_u(m_manager), i_v(m_manager);
                ic(v, i_v);
                ic(u, i_u);
                scoped_numeral a(m_manager);
                m_manager.gcd(i_v, i_u, a);
                r = mk_const(a);
                return;
            }

            // Search for a variable x that occurs only in u or v.
            var_max_degrees(u, u_var_degrees); std::sort(u_var_degrees.begin(), u_var_degrees.end(), power::lt_var());
            var_max_degrees(v, v_var_degrees); std::sort(v_var_degrees.begin(), v_var_degrees.end(), power::lt_var());

            TRACE("polynomial_gcd",
                  tout << "u var info\n"; for (unsigned i = 0; i < u_var_degrees.size(); i++) tout << u_var_degrees[i] << " "; tout << "\n";
                  tout << "v var info\n"; for (unsigned i = 0; i < v_var_degrees.size(); i++) tout << v_var_degrees[i] << " "; tout << "\n";);
            var x        = null_var;
            bool u_found = false;
            bool v_found = false;
            unsigned i    = 0;
            unsigned u_sz = u_var_degrees.size();
            unsigned v_sz = v_var_degrees.size();
            unsigned sz   = std::min(u_sz, v_sz);
            for (; i < sz; i++) {
                var xu = u_var_degrees[i].get_var();
                var xv = v_var_degrees[i].get_var();
                if (xu < xv) {
                    x = xu;
                    u_found = true;
                    break;
                }
                if (xu > xv) {
                    x = xv;
                    v_found = true;
                    break;
                }
            }
            if (!u_found && !v_found && i < u_sz) {
                x = u_var_degrees[i].get_var();
                u_found = true;
            }
            if (!u_found && !v_found && i < v_sz) {
                x = v_var_degrees[i].get_var();
                v_found = true;
            }

            if (u_found) {
                // u has a variable x that v doesn't have.
                // Thus, gcd(u, v) = gcd(content(u, x), v)
                gcd_content(u, x, v, r);
                return;
            }

            if (v_found) {
                // v has a variable x that u doesn't have.
                // Thus, gcd(u, v) = gcd(u, content(v, x))
                gcd_content(v, x, u, r);
                return;
            }

            // TODO:
            // Try to find a variable x that occurs linearly in u or v
            // In this case, the GCD is linear or constant in x.
            // Assume x occurs linearly in u. Then,
            // gcd(u, v) = gcd(content(u, x), content(v, x))         if pp(u, x) does not divide pp(v, x)
            // gcd(u, v) = gcd(content(u, x), content(v, x))*pp(u,x) if pp(u, x) divides pp(v, x)
            //

            // select variable with minimal degree
            x = u_var_degrees[sz - 1].get_var(); // give preference to maximal variable
            SASSERT(u_var_degrees[sz - 1].get_var() == v_var_degrees[sz - 1].get_var());
            SASSERT(max_var(u) == max_var(v));
            SASSERT(max_var(u) == x);
#if 0
            unsigned min_k = std::max(m_u_var_degrees[sz - 1].degree(), m_v_var_degrees[sz - 1].degree());
            unsigned max_var_bias = 2; // the basic procedures are optimized for operating on the maximal variable. So, we have a bias to select the maximal one
            if (min_k > max_var_bias) {
                min_k -= max_var_bias;
                i = sz - 1;
                while (i > 0) {
                    --i;
                    SASSERT(m_u_var_degrees[i].get_var() == m_v_var_degrees[i].get_var());
                    unsigned k = std::max(m_u_var_degrees[i].degree(), m_v_var_degrees[i].degree());
                    if (k < min_k) {
                        x     = m_u_var_degrees[i].get_var();
                        min_k = k;
                    }
                }
            }
#endif
            if (!m().modular() && !m_use_prs_gcd) {
                SASSERT(max_var(u) == max_var(v));
                if (is_univariate(u)) {
                    SASSERT(is_univariate(v));
                    uni_mod_gcd(u, v, r);
                }
                else {
                    try {
                        #ifdef Z3DEBUG
                        polynomial_ref orig_u(m_wrapper);
                        polynomial_ref orig_v(m_wrapper);
                        if (is_debug_enabled("mgcd_check")) {
                            orig_u = const_cast<polynomial*>(u);
                            orig_v = const_cast<polynomial*>(v);
                        }
                        #endif

                        mod_gcd(u, v, u_var_degrees, v_var_degrees, r);

                        #ifdef Z3DEBUG
                        if (is_debug_enabled("mgcd_check")) {
                            polynomial_ref r2(m_wrapper);
                            flet<bool> use_prs(m_use_prs_gcd, false);
                            gcd_prs(orig_u, orig_v, x, r2);
                            CTRACE("mgcd_bug", !eq(r, r2), tout << "u: " << orig_u << "\nv: " << orig_v << "\nr1: " << r << "\nr2: " << r2 << "\n";);
                            SASSERT(eq(r, r2));
                        }
                        #endif
                    }
                    catch (const sparse_mgcd_failed &) {
                        flet<bool> use_prs(m_use_prs_gcd, false);
                        gcd_prs(u, v, x, r);
                    }
                }
            }
            else {
                gcd_prs(u, v, x, r);
            }
        }

        monomial * derivative(monomial const * m, var x) {
            return mm().derivative(m, x);
        }

        polynomial * derivative(polynomial const * p, var x) {
            SASSERT(is_valid(x));
            SASSERT(m_cheap_som_buffer.empty());
            unsigned sz = p->size();
            for (unsigned i = 0; i < sz; i++) {
                monomial * m = p->m(i);
                unsigned   d = m->degree_of(x);
                TRACE("polynomial", m->display(tout); tout << " degree_of x" << x << ": " << d << "\n";);
                if (d > 0) {
                    scoped_numeral n(m_manager);
                    m_manager.set(n, d);
                    scoped_numeral a(m_manager);
                    m_manager.mul(p->a(i), n, a);
                    m_cheap_som_buffer.add_reset(a, derivative(m, x));
                }
            }
            return m_cheap_som_buffer.mk();
        }

        void square_free(polynomial const * p, polynomial_ref & r) {
            if (is_zero(p)) {
                r = mk_zero();
                return;
            }
            if (is_const(p)) {
                r = const_cast<polynomial*>(p);
                return;
            }

            var x = max_var(p);
            scoped_numeral i(m_manager);
            polynomial_ref c(pm()), pp(pm());
            iccp(p, x, i, c, pp);
            polynomial_ref sqf_c(pm());
            square_free(c, sqf_c);

            polynomial_ref pp_prime(pm());
            pp_prime = derivative(pp, x);
            polynomial_ref g(pm());
            gcd(pp, pp_prime, g);
            if (is_const(g)) {
                if (eq(sqf_c, c)) {
                    r = const_cast<polynomial*>(p);
                    return;
                }
            }
            else {
                pp = exact_div(pp, g);
            }
            r = mul(i, sqf_c);
            r = mul(r, pp);
        }

        bool is_square_free(polynomial const * p) {
            polynomial_ref r(pm());
            square_free(p, r);
            SASSERT(!eq(p, r) || p == r.get()); // this is a property of the square_free procedure
            return p == r.get();
        }

        void square_free(polynomial const * p, var x, polynomial_ref & r) {
            if (is_zero(p)) {
                r = mk_zero();
                return;
            }
            if (is_const(p)) {
                r = const_cast<polynomial*>(p);
                return;
            }

            polynomial_ref p_prime(pm());
            p_prime = derivative(p, x);
            polynomial_ref g(pm());
            gcd(p, p_prime, g);
            if (is_const(g)) {
                r = const_cast<polynomial*>(p);
            }
            else {
                r = exact_div(p, g);
            }
        }

        bool is_square_free(polynomial const * p, var x) {
            polynomial_ref r(pm());
            square_free(p, x, r);
            SASSERT(!eq(p, r) || p == r.get()); // this is a property of the square_free procedure
            return p == r.get();
        }

        void pw(polynomial const * p, unsigned k, polynomial_ref & r) {
            if (k == 0) {
                r = mk_one();
                return;
            }
            if (k == 1) {
                r = const_cast<polynomial*>(p);
                return;
            }
            polynomial_ref result(pm());
            result = const_cast<polynomial*>(p);
            for (unsigned i = 1; i < k; i++)
                result = mul(result, const_cast<polynomial*>(p));
            r = result;
#if 0
            SASSERT(k >= 2);
            unsigned mask  = 1;
            polynomial_ref p2(pm());
            p2 = const_cast<polynomial*>(p);
            r  = mk_one();
            while (true) {
                if (mask & k)
                    r = mul(r, p2);
                mask = mask << 1;
                if (mask > k)
                    return;
                p2 = mul(p2, p2);
            }
#endif
        }

        bool eq(polynomial const * p1, polynomial const * p2) {
            if (p1 == p2)
                return true;
            unsigned sz1 = p1->size();
            unsigned sz2 = p2->size();
            if (sz1 != sz2)
                return false;
            if (sz1 == 0)
                return true;
            if (max_var(p1) != max_var(p2))
                return false;
            m_m2pos.set(p1);
            for (unsigned i = 0; i < sz2; i++) {
                unsigned pos1 = m_m2pos.get(p2->m(i));
                if (pos1 == UINT_MAX || !m_manager.eq(p1->a(pos1), p2->a(i))) {
                    m_m2pos.reset(p1);
                    return false;
                }
            }
            m_m2pos.reset(p1);
            return true;
        }

        polynomial * compose_1_div_x(polynomial const * p) {
            SASSERT(is_univariate(p));
            if (is_const(p))
                return const_cast<polynomial*>(p);
            SASSERT(m_cheap_som_buffer.empty());
            var x       = max_var(p);
            unsigned n  = degree(p, x);
            unsigned sz = p->size();
            for (unsigned i = 0; i < sz; i++) {
                monomial * m = p->m(i);
                SASSERT(m->size() <= 1);
                monomial * new_m = mk_monomial(x, n - m->degree_of(x));
                m_cheap_som_buffer.add(p->a(i), new_m);
            }
            return m_cheap_som_buffer.mk();
        }

        void push_power(sbuffer<power> & pws, var x, unsigned d) {
            if (d > 0)
                pws.push_back(power(x, d));
        }

        polynomial * compose_x_div_y(polynomial const * p, var y) {
            SASSERT(is_univariate(p));
            SASSERT(max_var(p) != y);
            if (is_const(p))
                return const_cast<polynomial*>(p);
            SASSERT(m_cheap_som_buffer.empty());
            var x       = max_var(p);
            unsigned n  = degree(p, x);
            unsigned sz = p->size();
            sbuffer<power> pws;
            for (unsigned i = 0; i < sz; i++) {
                unsigned   k = p->m(i)->degree_of(x);
                pws.reset();
                if (x < y) {
                    push_power(pws, x, k);
                    push_power(pws, y, n - k);
                }
                else {
                    push_power(pws, y, n - k);
                    push_power(pws, x, k);
                }
                monomial * new_m = mk_monomial(pws.size(), pws.data());
                m_cheap_som_buffer.add(p->a(i), new_m);
            }
            return m_cheap_som_buffer.mk();
        }

        polynomial * compose_y(polynomial const * p, var y) {
            SASSERT(is_valid(y));
            SASSERT(is_univariate(p));
            if (y == max_var(p) || is_const(p))
                return const_cast<polynomial*>(p);
            SASSERT(m_cheap_som_buffer.empty());
            unsigned sz = p->size();
            for (unsigned i = 0; i < sz; i++) {
                monomial * m = p->m(i);
                SASSERT(m->size() <= 1);
                monomial * new_m;
                if (m->size() == 0)
                    new_m = m;
                else
                    new_m = mk_monomial(y, m->degree(0));
                m_cheap_som_buffer.add(p->a(i), new_m);
            }
            return m_cheap_som_buffer.mk();
        }

        polynomial * compose_minus_x(polynomial const * p) {
            SASSERT(is_univariate(p));
            if (is_const(p))
                return const_cast<polynomial*>(p);
            SASSERT(m_cheap_som_buffer.empty());
            scoped_numeral a(m_manager);
            unsigned sz = p->size();
            for (unsigned i = 0; i < sz; i++) {
                monomial * m = p->m(i);
                if (m->total_degree() % 2 == 0) {
                    m_cheap_som_buffer.add(p->a(i), p->m(i));
                }
                else {
                    m_manager.set(a, p->a(i));
                    m_manager.neg(a);
                    m_cheap_som_buffer.add(a, p->m(i));
                }
            }
            return m_cheap_som_buffer.mk();
        }

        /**
           \brief Store the positions (in m_degree2pos) of the monomials of an univariate polynomial.
        */
        void save_degree2pos(polynomial const * p) {
            SASSERT(is_univariate(p));
            var x = max_var(p);
            unsigned n  = degree(p, x);
            m_degree2pos.reserve(n+1, UINT_MAX);
            unsigned sz = p->size();
            for (unsigned i = 0; i < sz; i++) {
                monomial * m = p->m(i);
                SASSERT(m->size() <= 1);
                SASSERT(m_degree2pos[m->total_degree()] == UINT_MAX);
                m_degree2pos[m->total_degree()] = i;
            }
        }

        /**
           \brief Undo the modifications in m_degree2pos performed by save_degree2pos.
        */
        void reset_degree2pos(polynomial const * p) {
            SASSERT(is_univariate(p));
            unsigned sz = p->size();
            for (unsigned i = 0; i < sz; i++) {
                monomial * m = p->m(i);
                SASSERT(m->size() <= 1);
                SASSERT(m_degree2pos[m->total_degree()] == i);
                m_degree2pos[m->total_degree()] = UINT_MAX;
            }
        }

        // muladd may throw if the cancel flag is set.
        // So we wrap the degree2pos set and reset
        // in a scoped class to ensure the state is clean
        // on exit.
        struct scoped_degree2pos {
            imp& pm;
            polynomial const* p;
            scoped_degree2pos(imp& pm, polynomial const* p):
                pm(pm),
                p(p)
            {
                pm.save_degree2pos(p);
            }

            ~scoped_degree2pos() {
                pm.reset_degree2pos(p);
            }
        };

        /**
           \brief Given an univariate polynomial p(x) and a polynomial q(y_1, ..., y_n),
           return a polynomial r(y_1, ..., y_n) = p(q(y_1, ..., y_n)).
        */
        void compose(polynomial const * p, polynomial const * q, polynomial_ref & r) {
            SASSERT(is_univariate(p));
            if (is_const(p)) {
                r = const_cast<polynomial*>(p);
                return;
            }
            var x      = max_var(p);
            unsigned d = degree(p, x);
            scoped_degree2pos _sd2pos(*this, p);
            scoped_numeral a(m());
            m_manager.set(a, p->a(m_degree2pos[d]));
            r = mk_const(a);
            for (unsigned i = 1; i <= d; i++) {
                unsigned pos = m_degree2pos[d-i];
                if (pos != UINT_MAX)
                    m_manager.set(a, p->a(pos));
                else
                    m_manager.reset(a);
                r = muladd(q, r, a);
            }
        }

        polynomial * mk_x_minus_y(var x, var y) {
            numeral zero(0);
            numeral minus_one; // It is not safe to initialize with -1 when numeral_manager is GF_2
            m_manager.set(minus_one, -1);
            numeral as[2] = { numeral(1), std::move(minus_one) };
            var     xs[2] = { x, y };
            return mk_linear(2, as, xs, zero);
        }

        void compose_x_minus_y(polynomial const * p, var y, polynomial_ref & r) {
            SASSERT(is_valid(y));
            SASSERT(is_univariate(p));
            var x = max_var(p);
            if (y == max_var(p)) {
                r = coeff(p, x, 0);
                return;
            }
            polynomial_ref x_minus_y(pm());
            x_minus_y = mk_x_minus_y(x, y);
            return compose(p, x_minus_y, r);
        }

        polynomial * mk_x_plus_y(var x, var y) {
            numeral zero(0);
            numeral as[2] = { numeral(1), numeral(1) };
            var     xs[2] = { x, y };
            return mk_linear(2, as, xs, zero);
        }

        void compose_x_plus_y(polynomial const * p, var y, polynomial_ref & r) {
            SASSERT(is_valid(y));
            SASSERT(is_univariate(p));
            var x = max_var(p);
            polynomial_ref x_plus_y(pm());
            x_plus_y = mk_x_plus_y(x, y);
            return compose(p, x_plus_y, r);
        }

        // Return the polynomial x - c
        polynomial * mk_x_minus_c(var x, numeral const & c) {
            numeral as[2];
            m_manager.set(as[0], c);
            m_manager.set(as[1], 1);
            m_manager.neg(as[0]);
            polynomial * p = mk_univariate(x, 1, as);
            TRACE("polynomial", tout << "x - c: "; p->display(tout, m_manager); tout << "\n";);
            m_manager.del(as[0]);
            m_manager.del(as[1]);
            return p;
        }

        void compose_x_minus_c(polynomial const * p, numeral const & c, polynomial_ref & r) {
            SASSERT(is_univariate(p));
            if (m_manager.is_zero(c)) {
                r = const_cast<polynomial*>(p);
                return;
            }
            var x = max_var(p);
            polynomial_ref x_minus_c(pm());
            x_minus_c = mk_x_minus_c(x, c);
            return compose(p, x_minus_c, r);
        }

        /**
           \brief Template for computing several variations of pseudo division algorithm.
           If degree(p) < degree(q) -->  Q = m_zero, d = 0, R = p

           The following property is guaranteed by this method

           l(q)^d * p = Q * q + R

           where l(q) is coeff(q, x, degree(q, x))

           Possible configurations:
           Exact_d == true, then d = degree(p) - degree(q) + 1.
           If Exact_d == false, then d <= degree(p) - degree(q) + 1.

           If Quotient == false, Q is not computed.

           If ModD == true, then x2d must be different from 0.
           Moreover, p and q are assumed to be normalized modulo x2d.
           For all x, x2d->degree(x) > 0 implies  degree(p, x) < x2d->degree(x) and degree(q, x) < x2d->degree(x)
           Moreover, the division algorithm will compute Q and R modulo x2d.
        */
        template<bool Exact_d, bool Quotient, bool ModD>
        void pseudo_division_core(polynomial const * p, polynomial const * q, var x, unsigned & d, polynomial_ref & Q, polynomial_ref & R,
                                  var2degree const * x2d = nullptr) {
            SASSERT(is_valid(x));
            SASSERT(!ModD || x2d != 0);
            TRACE("polynomial", tout << "pseudo_division\np: "; p->display(tout, m_manager);
                  tout << "\nq: "; q->display(tout, m_manager); tout << "\nx: " << x << "\n";);
            polynomial * A = const_cast<polynomial*>(p);
            polynomial * B = const_cast<polynomial*>(q);
            unsigned deg_A = degree(A, x);
            unsigned deg_B = degree(B, x);
            if (deg_B == 0) {
                R = m_zero;
                if (Quotient) {
                    if (Exact_d) {
                        d = deg_A /* - deg_B */ + 1;
                        // Since degree(B) = 0, lc(B) == B
                        // lc(B)^d * A = Q * B + R  -->  (using R == 0, lc(B) == B)
                        // B^d * A = Q * B
                        // Thus, Q = A * B^{d-1}
                        if (d == 1) {
                            Q = A;
                            return;
                        }
                        polynomial_ref Bdm1(pm());
                        pw(B, d - 1, Bdm1);
                        Q = mul(A, Bdm1);
                        if (ModD)
                            Q = mod_d(Q, *x2d);
                    }
                    else {
                        d = 1;
                        Q = A;
                    }
                }
                return;
            }
            if (deg_B > deg_A) {
                Q = m_zero;
                R = A;
                d = 0;
            }
            scoped_numeral minus_a(m_manager);
            polynomial_ref l_B(pm()); // leading coefficient of B (that is, coefficient of x^(deg_B))
            polynomial_ref r_B(pm()); // reduct of B (that is, B without leading coefficient)
            l_B = coeff(B, x, deg_B, r_B);
            d = 0;
            R = A;
            Q = m_zero;
            while (true) {
                checkpoint();
                TRACE("polynomial",
                      tout << "A: "; A->display(tout, m_manager); tout << "\n";
                      tout << "B: "; B->display(tout, m_manager); tout << "\n";
                      tout << "l_B: "; l_B->display(tout, m_manager); tout << "\n";
                      tout << "r_B: "; r_B->display(tout, m_manager); tout << "\n";
                      tout << "Q: "; Q->display(tout, m_manager); tout << "\n";
                      tout << "R: "; R->display(tout, m_manager); tout << "\n";
                      tout << "d: " << d << "\n";);
                unsigned deg_R = degree(R, x);
                if (deg_B > deg_R) {
                    if (Exact_d) {
                        // Adjust Q and R
                        unsigned exact_d = deg_A - deg_B + 1;
                        SASSERT(d <= exact_d);
                        if (d < exact_d) {
                            unsigned e = exact_d - d;
                            polynomial_ref l_B_e(pm());
                            pw(l_B, e, l_B_e);
                            TRACE("polynomial", tout << "l_B_e: " << l_B_e << "\n";);
                            if (Quotient) {
                                Q = mul(l_B_e, Q);
                                if (ModD)
                                    Q = mod_d(Q, *x2d);
                            }
                            R = mul(l_B_e, R);
                            if (ModD)
                                R = mod_d(R, *x2d);
                        }
                    }
                    return;
                }
                // S <- l_R * x^(deg_R - deg_B)
                // R <- l_B * R - S * B
                // Note that the goal is to cancel x^deg_R in R.
                // m_som_buffer will contain the new monomials of R.
                m_som_buffer.reset();
                // We can accomplish that by traversing the current R, and
                //  - For each monomial a * m * x^deg_R --> m_som_buffer.addmul(-a, m * x^(deg_R - deg_B), r_B)
                //               Note that m*x^(deg_R - deg_B) is div_x_k(m*x^deg_R, deg_B)
                //  - For other monomials a*m,  --->   m_som_buffer.addmul(a, m, l_B)
                // Note that, with this trick and don't need to create the temporary polynomials l_B * R and S * B
                //
                // If the quotient needs to be computed, we have that
                // S <- l_R * x^(deg_R - deg_B)
                // Q <- l_B * Q + S
                // The new monomials of Q are stored in m_som_buffer2
                // When traversing R, for each monomial a*m*x^deg_R  we add m_som_buffer2.add(a, m*x^(deg_R - deg_B))
                m_som_buffer2.reset();
                //
                unsigned sz = R->size();
                for (unsigned i = 0; i < sz; i++) {
                    monomial * m      = R->m(i);
                    numeral const & a = R->a(i);
                    if (m->degree_of(x) == deg_R) {
                        monomial_ref m_prime(pm());
                        m_prime = div_x_k(m, x, deg_B);
                        CTRACE("polynomial", m->degree_of(x) != deg_R - deg_B,
                               tout << "deg_R: " << deg_R << ", deg_B: " << deg_B << ", x: " << x << "\n";
                               m->display(tout); tout << ", "; m_prime->display(tout); tout << "\n";);
                        SASSERT(m->degree_of(x) == deg_R);
                        SASSERT(m_prime->degree_of(x) == deg_R - deg_B);
                        if (Quotient) {
                            m_som_buffer2.add(a, m_prime);
                        }
                        m_manager.set(minus_a, a);
                        m_manager.neg(minus_a);
                        m_som_buffer.addmul(minus_a, m_prime, r_B);
                    }
                    else {
                        m_som_buffer.addmul(a, m, l_B);
                    }
                }
                if (ModD)
                    m_som_buffer.mod_d(*x2d);
                R = m_som_buffer.mk();
                if (Quotient) {
                    // m_som_buffer2 contains new monomials of Q <- l_B Q + S
                    // We have already copied S to m_som_buffer2.
                    // To add l_B * Q, we just traverse Q executing addmul(Q->a(i), Q->m(i), l_B)
                    unsigned sz = Q->size();
                    for (unsigned i = 0; i < sz; i++) {
                        m_som_buffer2.addmul(Q->a(i), Q->m(i), l_B);
                    }
                    if (ModD)
                        m_som_buffer2.mod_d(*x2d);
                    Q = m_som_buffer2.mk();
                }
                d++;
            }
        }

        void exact_pseudo_remainder(polynomial const * p, polynomial const * q, var x, polynomial_ref & R) {
            unsigned d;
            polynomial_ref Q(pm());
            pseudo_division_core<true, false, false>(p, q, x, d, Q, R);
        }

        void pseudo_remainder(polynomial const * p, polynomial const * q, var x, unsigned & d, polynomial_ref & R) {
#ifdef Z3DEBUG
            polynomial_ref old_p(pm());
            polynomial_ref old_q(pm());
            old_p = const_cast<polynomial*>(p); // R may be aliasing p and q
            old_q = const_cast<polynomial*>(q);
            polynomial_ref Q(pm());
            pseudo_division_core<false, true, false>(p, q, x, d, Q, R);
            // debugging code
            // check if lc(q)^d * p = Q * q + R
            polynomial_ref l(pm());
            l = coeff(old_q, x, degree(q, x));
            polynomial_ref ld(pm());
            pw(l, d, ld);
            polynomial_ref lhs(pm());
            lhs = mul(ld, old_p);
            polynomial_ref rhs(pm());
            rhs = mul(Q, old_q);
            rhs = add(rhs, R);
            bool is_eq = eq(lhs, rhs);
            TRACE("pseudo_remainder",
                  tout << "pseudo_division bug\n";
                  tout << "p:   "; old_p->display(tout, m_manager); tout << "\n";
                  tout << "q:   "; old_q->display(tout, m_manager); tout << "\n";
                  tout << "Q:   " << Q << "\nR:   " << R << "\n";
                  tout << "l^d: " << ld << "\nlhs: " << lhs << "\nrhs: " << rhs << "\n";);
            SASSERT(is_eq);
#else
            polynomial_ref Q(pm());
            pseudo_division_core<false, false, false>(p, q, x, d, Q, R);
#endif
        }

        void exact_pseudo_division(polynomial const * p, polynomial const * q, var x, polynomial_ref & Q, polynomial_ref & R) {
            unsigned d;
            pseudo_division_core<true, true, false>(p, q, x, d, Q, R);
        }

        void pseudo_division(polynomial const * p, polynomial const * q, var x, unsigned & d, polynomial_ref & Q, polynomial_ref & R) {
            pseudo_division_core<false, true, false>(p, q, x, d, Q, R);
        }

        polynomial * exact_div(polynomial const * p, numeral const & c) {
            SASSERT(!m().is_zero(c));

            som_buffer & R = m_som_buffer;
            R.reset();

            numeral tmp;

            unsigned sz = p->size();
            for (unsigned i = 0; i < sz; ++ i) {
                SASSERT(m().divides(c, p->a(i)));
                m().div(p->a(i), c, tmp);
                if (!m().is_zero(tmp)) {
                    R.add(tmp, p->m(i));
                }
            }

            m().del(tmp);

            return R.mk();
        }

        polynomial * exact_div(polynomial const * p, polynomial const * q) {
            TRACE("polynomial", tout << "exact division\np: "; p->display(tout, m_manager); tout << "\nq: "; q->display(tout, m_manager); tout << "\n";);
            if (is_zero(p))
                return const_cast<polynomial*>(p);
            SASSERT(!is_zero(q));
            m_som_buffer.reset();
            m_som_buffer2.reset();
            som_buffer & R = m_som_buffer;
            som_buffer & C = m_som_buffer2;
            R.add(p);
            unsigned max_q = q->graded_lex_max_pos();
            monomial * m_q = q->m(max_q);
            numeral const & a_q = q->a(max_q);
            monomial_ref m_r_q_ref(pm());
            scoped_numeral a_r_q(m_manager);
            while (true) {
                checkpoint();
                unsigned max_R = R.graded_lex_max_pos();
                if (max_R == UINT_MAX) {
                    // R is empty
                    R.reset();
                    return C.mk();
                }
                monomial const * m_r = R.m(max_R);
                numeral const & a_r  = R.a(max_R);
                monomial_ref m_r_q(pm());
                VERIFY(div(m_r, m_q, m_r_q));
                TRACE("polynomial", tout << "m_r: "; m_r->display(tout); tout << "\nm_q: "; m_q->display(tout); tout << "\n";
                      if (m_r_q) { tout << "m_r_q: "; m_r_q->display(tout); tout << "\n"; });
                m_r_q_ref = m_r_q;
                m_manager.div(a_r, a_q, a_r_q);
                C.add(a_r_q, m_r_q);       // C <- C + (a_r/a_q)*(m_r/m_q)
                m_manager.neg(a_r_q);
                R.addmul(a_r_q, m_r_q, q); // R <- R - (a_r/a_q)*(m_r/m_q)*Q
            }
        }

        // Return true if q divides p.
        bool divides(polynomial const * q, polynomial const * p) {
            TRACE("polynomial", tout << "divides\nq: "; q->display(tout, m_manager); tout << "\np: "; p->display(tout, m_manager); tout << "\n";);
            TRACE("divides", tout << "divides\nq: "; q->display(tout, m_manager); tout << "\np: "; p->display(tout, m_manager); tout << "\n";);
            if (is_zero(p))
                return true;
            SASSERT(!is_zero(q));
            m_som_buffer.reset();
            m_som_buffer2.reset();
            som_buffer & R = m_som_buffer;
            R.add(p);
            unsigned max_q = q->graded_lex_max_pos();
            monomial * m_q = q->m(max_q);
            numeral const & a_q = q->a(max_q);
            monomial_ref m_r_q_ref(pm());
            scoped_numeral a_r_q(m_manager);
            while (true) {
                checkpoint();
                unsigned max_R = R.graded_lex_max_pos();
                if (max_R == UINT_MAX) {
                    // R is empty
                    return true;
                }
                monomial const * m_r = R.m(max_R);
                numeral const & a_r  = R.a(max_R);
                monomial_ref m_r_q(pm());
                bool q_div_r = div(m_r, m_q, m_r_q);
                m_r_q_ref = m_r_q;
                TRACE("polynomial", tout << "m_r: "; m_r->display(tout); tout << "\nm_q: "; m_q->display(tout); tout << "\n";
                      if (m_r_q) { tout << "m_r_q: "; m_r_q->display(tout); tout << "\n"; });
                if (!q_div_r)
                    return false;
                if (!m_manager.divides(a_q, a_r))
                    return false;
                m_manager.div(a_r, a_q, a_r_q);
                m_manager.neg(a_r_q);
                R.addmul(a_r_q, m_r_q, q); // R <- R - (a_r/a_q)*(m_r/m_q)*Q
            }
        }

        void quasi_resultant(polynomial const * p, polynomial const * q, var x, polynomial_ref & r) {
            // For h_0 = p and h_1 = q, we compute the following sequence
            // using the pseudo remainder procedure
            //
            // l(h_1)^d_1 * h_0     = q_1 * h_1 + h_2
            // l(h_2)^d_2 * h_1     = q_2 * h_2 + h_3
            // l(h_3)^d_3 * h_2     = q_3 * h_3 + h_4
            // ...
            // l(h_n)^d_n * h_{n-1} = q_n * h_n + h_{n+1}
            //
            // where
            // degree(h_i, x) > 0 for all i in [0, n], and
            // degree(h_{n+1}, x) == 0
            //
            // l(h_i) is the leading coefficient of h_i with respect to variable x.
            // l(h_i) is in general a polynomial.
            // For example, l( y*x^2 + x^2 + y^2 x + 1 ) = y + 1
            //
            // d^i is an unsigned integer. It is introduce by the pseudo remainder procedure
            // because the coefficients of x^k do not form a field. That is, they are elements of a polynomial ring Q[y_1, ..., y_n].
            // Their values are irrelevant for the correctness of this procedure.
            //
            // Observation 1:
            //   If h_0 and h_1 are polynomials in Q[y_1, ..., y_n, x],
            //   then h_{n+1} is a polynomial in Q[y_1, ..., y_n].
            //
            // Observation 2:
            //   For any (complex values) a_1, ..., a_n, b,
            //   if h_0(a_1, ..., a_n, b) = h_1(a_1, ..., a_n, b) = 0
            //   then for any h_i in the sequence, h_i(a_1, ..., a_n, b) = 0.
            //   In particular, h_{n+1}(a_1, ..., a_n) = 0
            //
            // Observation 3:
            //   The procedure terminates because degree(h_i, x) > degree(h_{i+1}, x)
            //   for all i >= 1
            //
            // Observation 4:
            //   If h_{n+1} is the zero polynomial, then
            //   For any complex numbers a_1, ..., a_n
            //   the univariate polynomials p(a_1, ..., a_n, x) and q(a_1, ..., a_n, x) in C[x]
            //   have a common root.
            //   Reason:
            //      If h_n(a_1, ..., a_n, x) is not the zero polynomial, then it is the GCD of p(a_1, ..., a_n, x) and q(a_1, ..., a_n, x),
            //      and it contains the common roots.
            //      If h_n(a_1, ..., a_n, x) is the zero polynomial, then
            //      we consider h_{n-1}(a_1, ..., a_n, x). If it is not the zero polynomial then it is the GCD and we are done,
            //      otherwise we consider h_{n-2}(a_1, ..., a_n, x), and we continue the same process.
            //      Thus, eventually we find a h_i(a_1, ..., a_n, x) for i > 1 that is the GCD, or q(a_1, ..., a_n, x) is the zero polynomial,
            //      and any polynomial p(a_1, ..., a_n, x) has a common root with the zero polynomial.
            //
            SASSERT(degree(p, x) > 0);
            SASSERT(degree(q, x) > 0);
            polynomial_ref h_0(pm());
            polynomial_ref h_1(pm());
            polynomial_ref h_2(pm());
            if (degree(p, x) < degree(q, x))
                std::swap(p, q);
            h_0 = const_cast<polynomial*>(p);
            h_1 = const_cast<polynomial*>(q);
            unsigned d;
            while (true) {
                SASSERT(degree(h_1, x) <= degree(h_0, x));
                pseudo_remainder(h_0, h_1, x, d, h_2);
                TRACE("polynomial", tout << "h_0: " << h_0 << "\nh_1: " << h_1 << "\nh_2: " << h_2 << "\n";);
                SASSERT(degree(h_2, x) < degree(h_1, x));
                // We have that
                // l(h_1)^d h_0 = Q h_1 + h_2.
                // Q is the quotient of the division.
                // l(h_1) is the leading coefficient of h_1.
                // From this equation, we have that any zero of h_0 and h_1 is also a zero of h_2
                if (degree(h_2, x) == 0) {
                    r = h_2;
                    return;
                }
                h_0 = h_1;
                h_1 = h_2;
                // this computation will terminate since the pseudo_remainder guarantees that
                // degree(h_2, x) < degree(h_1, x)
            }
        }

        // sign = sign * (-1)^(deg_A * deg_B)
        static void update_sign(unsigned deg_A, unsigned deg_B, bool & sign) {
            if (deg_A % 2 == 0 || deg_B % 2 == 0)
                return;
            sign = !sign;
        }

        /**
           \brief Compute the resultant of p and q with respect to r.

           The Resultant is usually defined as the determinant of the
           Sylvester matrix for p and q. This matrix is built using
           the coefficients of p and q with respect to x.

           Given p and q polynomials in Q[y_1, ..., y_n, x], r is a polynomial in Q[y_1, ..., y_n].

           Property 1)
            If p and q can be written as
                 p = a_m * (x - alpha_1) * ... * (x - alpha_m)
                 q = b_n * (x - beta_1)  * ... * (x - beta_n)
            Then,
              Res(p, q, x) = a_m^n * b_n^m * Product_{i in [1,m], j in [1, n]} (alpha_i - beta_j)

            Remark: if p and q are univariate polynomials, then alpha_i's and beta_j's are the roots
            of p and q, then Res(p, q, x) is the product of the differences of their roots modulo
            a constant.

           Property 2)
           For any (complex values) a_1, ..., a_n, b,
           if p(a_1, ..., a_n, b) = q(a_1, ..., a_n, b) = 0, then r(a_1, ..., b_n) = 0

           Property 3)
           There are polynomials U and V in Q[y_1, ..., y_n, x] s.t.
           p*U + q*V = r
           s.t.
           deg(U, x) < deg(q, x)
           and
           deg(V, x) < deg(p, x)

           We use Res(p, q, x) to denote the resultant of p and q.

           Property 4) (follows from 1)
           If Res(p, q, x) = 0, then p and q have a common divisor.

           Resultant Calculus:
             Let A and B be two polynomials of degree m and n on variable x.
             Let c and d be numerals.

             Res(A, B, x)  = (-1)^(m*n) * Res(B, A, x)
             Res(cA, B, x) = c^n * Res(A, B, x)
             Res(c, B, x)  = c^n
             Res(0, B, x)  = 0 if n > 0
             Res(c, d, x)  = 1
             Res(A, B1*B2, x) = Res(A, B1, x)*Res(A, B2, x)
             Res(A, A*Q + B, x)  = coeff(A, x)^(l-n) * Res(A, B, x)   where l = deg(A*Q + R)

             The last equation suggests an approach for computing the Resultant using
             pseudo-division instead of determinants.

             Given A and B s.t. degree(A, x) = m >= n = degree(B, x)
             Then  lc^d * A = Q * B + R
             where lc = coeff(B, x), and
                   pseudo_division(A, B, x, d, Q, R);
                   r = degree(R)
             Then we have:
             (lc^d)^n * Res(A, B) = Res(A * l^d, B) = Res(Q * B + R, B) = (-1)^(m*n) * Res(B, Q * B + R) = (-1)^(m*n) * lc^(m-r) * Res(B, R)

             So,
             lc^(d*n) * Res(A, B) = (-1)^(m*n) * lc^(m-r) * Res(B, R)

             From the pseudo-division algorithm, we have that:
                 1) 1 <= d <= m - n + 1
                 2) 0 <= r <  n <= m

                 d*n >= m >= m-r

             So, if d*n == m-r
                    Res(A, B) = (-1)^(m*n) * Res(R, B)
                 if d*n >  m-r
                    Res(A, B) = (-1)^(m*n) * exact_div(Res(R, B), lc^(d*n - m + r))
                 if d*n <  m-r
                    Res(A, B) = (-1)^(m*n) * mul(Res(R, B), lc^(m - r - d * n))
        */
        void resultant(polynomial const * p, polynomial const * q, var x, polynomial_ref & result) {
            polynomial_ref A(pm());
            polynomial_ref B(pm());
            A = const_cast<polynomial*>(p);
            B = const_cast<polynomial*>(q);
            TRACE("resultant", tout << "resultant(A, B, x)\nA: " << A << "\nB: " << B << "\nx: " << x << "\n";);
            // Res(0, B) = Res(A, 0) = 0
            if (is_zero(A) || is_zero(B)) {
                result = mk_zero();
                return;
            }
            // Res(c, d, x)  = 1             c and d are constants
            // Res(c, B, x)  = c^{deg(B)}
            if (is_const(A)) {
                if (is_const(B))
                    result = mk_one();
                else
                    pw(A, degree(B, x), result);
                return;
            }
            // Res(A, d, x)  = d^{deg(A)}
            if (is_const(B)) {
                pw(B, degree(A, x), result);
                return;
            }

            // decompose A and B into
            //   A = iA*cA*ppA
            //   B = iB*cB*ppB
            scoped_numeral iA(m_manager), iB(m_manager);
            polynomial_ref cA(pm()), cB(pm());
            polynomial_ref ppA(pm()), ppB(pm());
            iccp(A, x, iA, cA, ppA);
            iccp(B, x, iB, cB, ppB);
            cA = mul(iA, cA);
            cB = mul(iB, cB);
            // At this point, A = cA*ppA and B = cB*ppB,  where cA and cB are the content of A and B, and ppA and ppB the primitive polynomials
            polynomial_ref t(pm());
            // t <- cA^{deg(B)}*cB^{deg(A)}
            pw(cA, degree(B, x), cA);
            pw(cB, degree(A, x), cB);
            t = mul(cA, cB);
            A = ppA;
            B = ppB;
            //
            TRACE("resultant", tout << "resultant(A, B, x) after normalization\nA: " << A << "\nB: " << B << "\nx: " << x << "\n";
                  tout << "t: " << t << "\n";);

            int s = 1;
            unsigned degA = degree(A, x);
            unsigned degB = degree(B, x);
            if (degA < degB) {
                A.swap(B);
                if (degA % 2 == 1 && degB % 2 == 1)
                    s = -1;
            }

            polynomial_ref R(pm());
            polynomial_ref g(pm());
            polynomial_ref h(pm());
            polynomial_ref new_h(pm());
            // g <- 1
            g = mk_one();
            // h <- 1
            h = mk_one();

            while (true) {
                TRACE("resultant", tout << "A: " << A << "\nB: " << B << "\n";);
                degA = degree(A, x);
                degB = degree(B, x);
                SASSERT(degA >= degB);
                unsigned delta = degA - degB;
                if (degA % 2 == 1 && degB % 2 == 1)
                    s = -s;
                // lc(B)^delta+1 A = BQ + R
                exact_pseudo_remainder(A, B, x, R);
                A = B;
                // B <- R/g*h^{delta}
                B = exact_div(R, g);
                for (unsigned i = 0; i < delta; i++)
                    B = exact_div(B, h);
                // g <- lc(A)
                g = lc(A, x);
                // h <- g^delta * h^{1-delta}
                new_h = mk_one();
                pw(g, delta, new_h);
                if (delta > 1) {
                    for (unsigned i = 0; i < delta - 1; i++)
                        new_h = exact_div(new_h, h);
                }
                h = new_h;
                if (degree(B, x) == 0) {
                    unsigned degA = degree(A, x);
                    // h <- lc(B)^{deg(A)} * h^{1-deg(A)}
                    new_h = lc(B, x);
                    pw(new_h, degA, new_h);
                    if (degA > 1) {
                        for (unsigned i = 0; i < degA - 1; i++)
                            new_h = exact_div(new_h, h);
                    }
                    h = new_h;
                    // result <- s*t*h
                    result = mul(t, h);
                    if (s < 0)
                        result = neg(result);
                    return;
                }
            }
        }

        /**
           \brief Return the discriminant of p with respect to x.

           Disc(p, x) = (-1)^(m * (m-1)/2) * Resultant(p, dp/dx, x) / coeff(p, x)
           dp/dx is the derivative of p with respect to x.
        */
        void discriminant(polynomial const * p, var x, polynomial_ref & r) {
            polynomial_ref p_prime(pm());
            unsigned m = degree(p, x);
            if (m == 0) {
                r = m_zero;
                return;
            }
            p_prime = derivative(p, x);
            resultant(p, p_prime, x, r);
            bool sign = (static_cast<uint64_t>(m) * static_cast<uint64_t>(m-1))%4 != 0;
            TRACE("resultant", tout << "discriminant sign: " << sign << "\n";);
            scoped_numeral lc(m_manager);
            if (const_coeff(p, x, m, lc)) {
                if (sign)
                    m_manager.neg(lc);
                r = div(r, lc);
            }
            else {
                if (sign)
                    r = neg(r);
                polynomial_ref c(pm());
                c = coeff(p, x, m);
                r = exact_div(r, c);
            }
        }

        void subresultant_chain(polynomial const * p, polynomial const * q, var x, polynomial_ref_vector & sRes) {
            // REMARK: the code does not work if deg_p == deg_q
            unsigned deg_p = degree(p, x);
            unsigned deg_q = degree(q, x);
            if (deg_p < deg_q) {
                std::swap(p, q);
                std::swap(deg_p, deg_q);
            }
            SASSERT(deg_p > 0);
            unsigned n = deg_p;
            sRes.reset();
            sRes.resize(n + 1); // the sequence is from 0 ... n
            sRes.set(n, const_cast<polynomial*>(p));
            sRes.set(n - 1, const_cast<polynomial*>(q));

            polynomial_ref R_j_plus_1(pm());
            polynomial_ref prem(pm());
            polynomial_ref newS(pm());

            unsigned j = n - 1;
            while (j > 0) {
                SASSERT(degree(sRes.get(j+1), x) == j+1); // sRes_{j+1} is regular
                if (j == n-1)
                    R_j_plus_1 = mk_one(); // by definition of PSC chain
                else
                    R_j_plus_1 = coeff(sRes.get(j+1), x, j+1);
                unsigned r = degree(sRes.get(j), x);
                if (r == j) {
                    // sRes_j is regular

                    exact_pseudo_remainder(sRes.get(j+1), sRes.get(j), x, prem);
                    TRACE("psc", tout << "j: " << j << "\nsRes_j+1: "; sRes.get(j+1)->display(tout, m_manager);
                          tout << "\nsRes_j: "; sRes.get(j)->display(tout, m_manager);
                          tout << "\nprem: " << prem << "\n";);
                    // sRes_{j-1} = prem/R_j_plus_1^2
                    newS = exact_div(prem, R_j_plus_1);
                    newS = exact_div(newS, R_j_plus_1);
                    sRes.set(j-1, newS);
                    j--;
                }
                else {
                    SASSERT(r < j);
                    // sRes_j is defective

                    // sRes_{j-1} = sRes_{j-2} = ... = sRes_{r+1} = 0
                    for (int i = j-1; i >= static_cast<int>(r+1); i--)
                        sRes.set(i, mk_zero());

                    // sRes_r = lc(sRes_j)^{j-r} * sRes_j / R_j_plus_1^{j-r}
                    newS = lc(sRes.get(j), x);
                    pw(newS, j-r, newS);
                    newS = mul(newS, sRes.get(j));
                    for (unsigned i = 0; i < j-r; i++)
                        newS = exact_div(newS, R_j_plus_1);
                    sRes.set(r, newS);

                    // If r > 0, we also compute sRes_{r-1}
                    if (r > 0) {
                        exact_pseudo_remainder(sRes.get(j+1), sRes.get(j), x, prem);
                        // sRes_{r-1} = prem/(-R_j_plus_1)^{j-r+2}
                        newS = prem;
                        for (unsigned i = 0; i < j-r+2; i++)
                            newS = exact_div(newS, R_j_plus_1);
                        if ((j-r+2)%2 == 1)
                            newS = neg(newS);
                        sRes.set(r-1, newS);
                        j = r - 1;
                    }
                    else {
                        j = 0;
                    }
                }
            }
        }

        void psc_chain1(polynomial const * p, polynomial const * q, var x, polynomial_ref_vector & S) {
            subresultant_chain(p, q, x, S);
            unsigned sz = S.size();
            TRACE("psc", tout << "subresultant_chain\n";
                  for (unsigned i = 0; i < sz; i++) { tout << "i: " << i << " "; S.get(i)->display(tout, m_manager); tout << "\n"; });
            for (unsigned i = 0; i < sz - 1; i++) {
                S.set(i, coeff(S.get(i), x, i));
            }
            S.set(sz-1, mk_one());
        }

        // Store in S a list of the non-zero principal subresultant coefficients of A and B
        // If i < j then psc_{i}(A,B) precedes psc_{j}(A,B) in S.
        // The leading coefficients of A and B are not included in S.
        void psc_chain2(polynomial const * A, polynomial const * B, var x, polynomial_ref_vector & S) {
            polynomial_ref G1(pm());
            polynomial_ref G2(pm());
            polynomial_ref G3(pm());
            polynomial_ref Gh3(pm());
            polynomial_ref g1(pm()), h0(pm()), hs0(pm()), h1(pm()), hs1(pm());
            unsigned n1 = degree(A, x);
            unsigned n2 = degree(B, x);
            if (n1 > n2) {
                G1 = const_cast<polynomial*>(A);
                G2 = const_cast<polynomial*>(B);
            }
            else {
                G1 = const_cast<polynomial*>(B);
                G2 = const_cast<polynomial*>(A);
                std::swap(n1, n2);
            }
            unsigned d0 = 0;
            unsigned d1 = n1 - n2;
            unsigned i  = 1;
            unsigned n3;
            S.reset();
            while (true) {
                // Compute Gh_{i+2}
                if (!is_zero(G2)) {
                    exact_pseudo_remainder(G1, G2, x, Gh3);
                    n3 = degree(Gh3, x);
                    if (!is_zero(Gh3) && d1%2 == 0)
                        Gh3 = neg(Gh3);
                }

                // Compute hi
                if (i > 1) {
                    g1 = lc(G1, x);
                    pw(g1, d0, h1);
                    if (i > 2) {
                        pw(h0, d0 - 1, hs0);
                        h1 = exact_div(h1, hs0);
                        S.push_back(h1);
                        if (is_zero(G2)) {
                            std::reverse(S.data(), S.data() + S.size());
                            return;
                        }
                    }
                }

                // Compute G_{i+2}
                if (i == 1 || is_zero(Gh3)) {
                    G3 = Gh3;
                }
                else {
                    pw(h1, d1, hs1);
                    hs1 = mul(g1, hs1);
                    G3  = exact_div(Gh3, hs1);
                    hs1 = nullptr;
                }

                // prepare for next iteration
                n1 = n2;
                n2 = n3;
                d0 = d1;
                d1 = n1 - n2;
                G1 = G2;
                G2 = G3;
                if (i > 1)
                    h0 = h1;
                i = i + 1;
            }
        }

        // Optimized calculation of S_e using "Dichotomous Lazard"
        void Se_Lazard(unsigned d, polynomial const * lc_S_d, polynomial const * S_d_1, var x, polynomial_ref & S_e) {
            unsigned n = d - degree(S_d_1, x) - 1;
            TRACE("Lazard", tout << "lc_S_d: "; lc_S_d->display(tout, m_manager); tout << "\nS_d_1: "; S_d_1->display(tout, m_manager);
                  tout << "\nn: " << n << "\n";);
            if (n == 0) {
                S_e = const_cast<polynomial*>(S_d_1);
                return;
            }
            polynomial_ref X(pm());
            X = lc(S_d_1, x);
            polynomial const * Y = lc_S_d;
            unsigned a = 1 << log2(n);
            TRACE("Lazard", tout << "a: " << a << "\n";);
            SASSERT(a <= n);
            SASSERT(n < 2*a);
            polynomial_ref C(pm());
            C = X;
            n = n - a;
            while (a != 1) {
                a = a / 2;
                // C <- C^2/Y
                C = mul(C, C);
                C = exact_div(C, Y);
                TRACE("Lazard", tout << "loop a: " << a << "\nC : " << C << "\n";);
                if (n >= a) {
                    // C <- C*X/Y
                    C = mul(C, X);
                    C = exact_div(C, Y);
                    n = n - a;
                    TRACE("Lazard", tout << "if, C: " << C << "\n";);
                }
            }
            TRACE("Lazard", tout << "C: " << C << "\nY: " << Y << "\n";);
            S_e = mul(C, S_d_1);
            S_e = exact_div(S_e, Y);
        }

        // Optimized calculation of S_{e-1} for optimized psc_chain
        void optimized_S_e_1(unsigned d, unsigned e, polynomial const * A, polynomial const * S_d_1, polynomial const * S_e, polynomial const * s,
                             var x, polynomial_ref & S_e_1) {
            SASSERT(d == degree(A, x));
            SASSERT(e == degree(S_d_1, x));
            polynomial_ref c_d_1(pm()), s_e(pm()), x_j(pm()), tmp(pm());
            c_d_1 = lc(S_d_1, x);
            s_e = lc(S_e, x);
            polynomial_ref_buffer H(pm());
            x_j = mk_one();
            for (unsigned j = 0; j <= e - 1; j++) {
                // H_j <- s_e * x^j
                x_j = mk_polynomial(x, j);
                H.push_back(mul(s_e, x_j));
            }
            SASSERT(H.size() == e);
            // H_e <- s_e * x^e - S_e
            x_j = mk_polynomial(x, e);
            x_j = mul(s_e, x_j);
            H.push_back(sub(x_j, S_e));
            SASSERT(H.size() == e+1);
            polynomial_ref x_pol(pm()), xH(pm()), xHe(pm());
            x_pol = mk_polynomial(x, 1);
            for (unsigned j = e + 1; j <= d - 1; j++) {
                // H_j <- x H_{j-1} - (coeff(x H_{j-1}, e) * S_{d-1})/c_{d-1}
                xH = mul(x_pol, H[j-1]);
                xHe = coeff(xH, x, e);
                tmp = mul(xHe, S_d_1);
                tmp = exact_div(tmp, c_d_1);
                H.push_back(sub(xH, tmp));
            }
            SASSERT(H.size() == d);
            // D <- (Sum coeff(A,j) * H[j])/lc(A)
            polynomial_ref D(pm());
            D = mk_zero();
            for (unsigned j = 0; j < d; j++) {
                tmp = coeff(A, x, j);
                tmp = mul(tmp, H[j]);
                D = add(D, tmp);
            }
            polynomial_ref lc_A(pm());
            lc_A = lc(A, x);
            D = exact_div(D, lc_A);
            // S_e_1 = (-1)^(d-e+1) [c_{d-1} (x H[j-1] + D) - coeff(x H[j-1], e)*S_d-1]/s
            xH    = mul(x_pol, H[d-1]);
            xHe   = coeff(xH, x, e);
            xHe   = mul(xHe, S_d_1);
            S_e_1 = add(xH, D);
            S_e_1 = mul(c_d_1, S_e_1);
            S_e_1 = sub(S_e_1, xHe);
            S_e_1 = exact_div(S_e_1, s);
            if ((d-e+1) % 2 == 1)
                S_e_1 = neg(S_e_1);
        }

        void psc_chain_optimized_core(polynomial const * P, polynomial const * Q, var x, polynomial_ref_vector & S) {
            TRACE("psc_chain_classic", tout << "P: "; P->display(tout, m_manager); tout << "\nQ: "; Q->display(tout, m_manager); tout << "\n";);
            unsigned degP = degree(P, x);
            unsigned degQ = degree(Q, x);
            SASSERT(degP >= degQ);
            polynomial_ref A(pm()), B(pm()), C(pm()), minus_Q(pm()), lc_Q(pm()), ps(pm());

            lc_Q = lc(Q, x);
            polynomial_ref s(pm());
            // s <- lc(Q)^(deg(P)-deg(Q))
            pw(lc_Q, degP - degQ, s);
            minus_Q = neg(Q);
            // A <- Q
            A = const_cast<polynomial*>(Q);
            // B <- prem(P, -Q)
            exact_pseudo_remainder(P, minus_Q, x, B);
            while (true) {
                unsigned d = degree(A, x);
                unsigned e = degree(B, x);
                if (is_zero(B))
                    return;
                TRACE("psc_chain_classic", tout << "A: " << A << "\nB: " << B << "\ns: " << s << "\nd: " << d << ", e: " << e << "\n";);
                // B is S_{d-1}
                ps = coeff(B, x, d-1);
                if (!is_zero(ps))
                    S.push_back(ps);
                SASSERT(d >= e);
                unsigned delta = d - e;
                if (delta > 1) {
                    // C <- S_e
                    // Optimized S_e calculation
                    // s = lc(S_d) at this point
                    Se_Lazard(d, s, B, x, C);

                    // C is S_e
                    ps = coeff(C, x, e);
                    if (!is_zero(ps))
                        S.push_back(ps);
                }
                else {
                    SASSERT(delta == 0 || delta == 1);
                    C = B;
                }
                if (e == 0)
                    return;
                // B <- optimized S_e_1
                optimized_S_e_1(d, e, A, B, C, s, x, B);
                // A <- C
                A = C;
                // s <- lc(A)
                s = lc(A, x);
            }
        }

        void psc_chain_optimized(polynomial const * P, polynomial const * Q, var x, polynomial_ref_vector & S) {
            SASSERT(degree(P, x) > 0);
            SASSERT(degree(Q, x) > 0);
            S.reset();
            if (degree(P, x) >= degree(Q, x))
                psc_chain_optimized_core(P, Q, x, S);
            else
                psc_chain_optimized_core(Q, P, x, S);
            if (S.empty())
                S.push_back(mk_zero());
            std::reverse(S.data(), S.data() + S.size());
        }

        void psc_chain_classic_core(polynomial const * P, polynomial const * Q, var x, polynomial_ref_vector & S) {
            TRACE("psc_chain_classic", tout << "P: "; P->display(tout, m_manager); tout << "\nQ: "; Q->display(tout, m_manager); tout << "\n";);
            unsigned degP = degree(P, x);
            unsigned degQ = degree(Q, x);
            SASSERT(degP >= degQ);
            polynomial_ref A(pm()), B(pm()), C(pm()), minus_Q(pm()), lc_Q(pm()), lc_B(pm()), lc_A(pm());
            polynomial_ref tmp1(pm()), tmp2(pm()), s_delta(pm()), minus_B(pm()), ps(pm());

            lc_Q = lc(Q, x);
            polynomial_ref s(pm());
            // s <- lc(Q)^(deg(P)-deg(Q))
            pw(lc_Q, degP - degQ, s);
            minus_Q = neg(Q);
            // A <- Q
            A = const_cast<polynomial*>(Q);
            // B <- prem(P, -Q)
            exact_pseudo_remainder(P, minus_Q, x, B);
            while (true) {
                unsigned d = degree(A, x);
                unsigned e = degree(B, x);
                if (is_zero(B))
                    return;
                TRACE("psc_chain_classic", tout << "A: " << A << "\nB: " << B << "\ns: " << s << "\nd: " << d << ", e: " << e << "\n";);
                // B is S_{d-1}
                ps = coeff(B, x, d-1);
                if (!is_zero(ps))
                    S.push_back(ps);
                unsigned delta = d - e;
                if (delta > 1) {
                    // C <- S_e
                    // Standard S_e calculation
                    // C <- (lc(B)^(delta-1) B) / s^(delta-1)
                    lc_B = lc(B, x);
                    pw(lc_B, delta-1, lc_B);
                    lc_B = mul(lc_B, B);
                    pw(s, delta - 1, s_delta); // s_delta <- s^(delta-1)
                    C = exact_div(lc_B, s_delta);

                    // s_delta <- s^delta
                    s_delta = mul(s_delta, s);
                    // C is S_e
                    ps = coeff(C, x, e);
                    if (!is_zero(ps))
                        S.push_back(ps);

                }
                else {
                    SASSERT(delta == 0 || delta == 1);
                    C = B;
                    // s_delta <- s^delta
                    pw(s, delta, s_delta);
                }
                if (e == 0)
                    return;
                // B <- prem(A, -B)/(s^delta * lc(A)
                lc_A = lc(A, x);
                minus_B = neg(B);
                exact_pseudo_remainder(A, minus_B, x, tmp1);
                tmp2 = mul(lc_A, s_delta);
                B = exact_div(tmp1, tmp2);
                // A <- C
                A = C;
                // s <- lc(A)
                s = lc(A, x);
            }
        }

        void psc_chain_classic(polynomial const * P, polynomial const * Q, var x, polynomial_ref_vector & S) {
            SASSERT(degree(P, x) > 0);
            SASSERT(degree(Q, x) > 0);
            S.reset();
            if (degree(P, x) >= degree(Q, x))
                psc_chain_classic_core(P, Q, x, S);
            else
                psc_chain_classic_core(Q, P, x, S);
            if (S.empty())
                S.push_back(mk_zero());
            std::reverse(S.data(), S.data() + S.size());
        }

        void psc_chain(polynomial const * A, polynomial const * B, var x, polynomial_ref_vector & S) {
            // psc_chain1(A, B, x, S);
            //psc_chain2(A, B, x, S);
            //psc_chain_classic(A, B, x, S);
            psc_chain_optimized(A, B, x, S);
        }

        polynomial * normalize(polynomial const * p) {
            if (is_zero(p))
                return const_cast<polynomial*>(p);
            unsigned sz = p->size();
            if (m().modular()) {
                unsigned i = 0;
                for (; i < sz; i++) {
                    if (!m().is_p_normalized(p->a(i)))
                        break;
                }
                if (i < sz) {
                    m_cheap_som_buffer.reset();
                    scoped_numeral a(m_manager);
                    for (unsigned i = 0; i < sz; i++) {
                        monomial * m = p->m(i);
                        m_manager.set(a, p->a(i));
                        m_cheap_som_buffer.add_reset(a, m);
                    }
                    m_cheap_som_buffer.normalize();
                    return m_cheap_som_buffer.mk();
                }
            }
            scoped_numeral g(m_manager);
            m_manager.gcd(sz, p->as(), g);
            if (m_manager.is_one(g))
                return const_cast<polynomial*>(p);
            m_cheap_som_buffer.reset();
            scoped_numeral a(m_manager);
            for (unsigned i = 0; i < sz; i++) {
                monomial * m = p->m(i);
                m_manager.div(p->a(i), g, a);
                m_cheap_som_buffer.add_reset(a, m);
            }
            return m_cheap_som_buffer.mk();
        }

        polynomial * neg(polynomial const * p) {
            SASSERT(m_cheap_som_buffer.empty());
            scoped_numeral minus_a(m_manager);
            unsigned sz = p->size();
            for (unsigned i = 0; i < sz; i++) {
                m_manager.set(minus_a, p->a(i));
                m_manager.neg(minus_a);
                m_cheap_som_buffer.add(minus_a, p->m(i));
            }
            return m_cheap_som_buffer.mk();
        }

        // Return true if is a(i)*m(i) is a perfect square.
        // Store sqrt of a(i) in sqrt_a
        bool is_perfect_square(polynomial const * p, unsigned i, numeral & sqrt_a) {
            monomial * m = p->m(i);
            if (!m->is_square())
                return false;
            numeral const & a = p->a(i);
            if (!m_manager.is_perfect_square(a, sqrt_a))
                return false;
            return true;
        }

        bool sqrt(polynomial const * p, polynomial_ref & r) {
            SASSERT(p != 0);
            if (is_zero(p)) {
                r = const_cast<polynomial*>(p);
                return true;
            }
            scoped_numeral a(m_manager);
            TRACE("sqrt_bug",
                  tout << "sqrt:    "; p->display(tout, m_manager); tout << "\n";
                  tout << "min pos: " <<  p->graded_lex_min_pos() << "\n";
                  tout << "max pos: " <<  p->graded_lex_max_pos() << "\n";);
            // Quick Check: the minimal monomial must be a perfect square
            unsigned min_pos = p->graded_lex_min_pos();
            if (!is_perfect_square(p, min_pos, a))
                return false;
            // Quick Check: the maximal monomial must be a perfect square
            unsigned max_pos = p->graded_lex_max_pos();
            if (!is_perfect_square(p, max_pos, a))
                return false;
            // Compute square root using
            //    (m_1 + ... + m_k)^2 ==
            //         (m_1)m_1
            //         (2m_1 + m_2)m_2
            //         (2m_1 + 2m_2 + m_3)m_3
            //         ...
            //
            // R <- m1
            // C <- p - m1*m1
            // while (true) {
            //    if (is_zero(C))
            //       return true;
            //    m <- biggest monomial in C
            //    if (m is not divisible by 2*m1)
            //       return false;
            //    m' <- m/2m1
            //    C  <- C - 2*R*m' - m'*m'
            //    R  <- R + m'
            // }
            //
            // The loop above terminates because total degree of the
            // maximal monomial in C decreases in each iteration.
            monomial * m1 = sqrt(p->m(max_pos));
            SASSERT(m1 != 0);
            som_buffer & R = m_som_buffer;
            som_buffer & C = m_som_buffer2;
            struct scoped_reset { som_buffer& b; scoped_reset(som_buffer& b) :b(b) {} ~scoped_reset() { b.reset(); } };
            scoped_reset _rs1(R);
            scoped_reset _rs2(C);
            R.reset();
            C.reset();
            numeral two;
            m_manager.set(two, 2);
            scoped_numeral two_a(m_manager);
            m_manager.mul(a, two, two_a);
            // R <- a * m1
            R.add(a, m1);
            // C <- p - m1*m1
            unsigned sz = p->size();
            for (unsigned i = 0; i < sz; i++) {
                if (i == max_pos)
                    continue;
                C.add(p->a(i), p->m(i));
            }
            scoped_numeral a_i(m_manager);
            scoped_numeral aux(m_manager);
            monomial_ref m_aux(pm());
            while (true) {
                checkpoint();
                TRACE("sqrt_bug", tout << "R: "; R.display(tout); tout << "C: "; C.display(tout););
                unsigned curr_max = C.graded_lex_max_pos();
                if (curr_max == UINT_MAX) {
                    // C is empty
                    r = R.mk();
                    return true;
                }
                monomial * m = C.m(curr_max);
                monomial_ref m_i(pm());
<<<<<<< HEAD
                if (!div(m, m1, m_i)) {
                    // m1 does not divide maximal monomial of C.
                    R.reset();
                    C.reset();
=======
                // m1 does not divide maximal monomial of C.
                if (!div(m, m1, m_i))                     
>>>>>>> 39af2a18
                    return false;
                
                // 2*a does not divide maximal coefficient of C
                if (!m_manager.divides(two_a, C.a(curr_max))) 
                    return false;
                
                m_manager.div(C.a(curr_max), two_a, a_i);

                // C  <- C - 2*R*a_i*m_i - a_i*a_i*m_i*m_i
                unsigned R_sz = R.size();
                for (unsigned j = 0; j < R_sz; j++) {
                    if (m_manager.is_zero(R.a(j)))
                        continue;
                    m_manager.mul(R.a(j), a_i, aux);
                    m_manager.mul(aux, two, aux);
                    m_manager.neg(aux);
                    m_aux = mul(R.m(j), m_i);
                    C.add(aux, m_aux);
                }
                m_manager.mul(a_i, a_i, aux);
                m_manager.neg(aux);
                m_aux = mul(m_i, m_i);
                C.add(aux, m_aux);
                // R <- R + a_i*m_i
                R.add(a_i, m_i);
            }
        }

        void rename(unsigned sz, var const * xs) {
            TRACE("rename", for (unsigned i = 0; i < sz; i++) tout << xs[i] << " "; tout << "\n";
                  tout << "polynomials before rename\n";
                  for (unsigned i = 0; i < m_polynomials.size(); i++) {
                      if (m_polynomials[i] == 0)
                          continue;
                      m_polynomials[i]->display(tout, m_manager);
                      tout << "\n";
                  });
            mm().rename(sz, xs);
            // we must traverse the polynomial vector, and update the first monomial,
            // since it may not contain anymore the maximal variable with maximal degree.
            for (polynomial* p : m_polynomials) {
                if (p != nullptr)
                    p->make_first_maximal();
                SASSERT(!p || p->size() <= 1 || !p->lex_sorted());
            }
            TRACE("rename",
                  tout << "polynomials after rename\n";
                  for (unsigned i = 0; i < m_polynomials.size(); i++) {
                      if (m_polynomials[i] == 0)
                          continue;
                      m_polynomials[i]->display(tout, m_manager);
                      tout << "\n";
                  });
        }

        lbool sign(monomial* m, numeral const& c, svector<lbool> const& sign_of_vars) {
            unsigned sz = size(m);
            lbool sign1 = m_manager.is_pos(c) ? l_true : l_false;
            for (unsigned i = 0; i < sz; ++i) {
                var v = get_var(m, i);
                unsigned d = degree(m, i);
                lbool sign2 = sign_of_vars.get(v, l_undef);
                if (sign2 == l_undef) 
                    return l_undef;
                else if (1 == (d % 2) && sign2 == l_false) {
                    sign1 = sign1 == l_true ? l_false : l_true;
                }
            }
            return sign1;
        }

        lbool sign(polynomial const * p, svector<lbool> const& sign_of_vars) {
            unsigned sz = size(p);
            if (sz == 0) return l_undef;
            lbool sign1 = sign(p->m(0), p->a(0), sign_of_vars);
            for (unsigned i = 1; sign1 != l_undef && i < sz; ++i) {
                if (sign(p->m(i), p->a(i), sign_of_vars) != sign1) 
                    return l_undef;
            }
            return sign1;
        }

        bool is_pos(polynomial const * p) {
            bool found_unit = false;
            unsigned sz = p->size();
            for (unsigned i = 0; i < sz; i++) {
                if (!p->m(i)->is_power_of_two())
                    return false;
                if (p->m(i) == mk_unit())
                    found_unit = true;
                if (!m_manager.is_pos(p->a(i)))
                    return false;
            }
            return found_unit;
        }

        bool is_neg(polynomial const * p) {
            bool found_unit = false;
            unsigned sz = p->size();
            for (unsigned i = 0; i < sz; i++) {
                if (!p->m(i)->is_power_of_two())
                    return false;
                if (p->m(i) == mk_unit())
                    found_unit = true;
                if (!m_manager.is_neg(p->a(i)))
                    return false;
            }
            return found_unit;
        }

        bool is_nonpos(polynomial const * p) {
            unsigned sz = p->size();
            for (unsigned i = 0; i < sz; i++) {
                if (!p->m(i)->is_power_of_two())
                    return false;
                if (!m_manager.is_neg(p->a(i)))
                    return false;
            }
            return true;
        }

        bool is_nonneg(polynomial const * p) {
            unsigned sz = p->size();
            for (unsigned i = 0; i < sz; i++) {
                if (!p->m(i)->is_power_of_two())
                    return false;
                if (!m_manager.is_pos(p->a(i)))
                    return false;
            }
            return true;
        }

        // Functor used to compute the maximal degree of each variable in a polynomial p.
        class var_max_degree {
            unsigned_vector    m_max_degree;
            var_vector         m_xs;
        public:
            void init(polynomial const * p) {
                unsigned sz = p->size();
                for (unsigned i = 0; i < sz; i++) {
                    monomial * m = p->m(i);
                    unsigned msz = m->size();
                    for (unsigned j = 0; j < msz; j++) {
                        var x = m->get_var(j);
                        unsigned k = m->degree(j);
                        unsigned max_k = m_max_degree.get(x, 0);
                        if (k > max_k) {
                            if (max_k == 0)
                                m_xs.push_back(x);
                            m_max_degree.setx(x, m->degree(j), 0);
                        }
                    }
                }
            }

            void reset() {
                auto sz = m_xs.size();
                for (unsigned i = 0; i < sz; i++) {
                    m_max_degree[m_xs[i]] = 0;
                }
                m_xs.reset();
            }

            unsigned operator()(var x) const {
                return m_max_degree.get(x, 0);
            }

            unsigned num_vars() const { return m_xs.size(); }

            var const * vars() const { return m_xs.data(); }
        };

        struct scoped_var_max_degree {
            var_max_degree & m;
            scoped_var_max_degree(var_max_degree & _m, polynomial const * p):
                m(_m) {
                m.init(p);
            }
            ~scoped_var_max_degree() {
                m.reset();
            }
            unsigned operator()(var x) const {
                return m(x);
            }
            unsigned num_vars() const { return m.num_vars(); }
            var const * vars() const { return m.vars(); }
        };

        var_max_degree  m_var_max_degree;

        // This method uses the tmp fields: m_found_vars, m_var_max_degree.
        polynomial * substitute(polynomial const * p, var2mpq const & x2v) {
            scoped_var_max_degree var2max_degree(m_var_max_degree, p);
            unsigned xs_sz = var2max_degree.num_vars();
            var const * xs = var2max_degree.vars();
            bool found = false;
            for (unsigned i = 0; i < xs_sz; i++) {
                var x = xs[i];
                if (x2v.contains(x) && var2max_degree(x) > 0) {
                    found = true;
                    break;
                }
            }
            if (!found)
                return const_cast<polynomial*>(p);
            scoped_numeral new_a(m_manager);
            scoped_numeral tmp(m_manager);
            m_found_vars.reserve(num_vars(), false);
            m_som_buffer.reset();
            som_buffer & R       = m_som_buffer;
            tmp_monomial & new_m = m_tmp1;
            unsigned sz    = p->size();
            for (unsigned i = 0; i < sz; i++) {
                monomial * m = p->m(i);
                unsigned msz = m->size();
                unsigned new_msz = 0;
                m_manager.set(new_a, p->a(i));
                new_m.reserve(msz);
                for (unsigned j = 0; j < msz; j++) {
                    var x = m->get_var(j);
                    unsigned k = m->degree(j);
                    if (x2v.contains(x)) {
                        unsigned max_k = var2max_degree(x);
                        m_found_vars[x] = true;
                        mpq const & x_value = x2v(x);
                        m_manager.power(x_value.numerator(), k, tmp);
                        m_manager.mul(tmp, new_a, new_a);
                        if (k < max_k) {
                            m_manager.power(x_value.denominator(), max_k - k, tmp);
                            m_manager.mul(tmp, new_a, new_a);
                        }
                    }
                    else {
                        new_m.set_power(new_msz, m->get_power(j));
                        new_msz++;
                    }
                }
                // For each variable x in xs that does not occur in m, I
                // should include (x2v(x).denominator())^{var2max_degree(x)} to new_a
                for (unsigned j = 0; j < xs_sz; j++) {
                    var x = xs[j];
                    if (m_found_vars[x])
                        continue;
                    if (x2v.contains(x)) {
                        m_manager.power(x2v(x).denominator(), var2max_degree(x), tmp);
                        m_manager.mul(tmp, new_a, new_a);
                    }
                }
                // Reset m_found_vars
                for (unsigned j = 0; j < msz; j++) {
                    var x = m->get_var(j);
                    m_found_vars[x] = false;
                }
                // Add new_a*new_m to R
                if (!m_manager.is_zero(new_a)) {
                    new_m.set_size(new_msz);
                    R.add(new_a, mk_monomial(new_m));
                }
            }
            return R.mk(true);
        }

        struct var_pos {
            unsigned_vector m_pos;

            void init(unsigned sz, var const * xs) {
                for (unsigned i = 0; i < sz; i++) {
                    SASSERT(m_pos.get(xs[i], UINT_MAX) == UINT_MAX);
                    m_pos.setx(xs[i], i, UINT_MAX);
                }
            }

            void reset(unsigned sz, var const * xs) {
                for (unsigned i = 0; i < sz; i++) {
                    SASSERT(m_pos.get(xs[i], UINT_MAX) != UINT_MAX);
                    m_pos[xs[i]] = UINT_MAX;
                }
            }

            unsigned operator()(var x) const { return m_pos.get(x, UINT_MAX); }
        };

        struct scoped_var_pos {
            var_pos &          m;
            unsigned           m_xs_sz;
            var const *        m_xs;
            scoped_var_pos(var_pos & p, unsigned xs_sz, var const * xs):
                m(p),
                m_xs_sz(xs_sz),
                m_xs(xs) {
                m.init(m_xs_sz, m_xs);
            }
            ~scoped_var_pos() {
                m.reset(m_xs_sz, m_xs);
            }
            unsigned operator()(var x) const { return m(x); }
        };

        var_pos         m_var_pos;

        struct var2mpq_wrapper : public var2mpq {
            scoped_var_pos  m_var_pos;
            mpq const * m_vs;
            var2mpq_wrapper(unsigned xs_sz, var const * xs, mpq const * vs, var_pos & buffer):
                m_var_pos(buffer, xs_sz, xs),
                m_vs(vs) {
            }
            unsynch_mpq_manager & m() const override { UNREACHABLE(); static unsynch_mpq_manager m; return m; }
            bool contains(var x) const override { return m_var_pos(x) != UINT_MAX; }
            mpq const & operator()(var x) const override { return m_vs[m_var_pos(x)]; }
        };

        polynomial * substitute(polynomial const * p, unsigned xs_sz, var const * xs, mpq const * vs) {
            var2mpq_wrapper x2v(xs_sz, xs, vs, m_var_pos);
            return substitute(p, x2v);
        }

        polynomial * substitute(polynomial const * p, unsigned xs_sz, var const * xs, numeral const * vs) {
            TRACE("polynomial", tout << "substitute num_vars: " << xs_sz << "\n";
                  for (unsigned i = 0; i < xs_sz; i++) { tout << "x" << xs[i] << " -> " << m_manager.to_string(vs[i]) << "\n"; });
            scoped_var_pos var2pos(m_var_pos, xs_sz, xs);
            scoped_numeral new_a(m_manager);
            scoped_numeral tmp(m_manager);
            m_som_buffer.reset();
            som_buffer & R       = m_som_buffer;
            tmp_monomial & new_m = m_tmp1;
            unsigned sz    = p->size();
            for (unsigned i = 0; i < sz; i++) {
                monomial * m = p->m(i);
                unsigned msz = m->size();
                unsigned new_msz = 0;
                m_manager.set(new_a, p->a(i));
                new_m.reserve(msz);
                for (unsigned j = 0; j < msz; j++) {
                    var x = m->get_var(j);
                    unsigned k = m->degree(j);
                    unsigned pos = var2pos(x);
                    if (pos != UINT_MAX) {
                        m_manager.power(vs[pos], k, tmp);
                        m_manager.mul(tmp, new_a, new_a);
                    }
                    else {
                        SASSERT(var2pos(x) == UINT_MAX); // x is not in xs
                        new_m.set_power(new_msz, m->get_power(j));
                        new_msz++;
                    }
                }
                new_m.set_size(new_msz);
                TRACE("polynomial", tout << "processing " << m_manager.to_string(p->a(i)) << " "; m->display(tout); tout << "\n";
                      tout << "new_a: " << m_manager.to_string(new_a) << " "; mk_monomial(new_m)->display(tout); tout << "\n";);
                R.add(new_a, mk_monomial(new_m));
            }
            return R.mk();
        }        

        void substitute(polynomial const* r, var x, polynomial const* p, polynomial const* q, polynomial_ref& result) {
            unsigned md = degree(r, x);
            if (md == 0) {
                result = const_cast<polynomial*>(r);
                return;
            }
            result = nullptr;
            polynomial_ref p1(pm()), q1(pm());
            polynomial_ref_buffer ps(pm());
            unsigned sz = r->size();
            for (unsigned i = 0; i < sz; i++) {
                monomial * m0 = r->m(i);
                unsigned dm = m0->degree_of(x);
                SASSERT(md >= dm);
                monomial_ref m1(div_x(m0, x), pm());
                pw(p, dm, p1);
                pw(q, md - dm, q1);
                p1 = mul(r->a(i), m1, p1 * q1);
                if (result) 
                    result = add(result, p1);
                else 
                    result = p1;
            }
        }


        /**
           Auxiliary method used to implement t_eval.
           If evaluates the sub-polynomial p composed of the monomials at positions [start, end)
           where all variables > x are ignored.

           var2pos is a mapping from variables to the positions.
           vs[var2pos(x)] contains the value of x.
        */
        template<typename ValManager>
        void t_eval_core(polynomial * p, ValManager & vm, var2value<ValManager> const & x2v,
                         unsigned start, unsigned end, var x, typename ValManager::numeral & r) {
            TRACE("eval_bug", tout << "p: "; p->display(tout, m()); tout << "\n";
                  tout << "start: " << start << ", end: " << end << ", x: " << x << "\n";);
            SASSERT(start < end);
            SASSERT(end <= p->size());
            SASSERT(is_valid(x));
            _scoped_numeral<ValManager> aux(vm);
            if (end == start + 1) {
                vm.set(r, p->a(start));
                monomial * m = p->m(start);
                SASSERT(m->degree_of(x) > 0);
                unsigned sz = m->size();
                for (unsigned i = 0; i < sz; i++) {
                    var y = m->get_var(i);
                    if (y > x)
                        break;
                    SASSERT(x2v.contains(y));
                    unsigned d    = m->degree(i);
                    vm.power(x2v(y), d, aux);
                    vm.mul(r, aux, r);
                }
            }
            else {
                SASSERT(x2v.contains(x));
                typename ValManager::numeral const & x_value = x2v(x);
                vm.reset(r);
                unsigned i = start;
                while (i < end) {
                    checkpoint();
                    unsigned d = p->m(i)->degree_of(x);
                    if (d == 0) {
                        var y = p->max_smaller_than(i, end, x);
                        if (y == null_var) {
                            SASSERT(end == i+1);
                            vm.add(r, p->a(i), r);
                        }
                        else {
                            t_eval_core<ValManager>(p, vm, x2v, i, end, y, aux.get());
                            vm.add(r, aux, r);
                        }
                        break;
                    }
                    unsigned j = i+1;
                    unsigned next_d = 0;
                    for (; j < end; j++) {
                        unsigned d_j = p->m(j)->degree_of(x);
                        SASSERT(d_j <= d);
                        if (d_j < d) {
                            next_d = d_j;
                            break;
                        }
                    }
                    SASSERT(j == end || p->m(j)->degree_of(x) < d);
                    var y = p->max_smaller_than(i, j, x);
                    if (y == null_var) {
                        SASSERT(j == i+1);
                        vm.set(aux, p->a(i));
                    }
                    else {
                        t_eval_core<ValManager>(p, vm, x2v, i, j, y, aux.get());
                    }
                    vm.add(r, aux, r);
                    vm.power(x_value, d - next_d, aux);
                    vm.mul(r, aux, r);
                    i = j;
                }
            }
            TRACE("eval_bug", tout << "result for start: " << start << ", end: " << end << ", x: " << x << "\n";
                  tout << "r: "; vm.display(tout, r); tout << "\n";);
        }

        template<typename ValManager>
        void t_eval(polynomial * p, var2value<ValManager> const & x2v, typename ValManager::numeral & r) {
            ValManager & vm = x2v.m();
            if (is_zero(p)) {
                vm.reset(r);
                return;
            }
            if (is_const(p)) {
                SASSERT(size(p)==1);
                vm.set(r, p->a(0));
                return;
            }
            lex_sort(p); // lex_sort just reorders the monomials of p. That is, p still represents the same polynomial
            t_eval_core(p, vm, x2v, 0, p->size(), max_var(p), r);
        }

        class single_var2value : public var2value<numeral_manager> {
            numeral_manager & m_manager;
            var             m_x;
            numeral const & m_val;
        public:
            single_var2value(numeral_manager & m, var x, numeral const & val):m_manager(m), m_x(x), m_val(val) {}
            numeral_manager & m() const override { return m_manager; }
            bool contains(var x) const override { return m_x == x; }
            numeral const & operator()(var x) const override { SASSERT(m_x == x); return m_val; }
        };

        void univ_eval(polynomial const * p, var x, numeral const & val, numeral & r) {
            SASSERT(is_univariate(p));
            if (is_zero(p))
                m().set(r, 0);
            else if (is_const(p))
                m().set(r, p->a(0));
            else
                t_eval<numeral_manager>(const_cast<polynomial*>(p), single_var2value(m(),x, val), r);
        }

        void eval(polynomial const * p, var2mpbqi const & x2v, mpbqi & r) {
            t_eval<mpbqi_manager>(const_cast<polynomial*>(p), x2v, r);
        }

        void eval(polynomial const * p, var2mpq const & x2v, mpq & r) {
            t_eval<unsynch_mpq_manager>(const_cast<polynomial*>(p), x2v, r);
        }

        void eval(polynomial const * p, var2anum const & x2v, anum & r) {
            t_eval<anum_manager>(const_cast<polynomial*>(p), x2v, r);
        }

        // Return the variable with minimal degree in p
        // That is min_x s.t. forall x in p degree(p, min_x) <= degree(p, x)
        var get_min_degree_var(polynomial const * p) {
            SASSERT(!is_const(p));
            scoped_var_max_degree var2max_degree(m_var_max_degree, p);
            unsigned num_vars = var2max_degree.num_vars();
            var const * xs = var2max_degree.vars();
            var min_x = null_var;
            unsigned deg_min = UINT_MAX;
            for (unsigned i = 0; i < num_vars; i++) {
                var x_i = xs[i];
                unsigned deg_x_i = var2max_degree(x_i);
                if (deg_x_i < deg_min) {
                    min_x   = x_i;
                    deg_min = deg_x_i;
                }
            }
            return min_x;
        }

        void acc_constant(factors & r, numeral const & c) {
            TRACE("factor_bug", tout << "acc_constant, c: "; m_manager.display(tout, c); tout << "\n";);
            scoped_numeral new_c(m_manager);
            m_manager.mul(r.get_constant(), c, new_c);
            r.set_constant(new_c);
        }

        void flip_sign(factors & r) {
            scoped_numeral new_c(m_manager);
            m_manager.set(new_c, r.get_constant());
            m_manager.neg(new_c);
            r.set_constant(new_c);
        }

        void factor_1_sqf_pp(polynomial const * p, factors & r, var x, unsigned k) {
            SASSERT(degree(p, x) == 1);
            SASSERT(is_primitive(p, x));
            SASSERT(is_square_free(p, x));
            TRACE("factor", tout << "factor square free (degree == 1):\n"; p->display(tout, m_manager); tout << "\n";);
            // easy case
            r.push_back(const_cast<polynomial*>(p), k);
        }

        void factor_2_sqf_pp(polynomial const * p, factors & r, var x, unsigned k) {
            SASSERT(degree(p, x) == 2);
            SASSERT(is_primitive(p, x));
            SASSERT(is_square_free(p, x));
            TRACE("factor", tout << "factor square free (degree == 2):\n"; p->display(tout, m_manager); tout << "\n";);

            polynomial_ref a(pm());
            polynomial_ref b(pm());
            polynomial_ref c(pm());
            a = coeff(p, x, 2);
            b = coeff(p, x, 1);
            c = coeff(p, x, 0);
            TRACE("factor", tout << "a: " << a << "\nb: " << b << "\nc: " << c << "\n";);
            // make sure the leading monomoal of a is positive
            bool flipped_coeffs = false;
            SASSERT(!is_zero(a));
            unsigned a_glex_max_pos = a->graded_lex_max_pos();
            SASSERT(a_glex_max_pos != UINT_MAX);
            if (m_manager.is_neg(a->a(a_glex_max_pos))) {
                a = neg(a);
                b = neg(b);
                c = neg(c);
                flipped_coeffs = true;
            }
            // Create the discriminant: b^2 - 4*a*c
            polynomial_ref b2(pm());
            b2  = mul(b, b);
            polynomial_ref ac(pm());
            ac = mul(a, c);
            polynomial_ref disc(pm());
            numeral m_four;
            m_manager.set(m_four, -4);
            disc = addmul(b2, m_four, mk_unit(), ac);
            // discriminant must be different from 0, since p is square free
            SASSERT(!is_zero(disc));
            polynomial_ref disc_sqrt(pm());
            TRACE("factor", tout << "disc: " << disc << "\n";);
            if (!sqrt(disc, disc_sqrt)) {
                // p is irreducible
                r.push_back(const_cast<polynomial*>(p), k);
                return;
            }
            if (flipped_coeffs && k % 2 == 1) {
                // if k is ODD, and we flipped the coefficients,
                // we must also flip the sign of r.
                flip_sign(r);
            }
            DEBUG_CODE({
                polynomial_ref tmp(pm());
                tmp = mul(disc_sqrt, disc_sqrt);
                SASSERT(eq(disc, tmp));
            });
            TRACE("factor", tout << "disc_sqrt: " << disc_sqrt << "\n";);
            // p = cont*(2*a*x + b - disc_sqrt)*(2*a*x + b + disc_sqrt)
            numeral two;
            m_manager.set(two, 2);
            polynomial_ref f1(pm());
            polynomial_ref f2(pm());
            monomial_ref mx(pm());
            mx = mk_monomial(x);
            polynomial_ref two_ax(pm());
            two_ax = mul(two, mx, a);
            f1 = add(two_ax, b);
            f2 = f1;
            f1 = sub(f1, disc_sqrt);
            f2 = add(f2, disc_sqrt);
            TRACE("factor", tout << "before pp\nf1: " << f1 << "\nf2: " << f2 << "\n";
                  polynomial_ref cf1(pm()); m_wrapper.content(f1, x, cf1);
                  polynomial_ref cf2(pm()); m_wrapper.content(f2, x, cf2);
                  tout << "content(f1): " << cf1 << "\ncontent(f2): " << cf2 << "\n";);
            f1 = pp(f1, x);
            f2 = pp(f2, x);
            TRACE("factor", tout << "f1: " << f1 << "\nf2: " << f2 << "\n";);
            DEBUG_CODE({
                polynomial_ref f1f2(pm());
                f1f2 = mul(f1, f2);
                if (flipped_coeffs)
                    f1f2 = neg(f1f2);
                SASSERT(eq(f1f2, p));
            });
            r.push_back(f1, k);
            r.push_back(f2, k);
        }

        void factor_sqf_pp_univ(polynomial const * p, factors & r, unsigned k, factor_params const & params) {
            SASSERT(is_univariate(p));
            SASSERT(is_square_free(p, max_var(p)));
            SASSERT(is_primitive(p, max_var(p)));
            SASSERT(!is_zero(p));
            TRACE("factor", tout << "factor square free univariate:\n"; p->display(tout, m_manager); tout << "\n";);

            // Convert polynomial into a upolynomial, and execute univariate factorization.
            var x = max_var(p);
            up_manager::scoped_numeral_vector p1(upm().m());
            polynomial_ref p_ref(pm());
            p_ref = const_cast<polynomial*>(p);
            upm().to_numeral_vector(p_ref, p1);
            up_manager::factors fs(upm());
            upolynomial::factor_square_free(upm(), p1, fs, params);
            SASSERT(m().is_one(fs.get_constant()) || m().is_minus_one(fs.get_constant()));

            if (fs.distinct_factors() == 1 && fs.get_degree(0) == 1) {
                // p is irreducible
                r.push_back(const_cast<polynomial*>(p), k);
            }
            else {
                // Convert factors back into polynomial objects
                TRACE("factor_bug", tout << "factoring fs constant: " << m().to_string(fs.get_constant()) << "\np:\n";
                      p->display(tout, m()); tout << "\n";);
                polynomial_ref f(pm());
                unsigned num_factors = fs.distinct_factors();
                for (unsigned i = 0; i < num_factors; i++) {
                    numeral_vector const & f1 = fs[i];
                    unsigned k1 = fs.get_degree(i);
                    f = to_polynomial(f1.size(), f1.data(), x);
                    TRACE("factor_bug",
                          tout << "uni-factor:\n"; upm().display(tout, f1); tout << "\n";
                          tout << "factor:\n" << f << "\n";);
                    r.push_back(f, k*k1);
                }
                TRACE("factor_bug", tout << "end-factors...\n";);
                SASSERT(m().is_one(fs.get_constant()) || m().is_minus_one(fs.get_constant()));
                if (m().is_minus_one(fs.get_constant()) && k % 2 == 1)
                    flip_sign(r);
            }
        }

        void factor_n_sqf_pp(polynomial const * p, factors & r, var x, unsigned k) {
            SASSERT(degree(p, x) > 2);
            SASSERT(is_primitive(p, x));
            SASSERT(is_square_free(p, x));
            TRACE("factor", tout << "factor square free (degree > 2):\n"; p->display(tout, m_manager); tout << "\n";);

            // TODO: invoke Dejan's procedure
            r.push_back(const_cast<polynomial*>(p), k);
        }

        void factor_sqf_pp(polynomial const * p, factors & r, var x, unsigned k, factor_params const & params) {
            SASSERT(degree(p, x) > 0);
            SASSERT(is_primitive(p, x));
            SASSERT(is_square_free(p, x));
            SASSERT(!is_zero(p));

            unsigned deg_x = degree(p, x);
            if (deg_x == 1)
                factor_1_sqf_pp(p, r, x, k);
            else if (is_univariate(p))
                factor_sqf_pp_univ(p, r, k, params);
            else if (deg_x == 2)
                factor_2_sqf_pp(p, r, x, k);
            else
                factor_n_sqf_pp(p, r, x, k);
        }

        void factor_core(polynomial const * p, factors & r, factor_params const & params) {
            TRACE("factor", tout << "factor_core\np: "; p->display(tout, m_manager); tout << "\n";);
            TRACE("factor_bug", tout << "factors r.get_constant(): " << m_manager.to_string(r.get_constant()) << "\n";);
            SASSERT(!is_zero(p));
            if (is_const(p)) {
                SASSERT(!is_zero(p));
                SASSERT(p->size() == 1);
                acc_constant(r, p->a(0));
                return;
            }
            var x = get_min_degree_var(p);
            SASSERT(degree(p, x) > 0);
            scoped_numeral i(m_manager);
            polynomial_ref c(pm()), pp(pm());
            iccp(p, x, i, c, pp);
            TRACE("factor", tout << "i: " << i << "\n";);
            acc_constant(r, i);
            factor_core(c, r, params);

            polynomial_ref C(pm());
            C = pp;
            // Let C be a primitive polynomial of the form: P_1^1 * P_2^2 * ... * P_k^k, where each P_i is square free
            polynomial_ref C_prime(pm());
            C_prime = derivative(C, x);
            polynomial_ref B(pm()), A(pm()), D(pm());
            gcd(C, C_prime, B);
            if (is_const(B)) {
                // C must be of the form P_1 (square free)
                SASSERT(degree(C, x) > 0);
                factor_sqf_pp(C, r, x, 1, params);
            }
            else {
                // B is of the form P_2 * P_3^2 * ... * P_k^{k-1}
                A = exact_div(C, B);
                // A is of the form P_1 * P_2 * ... * P_k
                unsigned j = 1;
                while (!is_const(A)) {
                    SASSERT(is_primitive(A, x));
                    SASSERT(is_square_free(A, x));
                    SASSERT(degree(A, x) > 0);
                    checkpoint();
                    TRACE("factor", tout << "factor_core main loop j: " << j << "\nA: " << A << "\nB: " << B << "\n";);
                    // A is of the form       P_j * P_{j+1} * P_{j+2}   * ... * P_k
                    // B is of the form             P_{j+1} * P_{j+2}^2 * ... * P_k^{k - j - 2}
                    gcd(A, B, D);
                    // D is of the form             P_{j+1} * P_{j+2}   * ... * P_k
                    C = exact_div(A, D);
                    // C is of the form P_j
                    if (!is_const(C)) {
                        SASSERT(degree(C, x) > 0);
                        factor_sqf_pp(C, r, x, j, params);
                    }
                    else {
                        TRACE("factor", tout << "const C: " << C << "\n";);
                        SASSERT(C->size() == 1);
                        SASSERT(m_manager.is_one(C->a(0)) || m_manager.is_minus_one(C->a(0)));
                        if (m_manager.is_minus_one(C->a(0)) && j % 2 == 1)
                            flip_sign(r);
                    }
                    B = exact_div(B, D);
                    // B is of the form                       P_{j+2}   * ... * P_k^{k - j - 3}
                    A = D;
                    // D is of the form             P_{j+1} * P_{j+2}   * ... * P_k
                    j++;
                }
                SASSERT(eq(mk_one(), A));
            }
        }

        void factor(polynomial const * p, factors & r, factor_params const & params) {
            if (is_zero(p)) {
                r.set_constant(mpz(0));
                return;
            }
            factor_core(p, r, params);
            TRACE("factor_bug", tout << "[factor] end, r.get_constant(): " << m_manager.to_string(r.get_constant()) << "\n";);
        }

        polynomial * to_polynomial(unsigned sz, numeral const * p, var x) {
            if (sz == 0)
                return mk_zero();
            _scoped_numeral_buffer<numeral_manager, 128> coeffs(m_manager);
            for (unsigned i = 0; i < sz; i++) {
                coeffs.push_back(numeral());
                m_manager.set(coeffs.back(), p[i]);
            }
            return mk_univariate(x, sz-1, coeffs.data());
        }

        polynomial * mk_glex_monic(polynomial const * p) {
            SASSERT(m_manager.field());
            if (is_zero(p))
                return const_cast<polynomial*>(p);
            unsigned pos = p->graded_lex_max_pos();
            if (m_manager.is_one(p->a(pos)))
                return const_cast<polynomial*>(p);
            scoped_numeral inv_c(m());
            scoped_numeral new_a(m());
            m().set(inv_c, p->a(pos));
            m().inv(inv_c);
            m_cheap_som_buffer.reset();
            cheap_som_buffer & R = m_cheap_som_buffer;
            unsigned sz = p->size();
            for (unsigned i = 0; i < sz; i++) {
                m().set(new_a, p->a(i));
                m().mul(new_a, inv_c, new_a);
                R.add(new_a, p->m(i));
            }
            return R.mk();
        }

        som_buffer_vector m_translate_buffers;
        polynomial * translate(polynomial const * p, var x, numeral const & v) {
            unsigned deg_x = degree(p, x);
            if (deg_x == 0 || m().is_zero(v))
                return const_cast<polynomial*>(p);
            som_buffer_vector & as = m_translate_buffers;
            m_translate_buffers.reset(deg_x+1);
            coeffs(p, x, as);
            for (unsigned i = 1; i <= deg_x; i++) {
                checkpoint();
                for (unsigned k = deg_x-i; k <= deg_x-1; k++) {
                    as[k]->addmul(v, as[k+1]);
                }
            }
            monomial_ref xk(pm());
            som_buffer & R = m_som_buffer;
            R.reset();
            for (unsigned k = 0; k <= deg_x; k++) {
                xk = mk_monomial(x, k);
                R.addmul(xk, as[k]);
            }
            m_translate_buffers.reset(deg_x+1);
            return R.mk();
        }

        void translate(polynomial const * p, unsigned xs_sz, var const * xs, numeral const * vs, polynomial_ref & r) {
            r = const_cast<polynomial*>(p);
            if (xs_sz == 0 || is_const(p))
                return;
            for (unsigned i = 0; i < xs_sz; i++)
                r = translate(r, xs[i], vs[i]);
        }

        polynomial * mod_d(polynomial const * p, var2degree const & x2d) {
            if (is_const(p))
                return const_cast<polynomial*>(p);

            cheap_som_buffer & R = m_cheap_som_buffer;
            R.reset();
            unsigned sz = p->size();
            for (unsigned i = 0; i < sz; i++) {
                monomial * m = p->m(i);
                unsigned msz = m->size();
                unsigned j;
                for (j = 0; j < msz; j++) {
                    var x = m->get_var(j);
                    unsigned dx = x2d.degree(x);
                    if (dx == 0)
                        continue;
                    if (m->degree(j) >= dx)
                        break;
                }
                if (j == msz) {
                    R.add(p->a(i), p->m(i));
                }
            }
            return R.mk();
        }

        void exact_pseudo_division_mod_d(polynomial const * p, polynomial const * q, var x, var2degree const & x2d, polynomial_ref & Q, polynomial_ref & R) {
            unsigned d;
            pseudo_division_core<true, true, true>(p, q, x, d, Q, R, &x2d);
        }
    };

    manager::manager(reslimit& lim, numeral_manager & m, monomial_manager * mm) {
        m_imp = alloc(imp, lim, *this, m, mm);
    }

    manager::manager(reslimit& lim, numeral_manager & m, small_object_allocator * a) {
        m_imp = alloc(imp, lim, *this, m, a);
    }

    manager::~manager() {
        dealloc(m_imp);
    }

    numeral_manager & manager::m() const {
        return m_imp->m_manager.m();
    }

    monomial_manager & manager::mm() const {
        return m_imp->mm();
    }

    bool manager::modular() const {
        return m_imp->m().modular();
    }

    numeral const & manager::p() const {
        return m_imp->m().p();
    }

    void manager::set_z() {
        return m_imp->m().set_z();
    }

    void manager::set_zp(numeral const & p) {
        return m_imp->m().set_zp(p);
    }

    void manager::set_zp(uint64_t p) {
        return m_imp->m().set_zp(p);
    }

    bool manager::is_var(polynomial const* p, var& v) {
        return p->size() == 1 && is_var(p->m(0), v) && m_imp->m().is_one(p->a(0));
    }

    bool manager::is_var(monomial const* m, var& v) {
        return m->size() == 1 && m->degree(0) == 1 && (v = m->get_var(0), true);
    }

    bool manager::is_var_num(polynomial const* p, var& v, scoped_numeral& n) {
        return p->size() == 2 && m_imp->m().is_one(p->a(0)) && is_var(p->m(0), v) && is_unit(p->m(1)) && (n = p->a(1), true);
    }

    small_object_allocator & manager::allocator() const {
        return m_imp->mm().allocator();
    }

    void manager::add_del_eh(del_eh * eh) {
        m_imp->add_del_eh(eh);
    }

    void manager::remove_del_eh(del_eh * eh) {
        m_imp->remove_del_eh(eh);
    }

    var manager::mk_var() {
        return m_imp->mk_var();
    }

    unsigned manager::num_vars() const {
        return m_imp->num_vars();
    }

    void manager::inc_ref(monomial * m) {
        if (m)
            m->inc_ref();
    }

    void manager::dec_ref(monomial * m) {
        if (m)
            m_imp->dec_ref(m);
    }

    void manager::inc_ref(polynomial * p) {
        if (p)
            p->inc_ref();
    }

    void manager::dec_ref(polynomial * p) {
        if (p)
            m_imp->dec_ref(p);
    }

    void manager::lex_sort(polynomial * p) {
        m_imp->lex_sort(p);
    }

    unsigned manager::hash(monomial const * m) {
        return m->hash();
    }

    unsigned manager::hash(polynomial const * p) {
        return m_imp->hash(p);
    }

    void manager::gcd_simplify(polynomial * p) {
        m_imp->gcd_simplify(p);
    }

    polynomial * manager::coeff(polynomial const * p, var x, unsigned k) {
        return m_imp->coeff(p, x, k);
    }

    polynomial * manager::coeff(polynomial const * p, var x, unsigned k, polynomial_ref & reduct) {
        return m_imp->coeff(p, x, k, reduct);
    }

    bool manager::nonzero_const_coeff(polynomial const * p, var x, unsigned k) {
        return m_imp->nonzero_const_coeff(p, x, k);
    }

    bool manager::const_coeff(polynomial const * p, var x, unsigned k, numeral & c) {
        return m_imp->const_coeff(p, x, k, c);
    }

    monomial * manager::mk_unit() {
        return m_imp->mk_unit();
    }

    monomial * manager::mk_monomial(var x) {
        return m_imp->mk_monomial(x);
    }

    monomial * manager::mk_monomial(var x, unsigned k) {
        return m_imp->mk_monomial(x, k);
    }

    monomial * manager::mk_monomial(unsigned sz, var * xs) {
        return m_imp->mk_monomial(sz, xs);
    }

    monomial * manager::convert(monomial const * src) {
        return m_imp->convert(src);
    }

    monomial * manager::mul(monomial const * m1, monomial const * m2) {
        return m_imp->mul(m1, m2);
    }

    bool manager::div(monomial const * m1, monomial const * m2) {
        return m_imp->div(m1, m2);
    }

    bool manager::div(monomial const * m1, monomial const * m2, monomial_ref & r) {
        return m_imp->div(m1, m2, r);
    }

    void manager::newton_interpolation(var x, unsigned d, numeral const * inputs, polynomial * const * outputs, polynomial_ref & r) {
        return m_imp->newton_interpolation(x, d, inputs, outputs, r);
    }

    monomial * manager::gcd(monomial const * m1, monomial const * m2, monomial * & q1, monomial * & q2) {
        return m_imp->gcd(m1, m2, q1, q2);
    }

    bool manager::unify(monomial const * m1, monomial const * m2, monomial * & q1, monomial * & q2) {
        return m_imp->unify(m1, m2, q1, q2);
    }

    monomial * manager::pw(monomial const * m, unsigned k) {
        return m_imp->pw(m, k);
    }

    polynomial * manager::mk_zero() {
        return m_imp->mk_zero();
    }

    polynomial * manager::mk_const(numeral & a) {
        return m_imp->mk_const(a);
    }

    polynomial * manager::mk_const(rational const & a) {
        return m_imp->mk_const(a);
    }

    polynomial * manager::mk_polynomial(var x, unsigned k) {
        return m_imp->mk_polynomial(x, k);
    }

    polynomial * manager::mk_polynomial(unsigned sz, numeral * as, monomial * const * ms) {
        return m_imp->mk_polynomial(sz, as, ms);
    }

    polynomial * manager::mk_polynomial(unsigned sz, rational const * as, monomial * const * ms) {
        return m_imp->mk_polynomial(sz, as, ms);
    }

    polynomial * manager::mk_linear(unsigned sz, rational const * as, var const * xs, rational const & c) {
        return m_imp->mk_linear(sz, as, xs, c);
    }

    polynomial * manager::mk_linear(unsigned sz, numeral * as, var const * xs, numeral & c) {
        return m_imp->mk_linear(sz, as, xs, c);
    }

    polynomial * manager::mk_univariate(var x, unsigned n, numeral * as) {
        return m_imp->mk_univariate(x, n, as);
    }

    polynomial * manager::neg(polynomial const * p) {
        return m_imp->neg(p);
    }

    polynomial * manager::add(polynomial const * p1, polynomial const * p2) {
        return m_imp->add(p1, p2);
    }

    polynomial * manager::sub(polynomial const * p1, polynomial const * p2) {
        return m_imp->sub(p1, p2);
    }

    polynomial * manager::addmul(numeral const & a1, monomial const * m1, polynomial const * p1,
                                 numeral const & a2, monomial const * m2, polynomial const * p2) {
        return m_imp->addmul(a1, m1, p1, a2, m2, p2);
    }

    polynomial * manager::addmul(polynomial const * p1, numeral const & a2, monomial const * m2, polynomial const * p2) {
        return m_imp->addmul(p1, a2, m2, p2);
    }

    polynomial * manager::addmul(polynomial const * p1, numeral const & a2, polynomial const * p2) {
        return m_imp->addmul(p1, a2, p2);
    }

    polynomial * manager::mul(numeral const & a, polynomial const * p) {
        return m_imp->mul(a, p);
    }

    polynomial * manager::mul(rational const & a, polynomial const * p) {
        return m_imp->mul(a, p);
    }

    polynomial * manager::mul(polynomial const * p1, polynomial const * p2) {
        return m_imp->mul(p1, p2);
    }

    polynomial * manager::mul(numeral const & a, monomial const * m, polynomial const * p) {
        return m_imp->mul(a, m, p);
    }

    polynomial * manager::mul(monomial const * m, polynomial const * p) {
        return m_imp->mul(m, p);
    }

    void manager::pw(polynomial const * p, unsigned k, polynomial_ref & r) {
        m_imp->pw(p, k, r);
    }

    void manager::int_content(polynomial const * p, numeral & c) {
        m_imp->ic(p, c);
    }

    void manager::abs_norm(polynomial const * p, numeral & norm) {
        m_imp->abs_norm(p, norm);
    }

    polynomial::numeral const & manager::numeral_lc(polynomial const * p, var x) {
        return m_imp->numeral_lc(p, x);
    }

    polynomial::numeral const & manager::numeral_tc(polynomial const * p) {
        return m_imp->numeral_tc(p);
    }

    void manager::content(polynomial const * p, var x, numeral & i, polynomial_ref & c) {
        polynomial_ref pp(*this);
        m_imp->iccp(p, x, i, c, pp);
    }

    void manager::content(polynomial const * p, var x, polynomial_ref & c) {
        scoped_numeral i(m_imp->m_manager.m());
        content(p, x, i, c);
        if (!m_imp->m_manager.is_one(i)) {
            c = mul(i, c);
        }
    }

    void manager::primitive(polynomial const * p, var x, polynomial_ref & pp) {
        pp = m_imp->pp(p, x);
    }

    void manager::icpp(polynomial const * p, var x, numeral & i, polynomial_ref & c, polynomial_ref & pp) {
        m_imp->iccp(p, x, i, c, pp);
    }

    polynomial * manager::flip_sign_if_lm_neg(polynomial const * p) {
        return m_imp->flip_sign_if_lm_neg_core(p);
    }

    void manager::gcd(polynomial const * p, polynomial const * q, polynomial_ref & g) {
        m_imp->gcd(p, q, g);
    }

    polynomial * manager::derivative(polynomial const * p, var x) {
        return m_imp->derivative(p, x);
    }

    void manager::square_free(polynomial const * p, var x, polynomial_ref & r) {
        m_imp->square_free(p, x, r);
    }

    bool manager::is_square_free(polynomial const * p, var x) {
        return m_imp->is_square_free(p, x);
    }

    void manager::square_free(polynomial const * p, polynomial_ref & r) {
        m_imp->square_free(p, r);
    }

    bool manager::is_square_free(polynomial const * p) {
        return m_imp->is_square_free(p);
    }

    bool manager::eq(polynomial const * p1, polynomial const * p2) {
        return m_imp->eq(p1, p2);
    }

    polynomial * manager::compose_y(polynomial const * p, var y) {
        return m_imp->compose_y(p, y);
    }

    polynomial * manager::compose_minus_x(polynomial const * p) {
        return m_imp->compose_minus_x(p);
    }

    polynomial * manager::compose_1_div_x(polynomial const * p) {
        return m_imp->compose_1_div_x(p);
    }

    polynomial * manager::compose_x_div_y(polynomial const * p, var y) {
        return m_imp->compose_x_div_y(p, y);
    }

    void manager::compose(polynomial const * p, polynomial const * q, polynomial_ref & r) {
        m_imp->compose(p, q, r);
    }

    void manager::compose_x_minus_y(polynomial const * p, var y, polynomial_ref & r) {
        m_imp->compose_x_minus_y(p, y, r);
    }

    void manager::compose_x_plus_y(polynomial const * p, var y, polynomial_ref & r) {
        m_imp->compose_x_plus_y(p, y, r);
    }

    void manager::compose_x_minus_c(polynomial const * p, numeral const & c, polynomial_ref & r) {
        m_imp->compose_x_minus_c(p, c, r);
    }

    bool manager::sqrt(polynomial const * p, polynomial_ref & r) {
        return m_imp->sqrt(p, r);
    }

    polynomial * manager::normalize(polynomial const * p) {
        return m_imp->normalize(p);
    }

    void manager::exact_pseudo_remainder(polynomial const * p, polynomial const * q, var x, polynomial_ref & R) {
        m_imp->exact_pseudo_remainder(p, q, x, R);
    }

    void manager::pseudo_remainder(polynomial const * p, polynomial const * q, var x, unsigned & d, polynomial_ref & R) {
        m_imp->pseudo_remainder(p, q, x, d, R);
    }

    void manager::exact_pseudo_division(polynomial const * p, polynomial const * q, var x, polynomial_ref & Q, polynomial_ref & R) {
        m_imp->exact_pseudo_division(p, q, x, Q, R);
    }

    void manager::pseudo_division(polynomial const * p, polynomial const * q, var x, unsigned & d, polynomial_ref & Q, polynomial_ref & R) {
        m_imp->pseudo_division(p, q, x, d, Q, R);
    }

    polynomial * manager::exact_div(polynomial const * p, polynomial const * q) {
        return m_imp->exact_div(p, q);
    }

    polynomial * manager::exact_div(polynomial const * p, numeral const & c) {
        return m_imp->exact_div(p, c);
    }

    bool manager::divides(polynomial const * q, polynomial const * p) {
        return m_imp->divides(q, p);
    }

    void manager::quasi_resultant(polynomial const * p, polynomial const * q, var x, polynomial_ref & r) {
        m_imp->quasi_resultant(p, q, x, r);
    }

    void manager::resultant(polynomial const * p, polynomial const * q, var x, polynomial_ref & r) {
        m_imp->resultant(p, q, x, r);
    }

    void manager::discriminant(polynomial const * p, var x, polynomial_ref & r) {
        m_imp->discriminant(p, x, r);
    }

    void manager::psc_chain(polynomial const * p, polynomial const * q, var x, polynomial_ref_vector & S) {
        m_imp->psc_chain(p, q, x, S);
    }
    
    lbool manager::sign(polynomial const * p, svector<lbool> const& sign_of_vars) {
        return m_imp->sign(p, sign_of_vars);
    }

    bool manager::is_pos(polynomial const * p) {
        return m_imp->is_pos(p);
    }

    bool manager::is_neg(polynomial const * p) {
        return m_imp->is_neg(p);
    }

    bool manager::is_nonpos(polynomial const * p) {
        return m_imp->is_nonpos(p);
    }

    bool manager::is_nonneg(polynomial const * p) {
        return m_imp->is_nonneg(p);
    }

    void manager::rename(unsigned sz, var const * xs) {
        return m_imp->rename(sz, xs);
    }

    void manager::vars(polynomial const * p, var_vector & xs) {
        m_imp->vars(p, xs);
    }

    polynomial * manager::substitute(polynomial const * p, var2mpq const & x2v) {
        return m_imp->substitute(p, x2v);
    }

    polynomial * manager::substitute(polynomial const * p, unsigned xs_sz, var const * xs, mpq const * vs) {
        return m_imp->substitute(p, xs_sz, xs, vs);
    }

    polynomial * manager::substitute(polynomial const * p, unsigned xs_sz, var const * xs, numeral const * vs) {
        return m_imp->substitute(p, xs_sz, xs, vs);
    }
    
    void manager::substitute(polynomial const* r, var x, polynomial const* p, polynomial const* q, polynomial_ref& result) {
        m_imp->substitute(r, x, p, q, result);
    }

    void manager::factor(polynomial const * p, factors & r, factor_params const & params) {
        m_imp->factor(p, r, params);
    }

    polynomial * manager::to_polynomial(unsigned sz, numeral const * p, var x) {
        return m_imp->to_polynomial(sz, p, x);
    }

    polynomial * manager::mk_glex_monic(polynomial const * p) {
        return m_imp->mk_glex_monic(p);
    }

    polynomial * manager::translate(polynomial const * p, var x, numeral const & v) {
        return m_imp->translate(p, x, v);
    }

    void manager::translate(polynomial const * p, unsigned xs_sz, var const * xs, numeral const * vs, polynomial_ref & r) {
        return m_imp->translate(p, xs_sz, xs, vs, r);
    }

    polynomial * manager::mod_d(polynomial const * p, var2degree const & x2d) {
        return m_imp->mod_d(p, x2d);
    }

    void manager::exact_pseudo_division_mod_d(polynomial const * p, polynomial const * q, var x, var2degree const & x2d,
                                                                    polynomial_ref & Q, polynomial_ref & R) {
        m_imp->exact_pseudo_division_mod_d(p, q, x, x2d, Q, R);
    }

    void manager::eval(polynomial const * p, var2mpbqi const & x2v, mpbqi & r) {
        return m_imp->eval(p, x2v, r);
    }

    void manager::eval(polynomial const * p, var2mpq const & x2v, mpq & r) {
        return m_imp->eval(p, x2v, r);
    }

    void manager::eval(polynomial const * p, var2anum const & x2v, algebraic_numbers::anum & r) {
        return m_imp->eval(p, x2v, r);
    }

    void manager::display(std::ostream & out, monomial const * m, display_var_proc const & proc, bool user_star) const {
        m->display(out, proc, user_star);
    }

    void manager::display(std::ostream & out, polynomial const * p, display_var_proc const & proc, bool use_star) const {
        SASSERT(m_imp->consistent_coeffs(p));
        p->display(out, m_imp->m_manager, proc, use_star);
    }

    void manager::display_smt2(std::ostream & out, polynomial const * p, display_var_proc const & proc) const {
        p->display_smt2(out, m_imp->m_manager, proc);
    }
};

polynomial::polynomial * convert(polynomial::manager & sm, polynomial::polynomial * p, polynomial::manager & tm,
                                 polynomial::var x, unsigned max_d) {
    ptr_buffer<polynomial::monomial, 128> ms;
    polynomial::numeral_manager & nm = tm.m();
    _scoped_numeral_buffer<polynomial::numeral_manager, 128> as(nm);
    unsigned sz = sm.size(p);
    if (&sm == &tm) {
        // same source and target manager.
        // So, we just return p
        return p;
    }
    else if (&(sm.mm()) == &(tm.mm())) {
        // polynomial managers share the same monomial manager.
        // So, we don't need to convert monomials.
        for (unsigned i = 0; i < sz; i++) {
            polynomial::monomial * m = sm.get_monomial(p, i);
            if (x == polynomial::null_var || sm.degree_of(m, x) <= max_d) {
                ms.push_back(m);
                as.push_back(polynomial::numeral());
                nm.set(as.back(), sm.coeff(p, i));
            }
        }
    }
    else {
        for (unsigned i = 0; i < sz; i++) {
            polynomial::monomial * m = sm.get_monomial(p, i);
            if (x == polynomial::null_var || sm.degree_of(m, x) <= max_d) {
                ms.push_back(tm.convert(m));
                as.push_back(polynomial::numeral());
                nm.set(as.back(), sm.coeff(p, i));
            }
        }
    }
    return tm.mk_polynomial(as.size(), as.data(), ms.data());
}

std::ostream & operator<<(std::ostream & out, polynomial_ref_vector const & seq) {
    unsigned sz = seq.size();
    for (unsigned i = 0; i < sz; i++) {
        seq.m().display(out, seq.get(i));
        out << "\n";
    }
    return out;
}<|MERGE_RESOLUTION|>--- conflicted
+++ resolved
@@ -2656,11 +2656,7 @@
                 swap(m_tmp_linear_as.back(), c);
                 m_tmp_linear_ms.push_back(mk_unit());
             }
-<<<<<<< HEAD
-            polynomial * p = mk_polynomial(m_tmp_linear_as.size(), m_tmp_linear_as.c_ptr(), m_tmp_linear_ms.c_ptr());
-=======
             polynomial * p = mk_polynomial(m_tmp_linear_as.size(), m_tmp_linear_as.data(), m_tmp_linear_ms.data());
->>>>>>> 39af2a18
             for (auto& a : m_tmp_linear_as) {
                 m_manager.del(a);
             }
@@ -6086,15 +6082,8 @@
                 }
                 monomial * m = C.m(curr_max);
                 monomial_ref m_i(pm());
-<<<<<<< HEAD
-                if (!div(m, m1, m_i)) {
-                    // m1 does not divide maximal monomial of C.
-                    R.reset();
-                    C.reset();
-=======
                 // m1 does not divide maximal monomial of C.
                 if (!div(m, m1, m_i))                     
->>>>>>> 39af2a18
                     return false;
                 
                 // 2*a does not divide maximal coefficient of C
