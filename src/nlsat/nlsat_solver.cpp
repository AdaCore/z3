--- conflicted
+++ resolved
@@ -605,11 +605,7 @@
             void * mem = m_allocator.allocate(ineq_atom::get_obj_size(sz));
             if (sign < 0)
                 k = atom::flip(k);
-<<<<<<< HEAD
-            ineq_atom * tmp_atom = new (mem) ineq_atom(k, sz, uniq_ps.c_ptr(), is_even, max);
-=======
             ineq_atom * tmp_atom = new (mem) ineq_atom(k, sz, uniq_ps.data(), is_even, max);
->>>>>>> 39af2a18
             ineq_atom * atom = m_ineq_atoms.insert_if_not_there(tmp_atom);
             CTRACE("nlsat_table_bug", tmp_atom != atom, ineq_atom::hash_proc h; 
                   tout << "mk_ineq_atom hash: " << h(tmp_atom) << "\n"; display(tout, *tmp_atom, m_display_var) << "\n";);
@@ -844,11 +840,7 @@
                         ps.push_back(ia.p(i));
                         is_even.push_back(ia.is_even(i));
                     }
-<<<<<<< HEAD
-                    bv = checker.mk_ineq_atom(ia.get_kind(), sz, ps.c_ptr(), is_even.c_ptr());
-=======
                     bv = checker.mk_ineq_atom(ia.get_kind(), sz, ps.data(), is_even.data());
->>>>>>> 39af2a18
                 }
                 else if (a->is_root_atom()) {
                     root_atom& r = *to_root_atom(a);
@@ -872,11 +864,7 @@
                     for (literal lit : *c) {
                         lits.push_back(literal(tr[lit.var()], lit.sign()));
                     }
-<<<<<<< HEAD
-                    checker.mk_clause(lits.size(), lits.c_ptr(), nullptr);
-=======
                     checker.mk_clause(lits.size(), lits.data(), nullptr);
->>>>>>> 39af2a18
                 }
             }
             for (unsigned i = 0; i < n; ++i) {
@@ -948,11 +936,7 @@
                 log_lemma(verbose_stream(), *cls);
             }
             if (learned && m_check_lemmas) {
-<<<<<<< HEAD
-                check_lemma(cls->size(), cls->c_ptr(), false, cls->assumptions());
-=======
                 check_lemma(cls->size(), cls->data(), false, cls->assumptions());
->>>>>>> 39af2a18
             }
             if (learned)
                 m_learned.push_back(cls);
@@ -1684,11 +1668,7 @@
             del_clauses(m_valids);
             if (m_check_lemmas) {
                 for (clause* c : m_learned) {
-<<<<<<< HEAD
-                    check_lemma(c->size(), c->c_ptr(), false, nullptr);
-=======
                     check_lemma(c->size(), c->data(), false, nullptr);
->>>>>>> 39af2a18
                 }
             }
 
@@ -1848,11 +1828,7 @@
                   display(tout, m_lazy_clause.size(), m_lazy_clause.data()) << "\n";);
 
             if (m_check_lemmas) {
-<<<<<<< HEAD
-                m_valids.push_back(mk_clause_core(m_lazy_clause.size(), m_lazy_clause.c_ptr(), false, nullptr));
-=======
                 m_valids.push_back(mk_clause_core(m_lazy_clause.size(), m_lazy_clause.data(), false, nullptr));
->>>>>>> 39af2a18
             }
             
             DEBUG_CODE({
@@ -1870,11 +1846,7 @@
                 }
             });
             checkpoint();
-<<<<<<< HEAD
-            resolve_clause(b, m_lazy_clause.size(), m_lazy_clause.c_ptr());
-=======
             resolve_clause(b, m_lazy_clause.size(), m_lazy_clause.data());
->>>>>>> 39af2a18
 
             for (unsigned i = 0; i < jst.num_clauses(); ++i) {
                 clause const& c = jst.clause(i);
@@ -2095,11 +2067,7 @@
                   tout << "found_decision: " << found_decision << "\n";);
             
             if (false && m_check_lemmas) {
-<<<<<<< HEAD
-                check_lemma(m_lemma.size(), m_lemma.c_ptr(), false, m_lemma_assumptions.get());
-=======
                 check_lemma(m_lemma.size(), m_lemma.data(), false, m_lemma_assumptions.get());
->>>>>>> 39af2a18
             }
     
             // There are two possibilities:
@@ -2772,11 +2740,7 @@
                         even.push_back(a1.is_even(i));
                     }        
                     if (!change) continue;
-<<<<<<< HEAD
-                    literal l = mk_ineq_literal(k, ps.size(), ps.c_ptr(), even.c_ptr()); 
-=======
                     literal l = mk_ineq_literal(k, ps.size(), ps.data(), even.data()); 
->>>>>>> 39af2a18
                     lits.push_back(l);
                     if (a1.m_bool_var != l.var()) {                        
                         b2l.insert(a1.m_bool_var, l);
@@ -2823,11 +2787,7 @@
                         is_sat = false;
                     }
                     else {
-<<<<<<< HEAD
-                        mk_clause(lits.size(), lits.c_ptr(), c->is_learned(), static_cast<_assumption_set>(c->assumptions()));
-=======
                         mk_clause(lits.size(), lits.data(), c->is_learned(), static_cast<_assumption_set>(c->assumptions()));
->>>>>>> 39af2a18
                     }
                 }                        
             }        
