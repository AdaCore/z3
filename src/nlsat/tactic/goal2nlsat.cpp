--- conflicted
+++ resolved
@@ -106,11 +106,7 @@
         }
         if (m_qm.is_neg(fs.get_constant()))             
             k = flip(k);            
-<<<<<<< HEAD
-        return m_solver.mk_ineq_atom(k, ps.size(), ps.c_ptr(), is_even.c_ptr());
-=======
         return m_solver.mk_ineq_atom(k, ps.size(), ps.data(), is_even.data());
->>>>>>> 39af2a18
     }
 
     nlsat::literal process_atom(app * f, nlsat::atom::kind k) {
