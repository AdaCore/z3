/*++
Copyright (c) 2016 Microsoft Corporation

Module Name:

    smt_logics.h

Abstract:

    Module for recognizing SMT logics.

Author:

    Nikolaj Bjorner (nbjorner) 2016-11-4

Revision History:

--*/
#pragma once

class smt_logics {
public:
    static bool supported_logic(symbol const & s);
    static bool logic_has_reals_only(symbol const& l);       
    static bool logic_is_all(symbol const& s) { return s == "ALL"; }
    static bool logic_has_uf(symbol const& s);
    static bool logic_has_arith(symbol const & s);
    static bool logic_has_bv(symbol const & s);
    static bool logic_has_array(symbol const & s);
    static bool logic_has_seq(symbol const & s);
    static bool logic_has_str(symbol const & s);
    static bool logic_has_fpa(symbol const & s);
    static bool logic_has_horn(symbol const& s);
    static bool logic_has_pb(symbol const& s);
    static bool logic_has_fd(symbol const& s) { return s == "QF_FD"; }
    static bool logic_has_datatype(symbol const& s);
<<<<<<< HEAD
};

=======
};
>>>>>>> 39af2a18
<|MERGE_RESOLUTION|>--- conflicted
+++ resolved
@@ -34,9 +34,4 @@
     static bool logic_has_pb(symbol const& s);
     static bool logic_has_fd(symbol const& s) { return s == "QF_FD"; }
     static bool logic_has_datatype(symbol const& s);
-<<<<<<< HEAD
-};
-
-=======
-};
->>>>>>> 39af2a18
+};