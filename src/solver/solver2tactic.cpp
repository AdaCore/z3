--- conflicted
+++ resolved
@@ -110,11 +110,7 @@
         TRACE("solver2tactic", tout << "clauses asserted\n";);
         lbool r;
         try {
-<<<<<<< HEAD
-            r = local_solver->check_sat(assumptions.size(), assumptions.c_ptr()); 
-=======
             r = local_solver->check_sat(assumptions.size(), assumptions.data()); 
->>>>>>> 39af2a18
         }
         catch (...) {
             local_solver->collect_statistics(m_st);
