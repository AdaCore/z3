/*++
Copyright (c) 2013 Microsoft Corporation

Module Name:

    opt_solver.cpp

Abstract:

    Wraps smt::kernel as a solver for optimization

Author:

    Anh-Dung Phan (t-anphan) 2013-10-16

Notes:

    Based directly on smt_solver.
   
--*/
#include <typeinfo>
#include "ast/reg_decl_plugins.h"
#include "opt/opt_solver.h"
#include "smt/smt_context.h"
#include "smt/theory_arith.h"
#include "smt/theory_diff_logic.h"
#include "smt/theory_dense_diff_logic.h"
#include "smt/theory_pb.h"
#include "smt/theory_lra.h"
#include "ast/ast_pp.h"
#include "ast/ast_smt_pp.h"
#include "ast/pp_params.hpp"
#include "opt/opt_params.hpp"
#include "model/model_smt2_pp.h"
#include "util/stopwatch.h"

namespace opt {

    opt_solver::opt_solver(ast_manager & mgr, params_ref const & p, 
                           generic_model_converter& fm):
        solver_na2as(mgr),
        m_params(p),
        m_context(mgr, m_params),
        m(mgr),
        m_fm(fm),
        m_objective_terms(m),
        m_dump_benchmarks(false),
        m_first(true),
        m_was_unknown(false) {
        solver::updt_params(p);
        m_params.updt_params(p);
        if (m_params.m_case_split_strategy == CS_ACTIVITY_DELAY_NEW) {            
            m_params.m_relevancy_lvl = 0;
        }
        m_params.m_arith_auto_config_simplex = false;
        m_params.m_threads = 1; // need to interact with the solver that created model so can't have threads
        // m_params.m_auto_config = false;
    }

    unsigned opt_solver::m_dump_count = 0;
    
    opt_solver::~opt_solver() {
    }

    void opt_solver::updt_params(params_ref const & _p) {
        opt_params p(_p);
        m_dump_benchmarks = p.dump_benchmarks();
        m_params.updt_params(_p);
        m_context.updt_params(_p);
        m_params.m_arith_auto_config_simplex = false;
    }

    solver* opt_solver::translate(ast_manager& m, params_ref const& p) {
        UNREACHABLE();
        return nullptr;
    }

    void opt_solver::collect_param_descrs(param_descrs & r) {
        m_context.collect_param_descrs(r);
    }
    
    void opt_solver::collect_statistics(statistics & st) const {        
        m_context.collect_statistics(st);
    }
    
    void opt_solver::assert_expr_core(expr * t) {
        m_last_model = nullptr;
        if (has_quantifiers(t)) {
            m_params.m_relevancy_lvl = 2;
        }
        m_context.assert_expr(t);
    }
    
    void opt_solver::push_core() {
        m_context.push();
    }
    
    void opt_solver::pop_core(unsigned n) {
        m_context.pop(n);
    }

    void opt_solver::set_logic(symbol const& logic) {
        m_logic = logic;
        m_context.set_logic(logic);
    }

    void opt_solver::ensure_pb() {
        smt::theory_id th_id = m.get_family_id("pb");
        smt::theory* th = get_context().get_theory(th_id);               
        if (!th) {
            get_context().register_plugin(alloc(smt::theory_pb, get_context()));
        }
    }

    smt::theory_opt& opt_solver::get_optimizer() {
        smt::context& ctx = m_context.get_context();                        
        smt::theory_id arith_id = m_context.m().get_family_id("arith");     
        smt::theory* arith_theory = ctx.get_theory(arith_id);
        
        if (!arith_theory) {
            ctx.register_plugin(alloc(smt::theory_mi_arith, ctx));
            arith_theory = ctx.get_theory(arith_id);
            SASSERT(arith_theory);
        }
        if (typeid(smt::theory_mi_arith) == typeid(*arith_theory)) {        
            return dynamic_cast<smt::theory_mi_arith&>(*arith_theory); 
        }                                                                   
        else if (typeid(smt::theory_i_arith) == typeid(*arith_theory)) {   
            return dynamic_cast<smt::theory_i_arith&>(*arith_theory); 
        }
        else if (typeid(smt::theory_inf_arith) == typeid(*arith_theory)) {   
            return dynamic_cast<smt::theory_inf_arith&>(*arith_theory); 
        }
        else if (typeid(smt::theory_rdl&) == typeid(*arith_theory)) {   
            return dynamic_cast<smt::theory_rdl&>(*arith_theory); 
        }
        else if (typeid(smt::theory_idl&) == typeid(*arith_theory)) {   
            return dynamic_cast<smt::theory_idl&>(*arith_theory); 
        }
        else if (typeid(smt::theory_dense_mi&) == typeid(*arith_theory)) {   
            return dynamic_cast<smt::theory_dense_mi&>(*arith_theory); 
        }
        else if (typeid(smt::theory_dense_i&) == typeid(*arith_theory)) {   
            return dynamic_cast<smt::theory_dense_i&>(*arith_theory); 
        }
        else if (typeid(smt::theory_dense_smi&) == typeid(*arith_theory)) {   
            return dynamic_cast<smt::theory_dense_smi&>(*arith_theory); 
        }
        else if (typeid(smt::theory_dense_si&) == typeid(*arith_theory)) {   
            return dynamic_cast<smt::theory_dense_si&>(*arith_theory); 
        }
        else if (typeid(smt::theory_lra&) == typeid(*arith_theory)) {
            return dynamic_cast<smt::theory_lra&>(*arith_theory); 
        }
        else {
            UNREACHABLE();
            return dynamic_cast<smt::theory_mi_arith&>(*arith_theory); 
        }
    }

    bool opt_solver::dump_benchmarks() {
        return m_dump_benchmarks;
    }

    lbool opt_solver::check_sat_core2(unsigned num_assumptions, expr * const * assumptions) {
        TRACE("opt_verbose", {
            tout << "context size: " << m_context.size() << "\n";            
            for (unsigned i = 0; i < m_context.size(); ++i) {
                tout << mk_pp(m_context.get_formula(i), m_context.m()) << "\n";
            }
        });
        stopwatch w;
        if (dump_benchmarks()) {
            w.start();
            std::stringstream file_name;
            file_name << "opt_solver" << ++m_dump_count << ".smt2";
            std::ofstream buffer(file_name.str());
            to_smt2_benchmark(buffer, num_assumptions, assumptions, "opt_solver");
            buffer.close();
            IF_VERBOSE(1, verbose_stream() << "(created benchmark: " << file_name.str() << "...";
                       verbose_stream().flush(););
        }
        lbool r;
        m_last_model = nullptr;
        if (m_first && num_assumptions == 0 && m_context.get_scope_level() == 0) {
            r = m_context.setup_and_check();
        }
        else {
            r = m_context.check(num_assumptions, assumptions);
        }
        r = adjust_result(r);
        if (r == l_true) {
            m_context.get_model(m_last_model);
<<<<<<< HEAD
=======
            if (m_models.size() == 1)
                m_models.set(0, m_last_model.get());
>>>>>>> 39af2a18
        }
        m_first = false;
        if (dump_benchmarks()) {
            w.stop();
            IF_VERBOSE(1, verbose_stream() << ".. " << r << " " << std::fixed << w.get_seconds() << ")\n";);
        }
        return r;
    }

    bool opt_solver::maximize_objectives1(expr_ref_vector& blockers) {
        expr_ref blocker(m);
        for (unsigned i = 0; i < m_objective_vars.size(); ++i) {
            if (!maximize_objective(i, blocker))
                return false;
            blockers.push_back(blocker);
        }
        return true;
    }

    lbool opt_solver::find_mutexes(expr_ref_vector const& vars, vector<expr_ref_vector>& mutexes) {
        return m_context.find_mutexes(vars, mutexes);
    }

    lbool opt_solver::preferred_sat(expr_ref_vector const& asms, vector<expr_ref_vector>& cores) {
        return m_context.preferred_sat(asms, cores);
    }

    void opt_solver::get_levels(ptr_vector<expr> const& vars, unsigned_vector& depth) {
        return m_context.get_levels(vars, depth);
    }


    /**
       \brief maximize the value of objective i in the current state.
       Return a predicate that blocks the current maximal value.
       
       The result of 'maximize' is post-processed. 
       When maximization involves shared symbols the model produced
       by local optimization does not necessarily satisfy combination 
       constraints (it may not be a real model).
       In this case, the model is post-processed (update_model 
       causes an additional call to final_check to propagate theory equalities
       when 'has_shared' is true).

       Precondition: the state of the solver is satisfiable and such that a current model can be extracted.
       
    */
    bool opt_solver::maximize_objective(unsigned i, expr_ref& blocker) {
        smt::theory_var v = m_objective_vars[i];
        bool has_shared = false;
        m_last_model = nullptr;
<<<<<<< HEAD
=======
        //
        // compute an optimization hint.
        // The hint is valid if there are no shared symbols (a pure LP).
        // Generally, the hint is not necessarily valid and has to be checked
        // relative to other theories.
        // 
>>>>>>> 39af2a18
        inf_eps val = get_optimizer().maximize(v, blocker, has_shared);
        m_context.get_model(m_last_model);
        inf_eps val2;
        has_shared = true;
<<<<<<< HEAD
        TRACE("opt", tout << (has_shared?"has shared":"non-shared") << " " << val << " " << blocker << "\n";);
        if (!m_models[i]) 
            m_models.set(i, m_last_model.get());
                         
=======
        TRACE("opt", tout << (has_shared?"has shared":"non-shared") << " " << val << " " << blocker << "\n";
              if (m_last_model) tout << *m_last_model << "\n";);
        if (!m_models[i]) 
            m_models.set(i, m_last_model.get());

        //
        // retrieve value of objective from current model and update 
        // current optimal.
        // 
        auto update_objective = [&]() {
            rational r;
            expr_ref value = (*m_last_model)(m_objective_terms.get(i));
            if (arith_util(m).is_numeral(value, r) && r > m_objective_values[i])
                m_objective_values[i] = inf_eps(r);            
        };

        update_objective();
                        

        // 
        // check that "val" obtained from optimization hint is a valid bound.
        // 
        auto check_bound = [&]() {
            SASSERT(has_shared);
            bool ok = bound_value(i, val);
            if (l_true != m_context.check(0, nullptr))  
                return false;
            m_context.get_model(m_last_model);   
            update_objective();
            return ok;
        };

>>>>>>> 39af2a18
        if (!val.is_finite()) {
            // skip model updates
        }
        else if (m_context.get_context().update_model(has_shared)) {
<<<<<<< HEAD
            m_last_model = nullptr;
            m_context.get_model(m_last_model);
            if (has_shared && val != current_objective_value(i)) {
                decrement_value(i, val);
                m_last_model = nullptr;
                if (l_true != m_context.check(0, nullptr)) 
                    throw default_exception("maximization suspended");
                m_context.get_model(m_last_model);
            }
            else {
                m_models.set(i, m_last_model.get());
            }
        }
        else {
            m_last_model = nullptr;
            SASSERT(has_shared);
            decrement_value(i, val);            
            if (l_true != m_context.check(0, nullptr)) 
                throw default_exception("maximization suspended");
            m_context.get_model(m_last_model);
        }
=======
            TRACE("opt", tout << "updated\n";);
            m_last_model = nullptr;
            m_context.get_model(m_last_model);
            if (!has_shared || val == current_objective_value(i))
                m_models.set(i, m_last_model.get());
            else if (!check_bound())
                return false;
        }
        else if (!check_bound())
            return false;
>>>>>>> 39af2a18
        m_objective_values[i] = val;
        TRACE("opt", { 
                tout << "objective:     " << mk_pp(m_objective_terms.get(i), m) << "\n";
                tout << "maximal value: " << val << "\n"; 
                tout << "new condition: " << blocker << "\n";
<<<<<<< HEAD
                if (m_models[i]) model_smt2_pp(tout << "update model:\n", m, *m_models[i], 0); });
    }

    lbool opt_solver::decrement_value(unsigned i, inf_eps& val) {
=======
                if (m_models[i]) model_smt2_pp(tout << "update model:\n", m, *m_models[i], 0); 
                if (m_last_model) model_smt2_pp(tout << "last model:\n", m, *m_last_model, 0);
            });
        return true;
    }

    bool opt_solver::bound_value(unsigned i, inf_eps& val) {
>>>>>>> 39af2a18
        push_core();
        expr_ref ge = mk_ge(i, val);
        assert_expr(ge);
        lbool is_sat = m_context.check(0, nullptr);
        is_sat = adjust_result(is_sat);
        if (is_sat == l_true) {
            m_context.get_model(m_last_model);
            m_models.set(i, m_last_model.get());
        }
        pop_core(1);
<<<<<<< HEAD
        TRACE("opt", tout << is_sat << "\n";);
        if (is_sat != l_true) {
            // cop-out approximation
            if (arith_util(m).is_real(m_objective_terms.get(i))) {
                val -= inf_eps(inf_rational(rational(0), true));
            }
            else {
                val -= inf_eps(inf_rational(rational(1)));
            }
            m_valid_objectives[i] = false;
        }
        return is_sat;

=======
        return is_sat == l_true;
>>>>>>> 39af2a18
    }

    lbool opt_solver::adjust_result(lbool r) {
        if (r == l_undef && m_context.last_failure() == smt::QUANTIFIERS) {
            r = l_true;
            m_was_unknown = true;
        }
        return r;
    }
    
    void opt_solver::get_unsat_core(expr_ref_vector & r) {
        r.reset();
        unsigned sz = m_context.get_unsat_core_size();
        for (unsigned i = 0; i < sz; i++) {
            r.push_back(m_context.get_unsat_core_expr(i));
        }
    }

    void opt_solver::get_model_core(model_ref & m) {  
<<<<<<< HEAD
        for (auto* mdl : m_models) {
            if (mdl) {
=======
        for (unsigned i = m_models.size(); i-- > 0; ) {
            auto* mdl = m_models[i];
            if (mdl) {
                TRACE("opt", tout << "get " << i << "\n" << *mdl << "\n";);
>>>>>>> 39af2a18
                m = mdl;
                return;
            }
        }        
<<<<<<< HEAD
=======
        TRACE("opt", tout << "get last\n";);
>>>>>>> 39af2a18
        m = m_last_model.get();
    }
    
    proof * opt_solver::get_proof() {
        return m_context.get_proof();
    }
    
    std::string opt_solver::reason_unknown() const {
        return m_context.last_failure_as_string();
    }

    void opt_solver::set_reason_unknown(char const* msg) {
        m_context.set_reason_unknown(msg);
    }
    
    void opt_solver::get_labels(svector<symbol> & r) {
        r.reset();
        buffer<symbol> tmp;
        m_context.get_relevant_labels(nullptr, tmp);
        r.append(tmp.size(), tmp.data());
    }
        
    void opt_solver::set_progress_callback(progress_callback * callback) {
        m_callback = callback;
        m_context.set_progress_callback(callback);
    }
    
    unsigned opt_solver::get_num_assertions() const {
        return m_context.size();
    }
    
    expr * opt_solver::get_assertion(unsigned idx) const {
        SASSERT(idx < get_num_assertions());
        return m_context.get_formula(idx);
    }
        
    smt::theory_var opt_solver::add_objective(app* term) {
        smt::theory_var v = get_optimizer().add_objective(term);
        TRACE("opt", tout << v << " " << mk_pp(term, m) << "\n";);
        m_objective_vars.push_back(v);
        m_objective_values.push_back(inf_eps(rational::minus_one(), inf_rational()));
        m_objective_terms.push_back(term);
        m_models.push_back(nullptr);
        return v;
    }
    
    vector<inf_eps> const& opt_solver::get_objective_values() {
        return m_objective_values;
    }

    inf_eps const& opt_solver::saved_objective_value(unsigned i) {
        return m_objective_values[i];
    }

    inf_eps opt_solver::current_objective_value(unsigned i) {
        smt::theory_var v = m_objective_vars[i];
        return get_optimizer().value(v);
    }
    
    expr_ref opt_solver::mk_ge(unsigned var, inf_eps const& _val) {
        if (!_val.is_finite()) {
            return expr_ref(_val.is_pos() ? m.mk_false() : m.mk_true(), m);
        }
        inf_eps val = _val;
        if (val.get_infinitesimal().is_neg()) {
            val = inf_eps(val.get_rational());
        }
        smt::theory_opt& opt = get_optimizer();
        smt::theory_var v = m_objective_vars[var];
        TRACE("opt", tout << "v" << var << " " << val << "\n";);

        if (typeid(smt::theory_inf_arith) == typeid(opt)) {
            smt::theory_inf_arith& th = dynamic_cast<smt::theory_inf_arith&>(opt); 
            return th.mk_ge(m_fm, v, val);
        }

        if (typeid(smt::theory_mi_arith) == typeid(opt)) {
            smt::theory_mi_arith& th = dynamic_cast<smt::theory_mi_arith&>(opt); 
            SASSERT(val.is_finite());
            return th.mk_ge(m_fm, v, val.get_numeral());
        }

        if (typeid(smt::theory_i_arith) == typeid(opt)) {
            SASSERT(val.is_finite());
            SASSERT(val.get_infinitesimal().is_zero());
            smt::theory_i_arith& th = dynamic_cast<smt::theory_i_arith&>(opt); 
            return th.mk_ge(m_fm, v, val.get_rational());
        }

        if (typeid(smt::theory_idl) == typeid(opt)) {
            smt::theory_idl& th = dynamic_cast<smt::theory_idl&>(opt);
            return th.mk_ge(m_fm, v, val);
        }

        if (typeid(smt::theory_rdl) == typeid(opt)) {
            smt::theory_rdl& th = dynamic_cast<smt::theory_rdl&>(opt);
            return th.mk_ge(m_fm, v, val);
        }
        
        if (typeid(smt::theory_dense_i) == typeid(opt) &&
            val.get_infinitesimal().is_zero()) {
            smt::theory_dense_i& th = dynamic_cast<smt::theory_dense_i&>(opt);
            return th.mk_ge(m_fm, v, val);
        }

        if (typeid(smt::theory_dense_mi) == typeid(opt) &&
            val.get_infinitesimal().is_zero()) {
            smt::theory_dense_mi& th = dynamic_cast<smt::theory_dense_mi&>(opt);
            return th.mk_ge(m_fm, v, val);
        }

        if (typeid(smt::theory_lra) == typeid(opt)) {
            smt::theory_lra& th = dynamic_cast<smt::theory_lra&>(opt); 
            SASSERT(val.is_finite());
            return th.mk_ge(m_fm, v, val.get_numeral());            
        }

        // difference logic?
        if (typeid(smt::theory_dense_si) == typeid(opt) &&
            val.get_infinitesimal().is_zero()) {
            smt::theory_dense_si& th = dynamic_cast<smt::theory_dense_si&>(opt);
            return th.mk_ge(m_fm, v, val);
        }

        if (typeid(smt::theory_dense_smi) == typeid(opt) &&
            val.get_infinitesimal().is_zero()) {
            smt::theory_dense_smi& th = dynamic_cast<smt::theory_dense_smi&>(opt);
            return th.mk_ge(m_fm, v, val);
        }

        if (typeid(smt::theory_dense_mi) == typeid(opt)) {
            smt::theory_dense_mi& th = dynamic_cast<smt::theory_dense_mi&>(opt);
            return th.mk_ge(m_fm, v, val);
        }
        
        IF_VERBOSE(0, verbose_stream() << "WARNING: unhandled theory " << typeid(opt).name() << "\n";);
        return expr_ref(m.mk_true(), m);
    } 

    void opt_solver::reset_objectives() {
        m_objective_vars.reset();
        m_objective_values.reset();
        m_objective_terms.reset();
    }

    opt_solver& opt_solver::to_opt(solver& s) {
        if (typeid(opt_solver) != typeid(s)) {
            throw default_exception("BUG: optimization context has not been initialized correctly");
        }
        return dynamic_cast<opt_solver&>(s);
    }

    
    void opt_solver::to_smt2_benchmark(
        std::ofstream & buffer, 
        unsigned num_assumptions, 
        expr * const * assumptions,
        char const * name, 
        symbol const& logic,
        char const * status, 
        char const * attributes) {        
        ast_smt_pp pp(m);
        pp.set_benchmark_name(name);
        pp.set_logic(logic);
        pp.set_status(status);
        pp.add_attributes(attributes);
        pp_params params;
        pp.set_simplify_implies(params.simplify_implies());

        for (unsigned i = 0; i < num_assumptions; ++i) {
            pp.add_assumption(assumptions[i]);
        }
        for (unsigned i = 0; i < get_num_assertions(); ++i) {
            pp.add_assumption(get_assertion(i));
        }
        pp.display_smt2(buffer, m.mk_true());        
    }


}<|MERGE_RESOLUTION|>--- conflicted
+++ resolved
@@ -191,11 +191,8 @@
         r = adjust_result(r);
         if (r == l_true) {
             m_context.get_model(m_last_model);
-<<<<<<< HEAD
-=======
             if (m_models.size() == 1)
                 m_models.set(0, m_last_model.get());
->>>>>>> 39af2a18
         }
         m_first = false;
         if (dump_benchmarks()) {
@@ -247,25 +244,16 @@
         smt::theory_var v = m_objective_vars[i];
         bool has_shared = false;
         m_last_model = nullptr;
-<<<<<<< HEAD
-=======
         //
         // compute an optimization hint.
         // The hint is valid if there are no shared symbols (a pure LP).
         // Generally, the hint is not necessarily valid and has to be checked
         // relative to other theories.
         // 
->>>>>>> 39af2a18
         inf_eps val = get_optimizer().maximize(v, blocker, has_shared);
         m_context.get_model(m_last_model);
         inf_eps val2;
         has_shared = true;
-<<<<<<< HEAD
-        TRACE("opt", tout << (has_shared?"has shared":"non-shared") << " " << val << " " << blocker << "\n";);
-        if (!m_models[i]) 
-            m_models.set(i, m_last_model.get());
-                         
-=======
         TRACE("opt", tout << (has_shared?"has shared":"non-shared") << " " << val << " " << blocker << "\n";
               if (m_last_model) tout << *m_last_model << "\n";);
         if (!m_models[i]) 
@@ -298,34 +286,10 @@
             return ok;
         };
 
->>>>>>> 39af2a18
         if (!val.is_finite()) {
             // skip model updates
         }
         else if (m_context.get_context().update_model(has_shared)) {
-<<<<<<< HEAD
-            m_last_model = nullptr;
-            m_context.get_model(m_last_model);
-            if (has_shared && val != current_objective_value(i)) {
-                decrement_value(i, val);
-                m_last_model = nullptr;
-                if (l_true != m_context.check(0, nullptr)) 
-                    throw default_exception("maximization suspended");
-                m_context.get_model(m_last_model);
-            }
-            else {
-                m_models.set(i, m_last_model.get());
-            }
-        }
-        else {
-            m_last_model = nullptr;
-            SASSERT(has_shared);
-            decrement_value(i, val);            
-            if (l_true != m_context.check(0, nullptr)) 
-                throw default_exception("maximization suspended");
-            m_context.get_model(m_last_model);
-        }
-=======
             TRACE("opt", tout << "updated\n";);
             m_last_model = nullptr;
             m_context.get_model(m_last_model);
@@ -336,18 +300,11 @@
         }
         else if (!check_bound())
             return false;
->>>>>>> 39af2a18
         m_objective_values[i] = val;
         TRACE("opt", { 
                 tout << "objective:     " << mk_pp(m_objective_terms.get(i), m) << "\n";
                 tout << "maximal value: " << val << "\n"; 
                 tout << "new condition: " << blocker << "\n";
-<<<<<<< HEAD
-                if (m_models[i]) model_smt2_pp(tout << "update model:\n", m, *m_models[i], 0); });
-    }
-
-    lbool opt_solver::decrement_value(unsigned i, inf_eps& val) {
-=======
                 if (m_models[i]) model_smt2_pp(tout << "update model:\n", m, *m_models[i], 0); 
                 if (m_last_model) model_smt2_pp(tout << "last model:\n", m, *m_last_model, 0);
             });
@@ -355,7 +312,6 @@
     }
 
     bool opt_solver::bound_value(unsigned i, inf_eps& val) {
->>>>>>> 39af2a18
         push_core();
         expr_ref ge = mk_ge(i, val);
         assert_expr(ge);
@@ -366,23 +322,7 @@
             m_models.set(i, m_last_model.get());
         }
         pop_core(1);
-<<<<<<< HEAD
-        TRACE("opt", tout << is_sat << "\n";);
-        if (is_sat != l_true) {
-            // cop-out approximation
-            if (arith_util(m).is_real(m_objective_terms.get(i))) {
-                val -= inf_eps(inf_rational(rational(0), true));
-            }
-            else {
-                val -= inf_eps(inf_rational(rational(1)));
-            }
-            m_valid_objectives[i] = false;
-        }
-        return is_sat;
-
-=======
         return is_sat == l_true;
->>>>>>> 39af2a18
     }
 
     lbool opt_solver::adjust_result(lbool r) {
@@ -402,23 +342,15 @@
     }
 
     void opt_solver::get_model_core(model_ref & m) {  
-<<<<<<< HEAD
-        for (auto* mdl : m_models) {
-            if (mdl) {
-=======
         for (unsigned i = m_models.size(); i-- > 0; ) {
             auto* mdl = m_models[i];
             if (mdl) {
                 TRACE("opt", tout << "get " << i << "\n" << *mdl << "\n";);
->>>>>>> 39af2a18
                 m = mdl;
                 return;
             }
         }        
-<<<<<<< HEAD
-=======
         TRACE("opt", tout << "get last\n";);
->>>>>>> 39af2a18
         m = m_last_model.get();
     }
     
