/*++
Copyright (c) 2013 Microsoft Corporation

Module Name:

    optsmt.cpp

Abstract:
   
    Objective optimization method.

Author:

    Anh-Dung Phan (t-anphan) 2013-10-16

Notes:

    Suppose we obtain solution t1 = k1, ..., tn = kn-epsilon
    Assert:
      t1 > k1 \/ t2 > k2 \/ ... \/ tn >= kn
    If this solution is satisfiable, then for each t_i, maximize the 
    assignment and assert the new frontier.
    Claim: we don't necessarily have to freeze assignments of 
    t_i when optimizing assignment for t_j
    because the state will always satisfy the disjunction.
    If one of the k_i is unbounded, then omit a disjunction for it.        
    

--*/

#include <typeinfo>
#include "opt/optsmt.h"
#include "opt/opt_solver.h"
#include "opt/opt_context.h"
#include "ast/arith_decl_plugin.h"
#include "smt/theory_arith.h"
#include "ast/ast_pp.h"
#include "ast/ast_util.h"
#include "model/model_pp.h"
#include "ast/rewriter/th_rewriter.h"
#include "opt/opt_params.hpp"

namespace opt {


    void optsmt::set_max(vector<inf_eps>& dst, vector<inf_eps> const& src, expr_ref_vector& fmls) {
        for (unsigned i = 0; i < src.size(); ++i) {
            if (src[i] >= dst[i]) {
                dst[i] = src[i];
                m_models.set(i, m_s->get_model_idx(i));
                m_s->get_labels(m_labels);
                m_lower_fmls[i] = fmls[i].get();
                if (dst[i].is_pos() && !dst[i].is_finite()) { // review: likely done already.
                    m_lower_fmls[i] = m.mk_false();
                    fmls[i] = m.mk_false();
                }
            }
            else if (src[i] < dst[i] && !m.is_true(m_lower_fmls[i].get())) {
                fmls[i] = m_lower_fmls[i].get();                
            }
        }
    }

    /*
        Enumerate locally optimal assignments until fixedpoint.
    */
    lbool optsmt::basic_opt() {
        lbool is_sat = l_true;

        expr_ref bound(m.mk_true(), m), tmp(m);
        expr* vars[1];

        solver::scoped_push _push(*m_s);
        while (is_sat == l_true && m.inc()) {

            tmp = m.mk_fresh_const("b", m.mk_bool_sort());            
            vars[0] = tmp;
            bound = m.mk_implies(tmp, bound);
            m_s->assert_expr(bound);
            is_sat = m_s->check_sat(1, vars); 
            if (is_sat == l_true) {
                bound = update_lower();
            }
        }      
        
        if (!m.inc() || is_sat == l_undef) {
            return l_undef;
        }

        // set the solution tight.
        for (unsigned i = 0; i < m_lower.size(); ++i) {
            m_upper[i] = m_lower[i];
        }
        
        return l_true;        
    }

    /*
        Enumerate locally optimal assignments until fixedpoint.
    */
    lbool optsmt::geometric_opt() {
        lbool is_sat = l_true;

        expr_ref bound(m), last_bound(m);

        vector<inf_eps> lower(m_lower);
        unsigned steps = 0;
        unsigned step_incs = 0;
        rational delta_per_step(1);
        unsigned num_scopes = 0;
        unsigned delta_index = 0;    // index of objective to speed up.

        while (m.inc()) {
            SASSERT(delta_per_step.is_int());
            SASSERT(delta_per_step.is_pos());
            is_sat = m_s->check_sat(0, nullptr);
            if (is_sat == l_true) { 
                bound = update_lower();
                if (!can_increment_delta(lower, delta_index)) {
                    delta_per_step = 1;
                }
                else if (steps > step_incs) {
                    delta_per_step *= rational(2);
                    ++step_incs;
                    steps = 0;
                }
                else {
                    ++steps;
                }
                if (delta_per_step > rational::one()) {
                    m_s->push();
                    ++num_scopes;
                    // only try to improve delta_index. 
                    bound = m_s->mk_ge(delta_index, m_lower[delta_index] + inf_eps(delta_per_step));
                }
                TRACE("opt", tout << "index: " << delta_index << " delta: " << delta_per_step << " : " << bound << "\n";);
                if (bound == last_bound) {
                    is_sat = l_false;
                }
                else {
                    m_s->assert_expr(bound);                
                    last_bound = bound;                    
                    continue;
                }
            }
            if (is_sat == l_false && delta_per_step > rational::one()) {
                steps = 0;
                step_incs = 0;
                delta_per_step = 1;
                SASSERT(num_scopes > 0);
                --num_scopes;
                m_s->pop(1);       
                last_bound = nullptr;
            }
            else if (is_sat == l_false) {
                // we are done with this delta_index.
                m_upper[delta_index] = m_lower[delta_index];
                if (num_scopes > 0) m_s->pop(num_scopes); 
                num_scopes = 0;
                last_bound = nullptr;
                bool all_tight = true;
                for (unsigned i = 0; i < m_lower.size(); ++i) {
                    all_tight &= m_lower[i] == m_upper[i];
                }
                if (all_tight || delta_index + 1 == m_lower.size())
                    break;
                delta_per_step = 1;
                steps = 0;
                step_incs = 0;
                ++delta_index;
            }
            else {
                if (num_scopes > 0) m_s->pop(num_scopes);        
                num_scopes = 0;
                break;
            }
        }
        
        if (!m.inc() || is_sat == l_undef) {
            return l_undef;
        }
        
        return l_true;        
    }

    bool optsmt::is_unbounded(unsigned obj_index, bool is_maximize) {
        if (is_maximize) {
            return !m_upper[obj_index].is_finite();
        }
        else {
            return !m_lower[obj_index].is_finite();
        }
    }

    lbool optsmt::geometric_lex(unsigned obj_index, bool is_maximize) {
        TRACE("opt", tout << "index: " << obj_index << " is-max: " << is_maximize << "\n";);
        arith_util arith(m);
        bool is_int = arith.is_int(m_objs.get(obj_index));
        lbool is_sat = l_true;
        expr_ref bound(m), last_bound(m);

        for (unsigned i = 0; i < obj_index; ++i) 
            commit_assignment(i);
<<<<<<< HEAD
        }
=======
>>>>>>> 39af2a18

        unsigned steps = 0;
        unsigned step_incs = 0;
        rational delta_per_step(1);
        unsigned num_scopes = 0;
        inf_eps last_objective = inf_eps(rational(-1), inf_rational(0));

        while (m.inc()) {
            SASSERT(delta_per_step.is_int());
            SASSERT(delta_per_step.is_pos());
            is_sat = m_s->check_sat(0, nullptr);
            TRACE("opt", tout << "check " << is_sat << "\n";
                  tout << "last bound: " << last_bound << "\n";
                  tout << "lower: " << m_lower[obj_index] << "\n";
                  tout << "upper: " << m_upper[obj_index] << "\n";
                  );
            if (is_sat == l_true) {                
                m_s->maximize_objective(obj_index, bound);
                m_s->get_model(m_model);
                SASSERT(m_model);
                inf_eps obj = m_s->saved_objective_value(obj_index);
                TRACE("opt", tout << "saved objective: " << obj << "\n";);
                update_lower_lex(obj_index, obj, is_maximize);
                if (!is_int || !m_lower[obj_index].is_finite()) {
                    delta_per_step = rational(1);
                }
                else if (steps > step_incs) {
                    delta_per_step *= rational(2);
                    ++step_incs;
                    steps = 0;
                }
                else {
                    ++steps;
                }
                if (delta_per_step > rational::one() || (obj == last_objective && is_int)) {
                    m_s->push();
                    ++num_scopes;
                    bound = m_s->mk_ge(obj_index, obj + inf_eps(delta_per_step));
                }
<<<<<<< HEAD
                TRACE("opt", tout << "delta: " << delta_per_step << " " << bound << "\n";);
=======
                last_objective = obj;
>>>>>>> 39af2a18
                if (bound == last_bound) {
                    break;
                }
                m_s->assert_expr(bound);
                last_bound = bound;
            }
            else if (is_sat == l_false && delta_per_step > rational::one()) {
                steps = 0;
                step_incs = 0;
                delta_per_step = rational::one();
                SASSERT(num_scopes > 0);
                --num_scopes;
                m_s->pop(1);                             
            }
            else {
                break;
            }
        }
        m_s->pop(num_scopes);        

        TRACE("opt", tout << is_sat << " " << num_scopes << "\n";);

        if (is_sat == l_false && !m_model) {
            return l_false;
        }
        
        if (!m.inc() || is_sat == l_undef) {
            return l_undef;
        }

        // set the solution tight.
        m_upper[obj_index] = m_lower[obj_index];    
        for (unsigned i = obj_index+1; i < m_lower.size(); ++i) {
            m_lower[i] = inf_eps(rational(-1), inf_rational(0));
        }
        return l_true;
    }

    bool optsmt::can_increment_delta(vector<inf_eps> const& lower, unsigned i) {
        arith_util arith(m);
        inf_eps max_delta;
        if (m_lower[i] < m_upper[i] && arith.is_int(m_objs[i].get())) {
            inf_eps delta = m_lower[i] - lower[i];  
            if (m_lower[i].is_finite() && delta > max_delta) {
                return true;
            }
        }
        return false;
    }

    lbool optsmt::symba_opt() {

        smt::theory_opt& opt = m_s->get_optimizer();

        if (typeid(smt::theory_inf_arith) != typeid(opt)) {
            m_s->set_reason_unknown("symba optimization requires theory_inf_arith");
            return l_undef;
        }


        expr_ref_vector ors(m), disj(m);
        expr_ref fml(m), bound(m.mk_true(), m), tmp(m);
        expr* vars[1];
        {
            for (unsigned i = 0; i < m_upper.size(); ++i) {
                ors.push_back(m_s->mk_ge(i, m_upper[i]));
            }
            
            
            fml = mk_or(ors);
            tmp = m.mk_fresh_const("b", m.mk_bool_sort());
            fml = m.mk_implies(tmp, fml);
            vars[0] = tmp;
            lbool is_sat = l_true;

            solver::scoped_push _push(*m_s);
            while (m.inc()) {
                m_s->assert_expr(fml);
                TRACE("opt", tout << fml << "\n";);
                is_sat = m_s->check_sat(1,vars);
                if (is_sat == l_true) {
                    disj.reset();
                    if (!m_s->maximize_objectives1(disj)) 
                        return l_undef;
                    m_s->get_model(m_model);       
                    m_s->get_labels(m_labels);            
                    for (unsigned i = 0; i < ors.size(); ++i) {
                        expr_ref tmp(m);
                        if (m_model->is_true(ors[i].get())) {
                            m_lower[i] = m_upper[i];
                            ors[i]  = m.mk_false();
                            disj[i] = m.mk_false();
                        }
                    }
                    set_max(m_lower, m_s->get_objective_values(), disj);
                    fml = mk_or(ors);
                    tmp = m.mk_fresh_const("b", m.mk_bool_sort());
                    fml = m.mk_implies(tmp, fml);
                    vars[0] = tmp;
                }
                else if (is_sat == l_undef) {
                    return l_undef;
                }
                else {
                    break;
                }
            }
        }
        bound = mk_or(m_lower_fmls);
        m_s->assert_expr(bound);
        
        if (!m.inc()) {
            return l_undef;
        }
        return geometric_opt();
    }

    void optsmt::update_lower_lex(unsigned idx, inf_eps const& v, bool is_maximize) {
        TRACE("opt", tout << v << " lower: " << m_lower[idx] << "\n";);
        if (v > m_lower[idx]) {
            m_lower[idx] = v;                
            IF_VERBOSE(1, 
                       if (is_maximize) 
                           verbose_stream() << "(optsmt lower bound: " << v << ")\n";
                       else
                           verbose_stream() << "(optsmt upper bound: " << (-v) << ")\n";
                       );            
            for (unsigned i = idx+1; i < m_vars.size(); ++i) {
                m_lower[i] = m_s->saved_objective_value(i);
            }
            TRACE("opt", tout << "update best model " << *m_model << "\n";);
            m_best_model = m_model;
            m_s->get_labels(m_labels);
            m_context.set_model(m_model);
        }
    }

    void optsmt::update_lower(unsigned idx, inf_eps const& v) {
        TRACE("opt", tout << "v" << idx << " >= " << v << "\n";);
        m_lower_fmls[idx] = m_s->mk_ge(idx, v);
        m_lower[idx] = v;                    
    }

    void optsmt::update_upper(unsigned idx, inf_eps const& v) {
        TRACE("opt", tout << "v" << idx << " <= " << v << "\n";);
        m_upper[idx] = v;                    
    }

    std::ostream& operator<<(std::ostream& out, vector<inf_eps> const& vs) {
        for (unsigned i = 0; i < vs.size(); ++i) {
            out << vs[i] << " ";
        }
        return out;
    }

    expr_ref optsmt::update_lower() {
        expr_ref_vector disj(m);
        m_s->get_model(m_model);
        m_s->get_labels(m_labels);
        if (!m_s->maximize_objectives1(disj))
            return expr_ref(m.mk_true(), m);
        set_max(m_lower, m_s->get_objective_values(), disj);
        TRACE("opt", model_pp(tout << m_lower << "\n", *m_model););
        IF_VERBOSE(2, verbose_stream() << "(optsmt.lower " << m_lower << ")\n";);
        return mk_or(disj);
    }

    lbool optsmt::update_upper() {
        smt::theory_opt& opt = m_s->get_optimizer();
        SASSERT(typeid(smt::theory_inf_arith) == typeid(opt));
        smt::theory_inf_arith& th = dynamic_cast<smt::theory_inf_arith&>(opt); 
        expr_ref bound(m);
        expr_ref_vector bounds(m);

        solver::scoped_push _push(*m_s);

        //
        // NB: we have to create all bound expressions before calling check_sat
        // because the state after check_sat is not at base level.
        //

        vector<inf_eps> mid;

        for (unsigned i = 0; i < m_lower.size() && m.inc(); ++i) {
            if (m_lower[i] < m_upper[i]) {
                mid.push_back((m_upper[i]+m_lower[i])/rational(2));
                bound = m_s->mk_ge(i, mid[i]);
                bounds.push_back(bound);
            }
            else {
                bounds.push_back(nullptr);
                mid.push_back(inf_eps());
            }
        }
        bool progress = false;
        for (unsigned i = 0; i < m_lower.size() && m.inc(); ++i) {
            if (m_lower[i] <= mid[i] && mid[i] <= m_upper[i] && m_lower[i] < m_upper[i]) {
                th.enable_record_conflict(bounds[i].get());
                lbool is_sat = m_s->check_sat(1, bounds.data() + i);
                switch(is_sat) {
                case l_true:
                    IF_VERBOSE(2, verbose_stream() << "(optsmt lower bound for v" << m_vars[i] << " := " << m_upper[i] << ")\n";);
                    m_lower[i] = mid[i];
                    th.enable_record_conflict(nullptr);
                    m_s->assert_expr(update_lower());
                    break;
                case l_false:
                    IF_VERBOSE(2, verbose_stream() << "(optsmt conflict: " << th.conflict_minimize() << ") \n";);
                    if (!th.conflict_minimize().is_finite()) {
                        // bounds is not in the core. The context is unsat.
                        m_upper[i] = m_lower[i];
                        return l_false;
                    }
                    else {
                        m_upper[i] = std::min(m_upper[i], th.conflict_minimize());
                    }
                    break;
                default:
                    th.enable_record_conflict(nullptr);
                    return l_undef;
                }
                th.enable_record_conflict(nullptr);
                progress = true;
            }
        }
        if (!m.inc()) {
            return l_undef;
        }
        if (!progress) {
            return l_false;
        }
        return l_true;
    }


    void optsmt::setup(opt_solver& solver) {
        m_s = &solver;
        solver.reset_objectives();
        m_vars.reset();

        // force base level
        {
            solver::scoped_push _push(solver);
        }

        for (unsigned i = 0; i < m_objs.size(); ++i) {
            smt::theory_var v = solver.add_objective(m_objs[i].get());
            if (v == smt::null_theory_var) {
                std::ostringstream out;
                out << "Objective function '" << mk_pp(m_objs[i].get(), m) << "' is not supported";
                throw default_exception(out.str());
            }
            m_vars.push_back(v);
        }            
    }

    lbool optsmt::lex(unsigned obj_index, bool is_maximize) {
        TRACE("opt", tout << "optsmt:lex\n";);
        m_context.get_base_model(m_best_model);
        solver::scoped_push _push(*m_s);
        SASSERT(obj_index < m_vars.size());
        if (is_maximize && m_optsmt_engine == symbol("symba")) {
            return symba_opt();
        }
        else {
            return geometric_lex(obj_index, is_maximize);
        }
    }

    /**
       Takes solver with hard constraints added.
       Returns an optimal assignment to objective functions.
    */
    lbool optsmt::box() {
        lbool is_sat = l_true;        
        if (m_vars.empty()) {
            return is_sat;
        }
        // assertions added during search are temporary.
        solver::scoped_push _push(*m_s);
        if (m_optsmt_engine == symbol("symba")) {
            is_sat = symba_opt();
        }
        else {
            is_sat = geometric_opt();
        }
        return is_sat;
    }


    inf_eps optsmt::get_lower(unsigned i) const {
        if (i >= m_lower.size()) return inf_eps();
        return m_lower[i];
    }

    inf_eps optsmt::get_upper(unsigned i) const {
        if (i >= m_upper.size()) return inf_eps();
        return m_upper[i];
    }

    void optsmt::get_model(model_ref& mdl, svector<symbol> & labels) {        
        mdl = m_best_model.get();
        TRACE("opt", tout << *mdl << "\n";);
        labels = m_labels;
    }

    // force lower_bound(i) <= objective_value(i)    
    void optsmt::commit_assignment(unsigned i) {
        inf_eps lo = m_lower[i];
        TRACE("opt", tout << "set lower bound of " << mk_pp(m_objs[i].get(), m) << " to: " << lo << "\n";
              tout << get_lower(i) << ":" << get_upper(i) << "\n";);    
        // Only assert bounds for bounded objectives
        if (lo.is_finite()) {
            m_s->assert_expr(m_s->mk_ge(i, lo));
        }
    }

    unsigned optsmt::add(app* t) {
        expr_ref t1(t, m), t2(m);
        th_rewriter rw(m);
        rw(t1, t2);
        SASSERT(is_app(t2));
        m_objs.push_back(to_app(t2));
        m_lower.push_back(inf_eps(rational(-1),inf_rational(0)));
        m_upper.push_back(inf_eps(rational(1), inf_rational(0)));
        m_lower_fmls.push_back(m.mk_true());
        m_models.push_back(nullptr);
        return m_objs.size()-1;
    }

    void optsmt::updt_params(params_ref& p) {
        opt_params _p(p);
        m_optsmt_engine = _p.optsmt_engine();        
    }

    void optsmt::reset() {
        m_lower.reset();
        m_upper.reset();
        m_objs.reset();
        m_vars.reset();
        m_model.reset();       
        m_best_model = nullptr; 
        m_models.reset();
        m_lower_fmls.reset();
        m_s = nullptr;
    }
}
<|MERGE_RESOLUTION|>--- conflicted
+++ resolved
@@ -201,10 +201,6 @@
 
         for (unsigned i = 0; i < obj_index; ++i) 
             commit_assignment(i);
-<<<<<<< HEAD
-        }
-=======
->>>>>>> 39af2a18
 
         unsigned steps = 0;
         unsigned step_incs = 0;
@@ -244,11 +240,7 @@
                     ++num_scopes;
                     bound = m_s->mk_ge(obj_index, obj + inf_eps(delta_per_step));
                 }
-<<<<<<< HEAD
-                TRACE("opt", tout << "delta: " << delta_per_step << " " << bound << "\n";);
-=======
                 last_objective = obj;
->>>>>>> 39af2a18
                 if (bound == last_bound) {
                     break;
                 }
