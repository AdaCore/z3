/*++
Copyright (c) 2013 Microsoft Corporation

Module Name:

    maxsmt.h

Abstract:
   
    MaxSMT optimization context.

Author:

    Nikolaj Bjorner (nbjorner) 2013-11-7

Notes:

--*/
#pragma once

#include "ast/ast.h"
#include "util/params.h"
#include "solver/solver.h"
#include "util/statistics.h"
#include "smt/smt_context.h"
#include "smt/smt_theory.h"
#include "smt/theory_wmaxsat.h"
#include "opt/opt_solver.h"

namespace opt {

    typedef vector<rational> const weights_t;

    class maxsat_context;

    class maxsmt_solver {
    protected:
        adjust_value m_adjust_value;
    public:        
        virtual ~maxsmt_solver() {}
        virtual lbool operator()() = 0;
        virtual rational get_lower() const = 0;
        virtual rational get_upper() const = 0;
        virtual bool get_assignment(unsigned index) const = 0;
        virtual void collect_statistics(statistics& st) const = 0;
        virtual void get_model(model_ref& mdl, svector<symbol>& labels) = 0;
        virtual void updt_params(params_ref& p) = 0;
        void set_adjust_value(adjust_value& adj) { m_adjust_value = adj; }

    };

    // ---------------------------------------------
    // base class with common utilities used
    // by maxsmt solvers
    // 
    class maxsmt_solver_base : public maxsmt_solver {
    protected:
        struct soft { 
            expr_ref  s; 
            rational  weight; 
            lbool     value;
            void set_value(bool t) { value = t?l_true:l_undef; }
            void set_value(lbool t) { value = t; }
            bool is_true() const { return value == l_true; }
            soft(expr_ref const& s, rational const& w, bool t): s(s), weight(w), value(t?l_true:l_undef) {}
        };
        ast_manager&     m;
        maxsat_context&  m_c;        
        vector<soft>     m_soft;
        expr_ref_vector  m_assertions;
        expr_ref_vector  m_trail;
        rational         m_lower;
        rational         m_upper;
        model_ref        m_model;
        svector<symbol>  m_labels;
<<<<<<< HEAD
        //const expr_ref_vector  m_soft;
        //vector<rational> m_weights;
        //bool_vector    m_assignment;       // truth assignment to soft constraints
=======
>>>>>>> 39af2a18
        params_ref       m_params;           // config

    public:
        maxsmt_solver_base(maxsat_context& c, weights_t& ws, expr_ref_vector const& soft); 

        ~maxsmt_solver_base() override {}
        rational get_lower() const override { return m_lower; }
        rational get_upper() const override { return m_upper; }
        bool get_assignment(unsigned index) const override { return m_soft[index].is_true(); }
        void collect_statistics(statistics& st) const override { }
        void get_model(model_ref& mdl, svector<symbol>& labels) override { mdl = m_model.get(); labels = m_labels;}
        virtual void commit_assignment();
        void set_model() { s().get_model(m_model); s().get_labels(m_labels); }
        void updt_params(params_ref& p) override;
        solver& s();
        bool init();
        void set_mus(bool f);
        app* mk_fresh_bool(char const* name);

        class smt::theory_wmaxsat* get_wmax_theory() const;
        smt::theory_wmaxsat* ensure_wmax_theory();
        class scoped_ensure_theory {
            smt::theory_wmaxsat* m_wth;
        public:
            scoped_ensure_theory(maxsmt_solver_base& s);
            ~scoped_ensure_theory();
            smt::theory_wmaxsat& operator()();
        };

        lbool find_mutexes(obj_map<expr, rational>& new_soft);
        

    protected:
        void enable_sls(bool force);
        void trace_bounds(char const* solver);

        void process_mutex(expr_ref_vector& mutex, obj_map<expr, rational>& new_soft);


    };

    /**
       Takes solver with hard constraints added.
       Returns modified soft constraints that are maximal assignments.
    */

    class maxsmt {
        ast_manager&              m;
        maxsat_context&           m_c;
        unsigned                  m_index;
        scoped_ptr<maxsmt_solver_base> m_msolver;
        expr_ref_vector  m_soft_constraints;
        obj_map<expr, unsigned> m_soft_constraint_index;
        expr_ref_vector  m_answer;
        vector<rational> m_weights;
        rational         m_lower;
        rational         m_upper;
        adjust_value     m_adjust_value;
        model_ref        m_model;
        svector<symbol>  m_labels;
        params_ref       m_params;
    public:
        maxsmt(maxsat_context& c, unsigned id);
        lbool operator()();
        void updt_params(params_ref& p);
        void add(expr* f, rational const& w); 
        void set_adjust_value(adjust_value& adj);
        unsigned size() const { return m_soft_constraints.size(); }
        expr* operator[](unsigned idx) const { return m_soft_constraints[idx]; }
        rational weight(unsigned idx) const { return m_weights[idx]; }
        void commit_assignment();
        rational get_lower() const;
        rational get_upper() const;        
        void update_lower(rational const& r);
        void update_upper(rational const& r);
        void get_model(model_ref& mdl, svector<symbol>& labels);
        bool get_assignment(unsigned index) const;
        void display_answer(std::ostream& out) const;        
        void collect_statistics(statistics& st) const;
        void model_updated(model* mdl);
    private:
        bool is_maxsat_problem(weights_t& ws) const;        
        void verify_assignment();
        solver& s();
    };

    /**
       \brief Standalone MaxSMT solver.

       It takes as input a solver object and provides a MaxSAT solver routine.

       It assumes the solver state is satisfiable and therefore there is a model
       associated with the constraints asserted to the solver. A model of the 
       solver state must be supplied as a last argument.

       It assumes that the caller manages scope on the solver such that
       the solver can be left in a stronger or inconsistent state upon return.
       Callers should therefore use this feature under a push/pop.
    */
    class maxsmt_wrapper {
        params_ref  m_params;
        ref<solver> m_solver;
        model_ref   m_model;
    public:
        maxsmt_wrapper(params_ref & p, solver* s, model* m): 
            m_params(p), 
            m_solver(s),
            m_model(m) {}
        
        lbool operator()(expr_ref_vector& soft) {
            vector<std::pair<expr*, rational>> _soft;
            for (expr* e : soft) _soft.push_back(std::make_pair(e, rational::one()));
            lbool r = (*this)(_soft);
            soft.reset();
            for (auto const& p : _soft) soft.push_back(p.first);
            return r;
        }

        /**
           \brief takes a vector of weighted soft constraints.
           Returns a modified list of soft constraints that are 
           satisfied in the maximal satisfying assignment.
        */
        lbool operator()(vector<std::pair<expr*,rational>> & soft);

        model_ref get_model() { return m_model; }
    };

};
<|MERGE_RESOLUTION|>--- conflicted
+++ resolved
@@ -73,12 +73,6 @@
         rational         m_upper;
         model_ref        m_model;
         svector<symbol>  m_labels;
-<<<<<<< HEAD
-        //const expr_ref_vector  m_soft;
-        //vector<rational> m_weights;
-        //bool_vector    m_assignment;       // truth assignment to soft constraints
-=======
->>>>>>> 39af2a18
         params_ref       m_params;           // config
 
     public:
