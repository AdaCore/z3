/*++
Copyright (c) 2006 Microsoft Corporation

Module Name:

    main.cpp

Abstract:

    Z3 command line tool.

Author:

    Leonardo de Moura (leonardo) 2006-10-10.
    Nikolaj Bjorner   (nbjorner) 

Revision History:

--*/
#include<iostream>
#include "util/memory_manager.h"
#include "util/trace.h"
#include "util/debug.h"
#include "util/util.h"
#include "ast/pp.h"
#include "shell/smtlib_frontend.h"
#include "shell/z3_log_frontend.h"
#include "util/warning.h"
#include "util/z3_version.h"
#include "shell/dimacs_frontend.h"
#include "shell/datalog_frontend.h"
#include "shell/opt_frontend.h"
#include "util/timeout.h"
#include "util/z3_exception.h"
#include "util/error_codes.h"
#include "util/file_path.h"
#include "util/gparams.h"
#include "util/env_params.h"
#include "util/file_path.h"
#include "shell/lp_frontend.h"
#include "shell/drat_frontend.h"

#if defined( _WINDOWS ) && defined( __MINGW32__ ) && ( defined( __GNUG__ ) || defined( __clang__ ) )
#include <crtdbg.h>
#endif

typedef enum { IN_UNSPECIFIED, IN_SMTLIB_2, IN_DATALOG, IN_DIMACS, IN_WCNF, IN_OPB, IN_LP, IN_Z3_LOG, IN_MPS, IN_DRAT } input_kind;

static char const * g_input_file          = nullptr;
static char const * g_drat_input_file     = nullptr;
static bool         g_standard_input      = false;
static input_kind   g_input_kind          = IN_UNSPECIFIED;
bool                g_display_statistics  = false;
bool                g_display_model       = false;
static bool         g_display_istatistics = false;

static void error(const char * msg) {
    std::cerr << "Error: " << msg << "\n";
    std::cerr << "For usage information: z3 -h\n";
    exit(ERR_CMD_LINE);
}

#define STRINGIZE(x) #x
#define STRINGIZE_VALUE_OF(x) STRINGIZE(x)

void display_usage() {
    std::cout << "Z3 [version " << Z3_MAJOR_VERSION << "." << Z3_MINOR_VERSION << "." << Z3_BUILD_NUMBER;
    std::cout << " - ";
#if defined(__LP64__) || defined(_WIN64)
    std::cout << "64";
#else
    std::cout << "32";
#endif
    std::cout << " bit";
#ifdef Z3GITHASH
    std::cout << " - build hashcode " << STRINGIZE_VALUE_OF(Z3GITHASH);
#endif
    std::cout << "]. (C) Copyright 2006-2016 Microsoft Corp.\n";
    std::cout << "Usage: z3 [options] [-file:]file\n";
    std::cout << "\nInput format:\n";
    std::cout << "  -smt2       use parser for SMT 2 input format.\n";
    std::cout << "  -dl         use parser for Datalog input format.\n";
    std::cout << "  -dimacs     use parser for DIMACS input format.\n";
    std::cout << "  -wcnf       use parser for Weighted CNF DIMACS input format.\n";
    std::cout << "  -opb        use parser for PB optimization input format.\n";
    std::cout << "  -lp         use parser for a modest subset of CPLEX LP input format.\n";
    std::cout << "  -log        use parser for Z3 log input format.\n";
    std::cout << "  -in         read formula from standard input.\n";
    std::cout << "  -model      display model for satisfiable SMT.\n";
    std::cout << "\nMiscellaneous:\n";
    std::cout << "  -h, -?      prints this message.\n";
    std::cout << "  -version    prints version number of Z3.\n";
    std::cout << "  -v:level    be verbose, where <level> is the verbosity level.\n";
    std::cout << "  -nw         disable warning messages.\n";
    std::cout << "  -p          display Z3 global (and module) parameters.\n";
    std::cout << "  -pd         display Z3 global (and module) parameter descriptions.\n";
    std::cout << "  -pm:name    display Z3 module ('name') parameters.\n";
    std::cout << "  -pp:name    display Z3 parameter description, if 'name' is not provided, then all module names are listed.\n";
    std::cout << "  -tactics[:name]  display built-in tactics or if argument is given, display detailed information on tactic.\n";
    std::cout << "  -probes     display avilable probes.\n";
    std::cout << "  --"      << "          all remaining arguments are assumed to be part of the input file name. This option allows Z3 to read files with strange names such as: -foo.smt2.\n";
    std::cout << "\nResources:\n";
    // timeout and memout are now available on Linux and macOS too.
    std::cout << "  -T:timeout  set the timeout (in seconds).\n";
    std::cout << "  -t:timeout  set the soft timeout (in milli seconds). It only kills the current query.\n";
    std::cout << "  -memory:Megabytes  set a limit for virtual memory consumption.\n";
    // 
    std::cout << "\nOutput:\n";
    std::cout << "  -st         display statistics.\n";
#if defined(Z3DEBUG) || defined(_TRACE)
    std::cout << "\nDebugging support:\n";
#endif
#ifdef _TRACE
    std::cout << "  -tr:tag     enable trace messages tagged with <tag>.\n";
#endif
#ifdef Z3DEBUG
    std::cout << "  -dbg:tag    enable assertions tagged with <tag>.\n";
#endif
    std::cout << "\nParameter setting:\n";
    std::cout << "Global and module parameters can be set in the command line.\n";
    std::cout << "  param_name=value              for setting global parameters.\n";
    std::cout << "  module_name.param_name=value  for setting module parameters.\n";
    std::cout << "Use 'z3 -p' for the complete list of global and module parameters.\n";
}
   
static void parse_cmd_line_args(std::string& input_file, int argc, char ** argv) {
    long timeout = 0;
    int i = 1;
    char * eq_pos = nullptr;
    while (i < argc) {
        char * arg = argv[i];    

        if (arg[0] == '-' && arg[1] == '-' && arg[2] == 0) {
            // Little hack used to read files with strange names such as -foo.smt2
            // z3 -- -foo.smt2
            if (g_input_file) {
                warning_msg("input file was already specified.");
                break;
            }
            i++;
            input_file = "";
            for (; i < argc; i++) {
                input_file += argv[i];
                if (i < argc - 1)
                    input_file += " ";
            }
            g_input_file = input_file.c_str();
            break;
        }
        
        if (arg[0] == '-' 
#ifdef _WINDOWS
            || arg[0] == '/'
#endif
            ) {
            char * opt_name = arg + 1;
            // allow names such as --help
            if (*opt_name == '-')
                opt_name++;
            char * opt_arg  = nullptr;
            char * colon    = strchr(arg, ':');
            if (colon) {
                opt_arg = colon + 1;
                *colon  = 0;
            }
            if (strcmp(opt_name, "h") == 0 || strcmp(opt_name, "?") == 0 || strcmp(opt_name, "help") == 0) {
                display_usage();
                exit(0);
            }
            if (strcmp(opt_name, "version") == 0) {
                std::cout << "Z3 version " << Z3_MAJOR_VERSION << "." << Z3_MINOR_VERSION << "." << Z3_BUILD_NUMBER;
                std::cout << " - ";
#if defined(__LP64__) || defined(_WIN64)
                std::cout << "64";
#else
                std::cout << "32";
#endif
                std::cout << " bit";
#ifdef Z3GITHASH
                std::cout << " - build hashcode " << STRINGIZE_VALUE_OF(Z3GITHASH);
#endif
                std::cout << "\n";
                exit(0);
            }
            else if (strcmp(opt_name, "smt2") == 0) {
                g_input_kind = IN_SMTLIB_2;
            }
            else if (strcmp(opt_name, "dl") == 0) {
                g_input_kind = IN_DATALOG;
            }
            else if (strcmp(opt_name, "in") == 0) {
                g_standard_input = true;
            }
            else if (strcmp(opt_name, "dimacs") == 0) {
                g_input_kind = IN_DIMACS;
            }
            else if (strcmp(opt_name, "wcnf") == 0) {
                g_input_kind = IN_WCNF;
            }
            else if (strcmp(opt_name, "pbo") == 0) {
                g_input_kind = IN_OPB;
            }
            else if (strcmp(opt_name, "lp") == 0) {
                g_input_kind = IN_LP;
            }
            else if (strcmp(opt_name, "log") == 0) {
                g_input_kind = IN_Z3_LOG;
            }
            else if (strcmp(opt_name, "st") == 0) {
                g_display_statistics = true; 
                gparams::set("stats", "true");
            }
            else if (strcmp(opt_name, "model") == 0) {
                g_display_model = true;
            }
            else if (strcmp(opt_name, "ist") == 0) {
                g_display_istatistics = true; 
            }
            else if (strcmp(opt_name, "v") == 0) {
                if (!opt_arg)
                    error("option argument (-v:level) is missing.");
                long lvl = strtol(opt_arg, nullptr, 10);
                set_verbosity_level(lvl);
            }
            else if (strcmp(opt_name, "file") == 0) {
                g_input_file = opt_arg;
            }
            else if (strcmp(opt_name, "T") == 0) {
                if (!opt_arg)
                    error("option argument (-T:timeout) is missing.");
                timeout = strtol(opt_arg, nullptr, 10);
            }
            else if (strcmp(opt_name, "t") == 0) {
                if (!opt_arg)
                    error("option argument (-t:timeout) is missing.");
                gparams::set("timeout", opt_arg);
            }
            else if (strcmp(opt_name, "nw") == 0) {
                enable_warning_messages(false);
            }
            else if (strcmp(opt_name, "p") == 0) {
                gparams::display(std::cout, 0, false, false);
                exit(0);
            }
            else if (strcmp(opt_name, "pd") == 0) {
                gparams::display(std::cout, 0, false, true);
                exit(0);
            }
            else if (strcmp(opt_name, "pm") == 0) {
                if (opt_arg) {
                    gparams::display_module(std::cout, opt_arg);
                }
                else {
                    gparams::display_modules(std::cout);
                    std::cout << "\nUse -pm:name to display all parameters available at module 'name'\n";
                }
                exit(0);
            }
            else if (strcmp(opt_name, "pp") == 0) {
                if (!opt_arg)
                    error("option argument (-pp:name) is missing.");
                gparams::display_parameter(std::cout, opt_arg);
                exit(0);
            }
#ifdef _TRACE
            else if (strcmp(opt_name, "tr") == 0) {
                if (!opt_arg)
                    error("option argument (-tr:tag) is missing.");
                enable_trace(opt_arg);
            }
#endif
            else if (strcmp(opt_name, "dbg") == 0) {
                if (!opt_arg)
                    error("option argument (-dbg:tag) is missing.");
                enable_debug(opt_arg);
            }
            else if (strcmp(opt_name, "memory") == 0) {
                if (!opt_arg)
                    error("option argument (-memory:val) is missing.");
                gparams::set("memory_max_size", opt_arg);
            }
            else if (strcmp(opt_name, "tactics") == 0) {
                if (!opt_arg)
                    help_tactics();
                else
                    help_tactic(opt_arg);
            }
            else if (strcmp(opt_name, "probes") == 0) {
                help_probes();
            }
            else {
                std::cerr << "Error: invalid command line option: " << arg << "\n";
                std::cerr << "For usage information: z3 -h\n";
                exit(ERR_CMD_LINE);
            }
        }
        else if (argv[i][0] != '"' && (eq_pos = strchr(argv[i], '='))) {
            char * key   = argv[i];
            *eq_pos      = 0;
            char * value = eq_pos+1; 
            gparams::set(key, value);
        }
        else {
            if (get_extension(arg) && strcmp(get_extension(arg), "drat") == 0) {
                g_input_kind = IN_DRAT;
                g_drat_input_file = arg;
            }
            else if (g_input_file) 
                warning_msg("input file was already specified.");
            else 
                g_input_file = arg;
        }
        i++;
    }

    if (timeout)
        set_timeout(timeout * 1000);
}


int STD_CALL main(int argc, char ** argv) {
<<<<<<< HEAD
     try{
=======
     try {
>>>>>>> 39af2a18
        unsigned return_value = 0;
        memory::initialize(0);
        memory::exit_when_out_of_memory(true, "ERROR: out of memory");
        std::string input_file;
        parse_cmd_line_args(input_file, argc, argv);
        env_params::updt_params();

        if (g_input_file && g_standard_input) {
            error("using standard input to read formula.");
        }
        if (!g_input_file && !g_standard_input) {
            error("input file was not specified.");
        }
        
        if (g_input_kind == IN_UNSPECIFIED) {
            g_input_kind = IN_SMTLIB_2;
            char const * ext = get_extension(g_input_file);
            if (ext) {
                if (strcmp(ext, "datalog") == 0 || strcmp(ext, "dl") == 0) {
                    g_input_kind = IN_DATALOG;
                }
                else if (strcmp(ext, "dimacs") == 0 || strcmp(ext, "cnf") == 0) {
                    g_input_kind = IN_DIMACS;
                }
                else if (strcmp(ext, "wcnf") == 0) {
                    g_input_kind = IN_WCNF;
                }
                else if (strcmp(ext, "opb") == 0) {
                    g_input_kind = IN_OPB;
                }
                else if (strcmp(ext, "lp") == 0) {
                    g_input_kind = IN_LP;
                }
                else if (strcmp(ext, "log") == 0) {
                    g_input_kind = IN_Z3_LOG;
                }
                else if (strcmp(ext, "smt2") == 0) {
                    g_input_kind = IN_SMTLIB_2;
                }
                else if (strcmp(ext, "mps") == 0 || strcmp(ext, "sif") == 0 ||
                         strcmp(ext, "MPS") == 0 || strcmp(ext, "SIF") == 0) {
                    g_input_kind = IN_MPS;
                }
            }
        }
        switch (g_input_kind) {
        case IN_SMTLIB_2:
            memory::exit_when_out_of_memory(true, "(error \"out of memory\")");
            return_value = read_smtlib2_commands(g_input_file);
            break;
        case IN_DIMACS:
            return_value = read_dimacs(g_input_file);
            break;
        case IN_WCNF:
            return_value = parse_opt(g_input_file, wcnf_t);
            break;
        case IN_OPB:
            return_value = parse_opt(g_input_file, opb_t);
            break;
        case IN_LP:
            return_value = parse_opt(g_input_file, lp_t);
            break;
        case IN_DATALOG:
            read_datalog(g_input_file);
            break;
        case IN_Z3_LOG:
            replay_z3_log(g_input_file);
            break;
        case IN_MPS:
            return_value = read_mps_file(g_input_file);
            break;
        case IN_DRAT:
            return_value = read_drat(g_drat_input_file, g_input_file);
            break;
        default:
            UNREACHABLE();
        }
        disable_timeout();
        memory::finalize();
#ifdef _WINDOWS
        _CrtDumpMemoryLeaks();
#endif
        return return_value;
    }
    catch (z3_exception & ex) {
        // unhandled exception
        std::cerr << "ERROR: " << ex.msg() << "\n";
        if (ex.has_error_code())
            return ex.error_code();
        else
            return ERR_INTERNAL_FATAL;
    }
}
<|MERGE_RESOLUTION|>--- conflicted
+++ resolved
@@ -319,11 +319,7 @@
 
 
 int STD_CALL main(int argc, char ** argv) {
-<<<<<<< HEAD
-     try{
-=======
      try {
->>>>>>> 39af2a18
         unsigned return_value = 0;
         memory::initialize(0);
         memory::exit_when_out_of_memory(true, "ERROR: out of memory");
