/*++
Copyright (c) 2006 Microsoft Corporation

Module Name:

    scanner.h

Abstract:

    <abstract>

Author:

    Leonardo de Moura (leonardo) 2008-03-31.

Revision History:

--*/
#pragma once

#include "ast/ast.h"

class scanner {
public:

    enum token {
        LEFT_PAREN = 1,
        RIGHT_PAREN,
        COLON,
        ID_TOKEN,        
        STRING_TOKEN,
        COMMENT_TOKEN,
        INT_TOKEN,
        BV_TOKEN,
        FLOAT_TOKEN,
        EOF_TOKEN,
        ERROR_TOKEN
    };    

    scanner(std::istream& stream, std::ostream& err, bool smt2, bool bv_token=false);

    int get_line() const { return m_line; }

    int get_pos() const { return m_pos; }

    symbol const & get_id() const { return m_id; }

    rational get_number() const { return m_number; }

    unsigned get_bv_size() const { return m_bv_size; }

    vector<parameter> const & get_params() const { return m_params; }
    
    token scan();
    
private:
    int                m_line;
    int                m_pos;
    symbol             m_id;
    rational           m_number;
    unsigned           m_bv_size;
    token              m_state;
    char        m_normalized[256];
    vector<char>       m_string;
    std::istream&      m_stream;
    std::ostream&      m_err;
    vector<parameter>  m_params;
    buffer<char>       m_buffer;
    unsigned           m_bpos;
    unsigned           m_bend;
    char               m_last_char;
    bool               m_is_interactive;
    bool               m_smt2;
    bool               m_bv_token;

    int read_char();
    token read_symbol(int ch);
    void unread_char();
    void comment(char delimiter);
    token read_id(char first_char);
    bool read_params();
    token read_number(char first_char, bool is_pos);
    token read_string(char delimiter, token result);
    token read_bv_literal();
    bool state_ok();
<<<<<<< HEAD
};

=======
};
>>>>>>> 39af2a18
<|MERGE_RESOLUTION|>--- conflicted
+++ resolved
@@ -83,9 +83,4 @@
     token read_string(char delimiter, token result);
     token read_bv_literal();
     bool state_ok();
-<<<<<<< HEAD
-};
-
-=======
-};
->>>>>>> 39af2a18
+};