--- conflicted
+++ resolved
@@ -567,19 +567,11 @@
         }
         void reset_statistics() {
             clear();
-<<<<<<< HEAD
         }
         void collect_statistics(statistics& st) {
             if (m_solver)
                 m_solver->collect_statistics(st);
         }
-=======
-        }
-        void collect_statistics(statistics& st) {
-            if (m_solver)
-                m_solver->collect_statistics(st);
-        }
->>>>>>> 39af2a18
         
         void clear() {
             m_solver = nullptr;
@@ -802,11 +794,7 @@
 
         void filter_vars(app_ref_vector const& vars) {
             for (app* v : vars) m_pred_abs.fmc()->hide(v);
-<<<<<<< HEAD
-            for (app* v : vars) check_sort(m.get_sort(v));
-=======
             for (app* v : vars) check_sort(v->get_sort());
->>>>>>> 39af2a18
         }        
 
         void initialize_levels() {
@@ -1095,11 +1083,7 @@
                 return expr_ref(m);
             }
             reset();
-<<<<<<< HEAD
-            fml = ::mk_exists(m, vars.size(), vars.c_ptr(), fml);
-=======
             fml = ::mk_exists(m, vars.size(), vars.data(), fml);
->>>>>>> 39af2a18
             fml = ::push_not(fml);
             hoist(fml);
             if (!is_ground(fml)) {
@@ -1123,11 +1107,7 @@
                 }
                 m_free_vars.shrink(j);
                 if (!m_free_vars.empty()) {
-<<<<<<< HEAD
-                    fml = ::mk_exists(m, m_free_vars.size(), m_free_vars.c_ptr(), fml);
-=======
                     fml = ::mk_exists(m, m_free_vars.size(), m_free_vars.data(), fml);
->>>>>>> 39af2a18
                 }
                 return fml;
             default:
