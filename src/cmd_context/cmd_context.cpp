--- conflicted
+++ resolved
@@ -215,14 +215,6 @@
         arith_util au(m);
         if (au.is_real(s1) && au.is_int(s2))
             continue;
-<<<<<<< HEAD
-        unsigned i = 0;
-        for (i = 0; domain && i < arity; i++) {
-            if (f->get_domain(i) != domain[i])
-                break;
-        }
-        if (i == arity || !domain)
-=======
         if (au.is_real(s2) && au.is_int(s1))
             continue;
         return false;
@@ -235,7 +227,6 @@
     if (!more_than_one()) {
         func_decl* f = first();
         if (check_signature(m, f, arity, domain, range, coerced))
->>>>>>> 39af2a18
             return f;
         return nullptr;
     }
@@ -361,9 +352,6 @@
     else {
         VERIFY(decls.insert(m(), arity, domain, t));
     }
-<<<<<<< HEAD
-    model_add(s, arity, domain, t);
-=======
 
     recfun::decl::plugin& p = get_recfun_plugin();
     recfun_replace replace(m());
@@ -379,7 +367,6 @@
     expr_ref tt = sub(t, rvars);
     p.set_definition(replace, d, vars.size(), vars.data(), tt);
     register_fun(s, d.get_def()->get_decl());
->>>>>>> 39af2a18
 }
 
 void cmd_context::erase_macro(symbol const& s) {
@@ -397,11 +384,7 @@
         bool eq = true;
         coerced_args.reset();
         for (unsigned i = 0; eq && i < n; ++i) {
-<<<<<<< HEAD
-            if (d.m_domain[i] == m().get_sort(args[i])) {
-=======
             if (d.m_domain[i] == args[i]->get_sort()) {
->>>>>>> 39af2a18
                 coerced_args.push_back(args[i]);
                 continue;
             }
@@ -411,13 +394,10 @@
                 coerced_args.push_back(au.mk_to_real(args[i]));
                 continue;
             }
-<<<<<<< HEAD
-=======
             if (au.is_int(d.m_domain[i]) && au.is_real(args[i])) {
                 coerced_args.push_back(au.mk_to_int(args[i]));
                 continue;
             }
->>>>>>> 39af2a18
             eq = false;
         }
         if (eq) {
@@ -974,17 +954,6 @@
 }
 
 void cmd_context::model_add(symbol const & s, unsigned arity, sort *const* domain, expr * t) {
-<<<<<<< HEAD
-    if (!m_mc0.get()) m_mc0 = alloc(generic_model_converter, m(), "cmd_context");
-    if (m_solver.get() && !m_solver->mc0()) m_solver->set_model_converter(m_mc0.get()); 
-    func_decl_ref fn(m().mk_func_decl(s, arity, domain, m().get_sort(t)), m());
-    func_decls & fs = m_func_decls.insert_if_not_there(s, func_decls());
-    fs.insert(m(), fn);
-    VERIFY(fn->get_range() == m().get_sort(t));
-    m_mc0->add(fn, t);
-    if (!m_global_decls)
-        m_func_decls_stack.push_back(sf_pair(s, fn));
-=======
 
     if (!mc0()) m_mcs.set(m_mcs.size()-1, alloc(generic_model_converter, m(), "cmd_context"));
     if (m_solver.get() && !m_solver->mc0()) m_solver->set_model_converter(mc0()); 
@@ -1001,7 +970,6 @@
     if (!m_global_decls)
         m_func_decls_stack.push_back(sf_pair(s, fn));
 
->>>>>>> 39af2a18
 }
 
 void cmd_context::model_del(func_decl* f) {
@@ -1155,9 +1123,6 @@
     mk_app(s, 0, nullptr, 0, nullptr, nullptr, result);
 }
 
-<<<<<<< HEAD
-void cmd_context::mk_app(symbol const & s, unsigned num_args, expr * const * args, 
-=======
 bool cmd_context::try_mk_builtin_app(symbol const & s, unsigned num_args, expr * const * args, 
                          unsigned num_indices, parameter const * indices, sort * range,
                          expr_ref & result) const {
@@ -1210,7 +1175,6 @@
 }
 
 bool cmd_context::try_mk_macro_app(symbol const & s, unsigned num_args, expr * const * args, 
->>>>>>> 39af2a18
                          unsigned num_indices, parameter const * indices, sort * range,
                          expr_ref & result) const {
     expr* _t;
@@ -1235,40 +1199,6 @@
                          expr_ref & result) const {
 
     func_decls fs;
-<<<<<<< HEAD
-    if (!m_func_decls.find(s, fs)) {
-        builtin_decl d;
-        if (m_builtin_decls.find(s, d)) {
-            family_id fid = d.m_fid;
-            decl_kind k   = d.m_decl;
-            // Hack: if d.m_next != 0, we use the sort of args[0] (if available) to decide which plugin we use.
-            if (d.m_decl != 0 && num_args > 0) {
-                builtin_decl const & d2 = peek_builtin_decl(d, m().get_sort(args[0])->get_family_id());
-                fid = d2.m_fid;
-                k   = d2.m_decl;
-            }
-            if (num_indices == 0) {
-                result = m().mk_app(fid, k, 0, nullptr, num_args, args, range);
-            }
-            else {
-                result = m().mk_app(fid, k, num_indices, indices, num_args, args, range);
-        }
-            if (result.get() == nullptr)
-                throw cmd_exception("invalid builtin application ", s);
-            CHECK_SORT(result.get());
-            return;
-        }
-        if (num_indices > 0)
-            throw cmd_exception("invalid use of indexed identifier, unknown builtin function ", s);
-        
-        if (num_args == 0) {
-            throw cmd_exception("unknown constant ", s);
-        }
-        else
-            throw cmd_exception("unknown function/constant ", s);
-    }
-=======
->>>>>>> 39af2a18
 
     if (try_mk_macro_app(s, num_args, args, num_indices, indices, range, result))
         return;
@@ -1524,11 +1454,8 @@
     s.m_assertions_lim         = m_assertions.size();
     if (!m_global_decls)
         pm().push();
-<<<<<<< HEAD
-=======
     ast_translation tr(m(), m());
     m_mcs.push_back(m_mcs.back() ? m_mcs.back()->copy(tr) : nullptr);
->>>>>>> 39af2a18
     unsigned timeout = m_params.m_timeout;
     m().limit().push(m_params.rlimit());
     cancel_eh<reslimit> eh(m().limit());
@@ -1816,11 +1743,7 @@
 
 void cmd_context::display_model(model_ref& mdl) {
     if (mdl) {
-<<<<<<< HEAD
-        if (m_mc0) (*m_mc0)(mdl);
-=======
         if (mc0()) (*mc0())(mdl);
->>>>>>> 39af2a18
         model_params p;
         if (p.compact()) mdl->compress();
         add_declared_functions(*mdl);
@@ -1926,11 +1849,8 @@
     void operator()(app * n)        {
         if (m_dt.is_accessor(n->get_decl())) 
             throw found();
-<<<<<<< HEAD
-=======
         if (m_dt.is_update_field(n->get_decl())) 
             throw found();
->>>>>>> 39af2a18
         if (n->get_family_id() == m_seq_id && m_seq.is_re(n))
             throw found();
         if (m_arith.plugin().is_considered_uninterpreted(n->get_decl()))
@@ -2050,11 +1970,8 @@
                 if (m().is_true(r))
                     continue;
 
-<<<<<<< HEAD
-=======
                 TRACE("model_validate", tout << *md << "\n";);
 
->>>>>>> 39af2a18
                 // The evaluator for array expressions is not complete
                 // If r contains as_array/store/map/const expressions, then we do not generate the error.
                 // TODO: improve evaluator for model expressions.
@@ -2071,11 +1988,7 @@
                     continue;
                 }
 
-<<<<<<< HEAD
-                analyze_failure(evaluator, a, true);
-=======
                 analyze_failure(seen, evaluator, a, true);
->>>>>>> 39af2a18
                 IF_VERBOSE(11, model_smt2_pp(verbose_stream(), *this, *md, 0););                
                 TRACE("model_validate", model_smt2_pp(tout, *this, *md, 0););
                 invalid_model |= m().is_false(r);
@@ -2087,12 +2000,6 @@
     }
 }
 
-<<<<<<< HEAD
-void cmd_context::analyze_failure(model_evaluator& ev, expr* a, bool expected_value) {
-    expr* c = nullptr, *t = nullptr, *e = nullptr;
-    if (m().is_not(a, e)) {
-        analyze_failure(ev, e, !expected_value);
-=======
 void cmd_context::analyze_failure(expr_mark& seen, model_evaluator& ev, expr* a, bool expected_value) {
     expr* c = nullptr, *t = nullptr, *e = nullptr;
     if (seen.is_marked(a))
@@ -2100,17 +2007,12 @@
     seen.mark(a, true);
     if (m().is_not(a, e)) {
         analyze_failure(seen, ev, e, !expected_value);
->>>>>>> 39af2a18
         return;
     }
     if (!expected_value && m().is_or(a)) {
         for (expr* arg : *to_app(a)) {
             if (ev.is_true(arg)) {
-<<<<<<< HEAD
-                analyze_failure(ev, arg, false);
-=======
                 analyze_failure(seen, ev, arg, false);
->>>>>>> 39af2a18
                 return;
             }
         }
@@ -2125,15 +2027,6 @@
     }
     if (expected_value && m().is_ite(a, c, t, e)) {
         if (ev.is_true(c) && ev.is_false(t)) {
-<<<<<<< HEAD
-            if (!m().is_true(c)) analyze_failure(ev, c, false);
-            if (!m().is_false(t)) analyze_failure(ev, t, true);
-            return;
-        }
-        if (ev.is_false(c) && ev.is_false(e)) {
-            if (!m().is_false(c)) analyze_failure(ev, c, true);
-            if (!m().is_false(e)) analyze_failure(ev, e, true);
-=======
             if (!m().is_true(c)) analyze_failure(seen, ev, c, false);
             if (!m().is_false(t)) analyze_failure(seen, ev, t, true);
             return;
@@ -2141,21 +2034,11 @@
         if (ev.is_false(c) && ev.is_false(e)) {
             if (!m().is_false(c)) analyze_failure(seen, ev, c, true);
             if (!m().is_false(e)) analyze_failure(seen, ev, e, true);
->>>>>>> 39af2a18
             return;
         }
     }
     if (!expected_value && m().is_ite(a, c, t, e)) {
         if (ev.is_true(c) && ev.is_true(t)) {
-<<<<<<< HEAD
-            if (!m().is_true(c)) analyze_failure(ev, c, false);
-            if (!m().is_true(t)) analyze_failure(ev, t, false);
-            return;
-        }
-        if (ev.is_false(c) && ev.is_true(e)) {
-            if (!m().is_false(c)) analyze_failure(ev, c, true);
-            if (!m().is_true(e)) analyze_failure(ev, e, false);
-=======
             if (!m().is_true(c)) analyze_failure(seen, ev, c, false);
             if (!m().is_true(t)) analyze_failure(seen, ev, t, false);
             return;
@@ -2163,7 +2046,6 @@
         if (ev.is_false(c) && ev.is_true(e)) {
             if (!m().is_false(c)) analyze_failure(seen, ev, c, true);
             if (!m().is_true(e)) analyze_failure(seen, ev, e, false);
->>>>>>> 39af2a18
             return;
         }
     }
