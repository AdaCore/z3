/*++
Copyright (c) 2006 Microsoft Corporation

Module Name:

    trail.h

Abstract:

    <abstract>

Author:

    Leonardo de Moura (leonardo) 2008-06-02.

Revision History:

--*/
#pragma once

#include "util/obj_hashtable.h"
#include "util/region.h"
#include "util/obj_ref.h"
#include "util/vector.h"


class trail {
public:
    virtual ~trail() {}
    virtual void undo() = 0;
};

template<typename T>
class value_trail : public trail {
    T & m_value;
    T   m_old_value;

public:
    value_trail(T & value):
        m_value(value),
        m_old_value(value) {
    }

    value_trail(T & value, T const& new_value):
        m_value(value),
        m_old_value(value) {
        m_value = new_value;
    }

    void undo() override {
        m_value = m_old_value;
    }
};


    
template<typename T, typename Ts>
class scoped_value_trail : public trail {
    T & m_value;
    Ts & m_values;
    
public:
    scoped_value_trail(T & value, Ts& values):
        m_value(value),
        m_values(values) {
    }
    
    void undo() override {
        m_value = m_values.back();
        m_values.pop_back();
    }
};


class reset_flag_trail : public trail {
    bool & m_value;
public:
    reset_flag_trail(bool & value):
        m_value(value) {
    }

    void undo() override {
        m_value = false;
    }
};

template<typename T>
class set_ptr_trail : public trail {
    T * & m_ptr;
public:
    set_ptr_trail(T * & ptr):
        m_ptr(ptr) {
        SASSERT(m_ptr == 0);
    }

    void undo() override {
        m_ptr = nullptr;
    }
};

template<typename T, bool CallDestructors=true>
class restore_size_trail : public trail {
    vector<T, CallDestructors> & m_vector;
    unsigned                     m_old_size;
public:
    restore_size_trail(vector<T, CallDestructors> & v, unsigned sz):
        m_vector(v),
        m_old_size(sz) {
    }
    restore_size_trail(vector<T, CallDestructors> & v):
        m_vector(v),
        m_old_size(v.size()) {
    }

    void undo() override {
        m_vector.shrink(m_old_size);
    }
};

template<typename T, bool CallDestructors=true>
class vector_value_trail : public trail {
    vector<T, CallDestructors> & m_vector;
    unsigned                     m_idx;
    T                            m_old_value;
public:
    vector_value_trail(vector<T, CallDestructors> & v, unsigned idx):
        m_vector(v),
        m_idx(idx),
        m_old_value(v[idx]) {
    }

    void undo() override {
        m_vector[m_idx] = m_old_value;
    }
};

template<typename V, typename T>
class vector2_value_trail : public trail {
    V             & m_vector;
    unsigned        m_i;
    unsigned        m_j;
    T               m_old_value;
public:
    vector2_value_trail(V& v, unsigned i, unsigned j):
        m_vector(v),
        m_i(i),
        m_j(j),
        m_old_value(v[i][j]) {
    }

    void undo() override {
        m_vector[m_i][m_j] = m_old_value;
    }
};

template<typename Ctx, typename V, typename T>
class vector2_value_trail : public trail<Ctx> {
    V             & m_vector;
    unsigned        m_i;
    unsigned        m_j;
    T               m_old_value;
public:
    vector2_value_trail(V& v, unsigned i, unsigned j):
        m_vector(v),
        m_i(i),
        m_j(j),
        m_old_value(v[i][j]) {
    }

    ~vector2_value_trail() override {
    }

    void undo(Ctx & ctx) override {
        m_vector[m_i][m_j] = m_old_value;
    }
};


template<typename D, typename R>
class insert_obj_map : public trail {
    obj_map<D,R>&     m_map;
    D*                m_obj;
public:
    insert_obj_map(obj_map<D,R>& t, D* o) : m_map(t), m_obj(o) {}
    void undo() override { m_map.remove(m_obj); }
};

template<typename D, typename R>
class remove_obj_map : public trail {
    obj_map<D,R>&     m_map;
    D*                m_obj;
    R                 m_value;
public:
    remove_obj_map(obj_map<D,R>& t, D* o, R v) : m_map(t), m_obj(o), m_value(v) {}
    void undo() override { m_map.insert(m_obj, m_value); }
};

<<<<<<< HEAD
template<typename Ctx, typename D, typename R>
class remove_obj_map : public trail<Ctx> {
    obj_map<D,R>&     m_map;
    D*                m_obj;
    R                 m_value;
public:
    remove_obj_map(obj_map<D,R>& t, D* o, R v) : m_map(t), m_obj(o), m_value(v) {}
    ~remove_obj_map() override {}
    void undo(Ctx & ctx) override { m_map.insert(m_obj, m_value); }
};

template<typename Ctx, typename M, typename D>
class insert_map : public trail<Ctx> {
=======
template<typename M, typename D>
class insert_map : public trail {
>>>>>>> 39af2a18
    M&            m_map;
    D             m_obj;
public:
    insert_map(M& t, D o) : m_map(t), m_obj(o) {}
    void undo() override { m_map.remove(m_obj); }
};


template<typename M, typename Mgr, typename D>
class insert_ref_map : public trail {
    Mgr&          m;
    M&            m_map;
    D             m_obj;
public:
    insert_ref_map(Mgr& m, M& t, D o) : m(m), m_map(t), m_obj(o) {}
    void undo() override { m_map.remove(m_obj); m.dec_ref(m_obj); }
};

template<typename Mgr, typename D, typename R>
class insert_ref2_map : public trail {
    Mgr&           m;
    obj_map<D,R*>&  m_map;
    D*             m_obj;
    R*             m_val;
public:
    insert_ref2_map(Mgr& m, obj_map<D,R*>& t, D*o, R*r) : m(m), m_map(t), m_obj(o), m_val(r) {}
    void undo() override { m_map.remove(m_obj); m.dec_ref(m_obj); m.dec_ref(m_val); }
};

template<typename Ctx, typename Mgr, typename D, typename R>
class insert_ref2_map : public trail<Ctx> {
    Mgr&           m;
    obj_map<D,R*>&  m_map;
    D*             m_obj;
    R*             m_val;
public:
    insert_ref2_map(Mgr& m, obj_map<D,R*>& t, D*o, R*r) : m(m), m_map(t), m_obj(o), m_val(r) {}
    virtual ~insert_ref2_map() {}
    virtual void undo(Ctx & ctx) { m_map.remove(m_obj); m.dec_ref(m_obj); m.dec_ref(m_val); }
};


template<typename V>
class push_back_vector : public trail {
    V & m_vector;
public:
    push_back_vector(V & v):
        m_vector(v) {
    }

    void undo() override {
        m_vector.pop_back();
    }
};

template<typename T>
class set_vector_idx_trail : public trail {
    ptr_vector<T> & m_vector;
    unsigned                         m_idx;
public:
    set_vector_idx_trail(ptr_vector<T> & v, unsigned idx):
        m_vector(v),
        m_idx(idx) {
    }

    void undo() override {
        m_vector[m_idx] = nullptr;
    }
};

template<typename T, bool CallDestructors=true>
class pop_back_trail : public trail {
    vector<T, CallDestructors> & m_vector;
    T m_value;
public:
    pop_back_trail(vector<T, CallDestructors> & v):
    m_vector(v),
    m_value(m_vector.back()) {
    }

    virtual void undo() {
        m_vector.push_back(m_value);
    }
};

template<typename T, bool CallDestructors=true>
class pop_back2_trail : public trail {
    vector<T, CallDestructors> & m_vector;
    typedef vector<vector<T, CallDestructors>, true> vector_t;
    unsigned m_index;
    T m_value;
public:
    pop_back2_trail(vector<T, CallDestructors> & v, unsigned index):
    m_vector(v),
    m_index(index),
    m_value(m_vector[index].back()) {
    }

    void undo() override {
        m_vector[m_index].push_back(m_value);
    }
};



template<typename T, bool CallDestructors=true>
class push_back_trail : public trail {
    vector<T, CallDestructors> & m_vector;
public:
    push_back_trail(vector<T, CallDestructors> & v):
        m_vector(v) {
    }

    void undo() override {
        m_vector.pop_back();
    }
};

template<typename T, bool CallDestructors=true>
class push_back2_trail : public trail {
    typedef vector<vector<T, CallDestructors>, true> vector_t;
    vector_t & m_vector;
    unsigned   m_index;
public:
    push_back2_trail(vector_t & v, unsigned index) :
    m_vector(v),
    m_index(index) {
    }

    void undo() override {
        m_vector[m_index].pop_back();
    }
};

<<<<<<< HEAD
template<typename Ctx>
class set_bitvector_trail : public trail<Ctx> {
=======

class set_bitvector_trail : public trail {
>>>>>>> 39af2a18
    bool_vector & m_vector;
    unsigned        m_idx;
public:
    set_bitvector_trail(bool_vector & v, unsigned idx):
        m_vector(v),
        m_idx(idx) {
        SASSERT(m_vector[m_idx] == false);
        m_vector[m_idx] = true;
    }

    void undo() override {
        m_vector[m_idx] = false;
    }
};


<<<<<<< HEAD
template<typename Ctx, typename T, bool CallDestructors = true>
class history_trail : public trail<Ctx> {
=======
template<typename T, bool CallDestructors = true>
class history_trail : public trail {
>>>>>>> 39af2a18
    vector<T, CallDestructors>& m_dst;
    unsigned                     m_idx;
    vector<T, CallDestructors>& m_hist;
public:
    history_trail(vector<T, CallDestructors>& v, unsigned idx, vector<T, CallDestructors>& hist) :
        m_dst(v),
        m_idx(idx),
        m_hist(hist) {}
    
<<<<<<< HEAD
    ~history_trail() override {
    }
    
    void undo(Ctx& ctx) override {
=======
    void undo() override {
>>>>>>> 39af2a18
        m_dst[m_idx] = m_hist.back();
        m_hist.pop_back();
    }
};


<<<<<<< HEAD
template<typename Ctx, typename T>
class new_obj_trail : public trail<Ctx> {
=======
template<typename T>
class new_obj_trail : public trail {
>>>>>>> 39af2a18
    T * m_obj;
public:
    new_obj_trail(T * obj):
        m_obj(obj) {
    }

    void undo() override {
        dealloc(m_obj);
    }
};

template<typename M, typename T>
class obj_ref_trail : public trail {
    obj_ref<T,M> m_obj;
public:
    obj_ref_trail(obj_ref<T,M>& obj):
        m_obj(obj) {
    }

    void undo() override {
        m_obj.reset();
    }
};

template<typename T>
class insert_obj_trail : public trail {
    obj_hashtable<T>& m_table;
    T*                m_obj;
public:
    insert_obj_trail(obj_hashtable<T>& t, T* o) : m_table(t), m_obj(o) {}
    void undo() override { m_table.remove(m_obj); }
};


template<typename T>
class remove_obj_trail : public trail {
    obj_hashtable<T>& m_table;
    T*                m_obj;
public:
    remove_obj_trail(obj_hashtable<T>& t, T* o) : m_table(t), m_obj(o) {}
    void undo() override { m_table.insert(m_obj); }
};


inline void undo_trail_stack(ptr_vector<trail> & s, unsigned old_size) {
    SASSERT(old_size <= s.size());
    typename ptr_vector<trail >::iterator begin = s.begin() + old_size;
    typename ptr_vector<trail >::iterator it    = s.end();
    while (it != begin) {
        --it;
        (*it)->undo();
    }
    s.shrink(old_size);
}

class trail_stack {
    ptr_vector<trail>       m_trail_stack;
    unsigned_vector         m_scopes;
    region                  m_region;
public:
    region & get_region() { return m_region; }

    void reset() {
        pop_scope(m_scopes.size());
        // Undo trail objects stored at lvl 0 (avoid memory leaks if lvl 0 contains new_obj_trail objects).
        undo_trail_stack(m_trail_stack, 0);
    }

    void push_ptr(trail * t) { m_trail_stack.push_back(t); }

    template<typename TrailObject>
    void push(TrailObject const & obj) { m_trail_stack.push_back(new (m_region) TrailObject(obj)); }

    unsigned get_num_scopes() const { return m_scopes.size(); }

    void push_scope() { m_region.push_scope(); m_scopes.push_back(m_trail_stack.size()); }

    void pop_scope(unsigned num_scopes) {
        if (num_scopes == 0) return;
        unsigned lvl      = m_scopes.size();
        SASSERT(num_scopes <= lvl);
        unsigned new_lvl  = lvl - num_scopes;
        unsigned old_size = m_scopes[new_lvl];
        undo_trail_stack(m_trail_stack, old_size);
        m_scopes.shrink(new_lvl);
        m_region.pop_scope(num_scopes);
    }
<<<<<<< HEAD
};
=======
};
>>>>>>> 39af2a18
<|MERGE_RESOLUTION|>--- conflicted
+++ resolved
@@ -153,28 +153,6 @@
     }
 };
 
-template<typename Ctx, typename V, typename T>
-class vector2_value_trail : public trail<Ctx> {
-    V             & m_vector;
-    unsigned        m_i;
-    unsigned        m_j;
-    T               m_old_value;
-public:
-    vector2_value_trail(V& v, unsigned i, unsigned j):
-        m_vector(v),
-        m_i(i),
-        m_j(j),
-        m_old_value(v[i][j]) {
-    }
-
-    ~vector2_value_trail() override {
-    }
-
-    void undo(Ctx & ctx) override {
-        m_vector[m_i][m_j] = m_old_value;
-    }
-};
-
 
 template<typename D, typename R>
 class insert_obj_map : public trail {
@@ -195,24 +173,8 @@
     void undo() override { m_map.insert(m_obj, m_value); }
 };
 
-<<<<<<< HEAD
-template<typename Ctx, typename D, typename R>
-class remove_obj_map : public trail<Ctx> {
-    obj_map<D,R>&     m_map;
-    D*                m_obj;
-    R                 m_value;
-public:
-    remove_obj_map(obj_map<D,R>& t, D* o, R v) : m_map(t), m_obj(o), m_value(v) {}
-    ~remove_obj_map() override {}
-    void undo(Ctx & ctx) override { m_map.insert(m_obj, m_value); }
-};
-
-template<typename Ctx, typename M, typename D>
-class insert_map : public trail<Ctx> {
-=======
 template<typename M, typename D>
 class insert_map : public trail {
->>>>>>> 39af2a18
     M&            m_map;
     D             m_obj;
 public:
@@ -242,18 +204,6 @@
     void undo() override { m_map.remove(m_obj); m.dec_ref(m_obj); m.dec_ref(m_val); }
 };
 
-template<typename Ctx, typename Mgr, typename D, typename R>
-class insert_ref2_map : public trail<Ctx> {
-    Mgr&           m;
-    obj_map<D,R*>&  m_map;
-    D*             m_obj;
-    R*             m_val;
-public:
-    insert_ref2_map(Mgr& m, obj_map<D,R*>& t, D*o, R*r) : m(m), m_map(t), m_obj(o), m_val(r) {}
-    virtual ~insert_ref2_map() {}
-    virtual void undo(Ctx & ctx) { m_map.remove(m_obj); m.dec_ref(m_obj); m.dec_ref(m_val); }
-};
-
 
 template<typename V>
 class push_back_vector : public trail {
@@ -347,13 +297,8 @@
     }
 };
 
-<<<<<<< HEAD
-template<typename Ctx>
-class set_bitvector_trail : public trail<Ctx> {
-=======
 
 class set_bitvector_trail : public trail {
->>>>>>> 39af2a18
     bool_vector & m_vector;
     unsigned        m_idx;
 public:
@@ -370,13 +315,8 @@
 };
 
 
-<<<<<<< HEAD
-template<typename Ctx, typename T, bool CallDestructors = true>
-class history_trail : public trail<Ctx> {
-=======
 template<typename T, bool CallDestructors = true>
 class history_trail : public trail {
->>>>>>> 39af2a18
     vector<T, CallDestructors>& m_dst;
     unsigned                     m_idx;
     vector<T, CallDestructors>& m_hist;
@@ -386,27 +326,15 @@
         m_idx(idx),
         m_hist(hist) {}
     
-<<<<<<< HEAD
-    ~history_trail() override {
-    }
-    
-    void undo(Ctx& ctx) override {
-=======
-    void undo() override {
->>>>>>> 39af2a18
+    void undo() override {
         m_dst[m_idx] = m_hist.back();
         m_hist.pop_back();
     }
 };
 
 
-<<<<<<< HEAD
-template<typename Ctx, typename T>
-class new_obj_trail : public trail<Ctx> {
-=======
 template<typename T>
 class new_obj_trail : public trail {
->>>>>>> 39af2a18
     T * m_obj;
 public:
     new_obj_trail(T * obj):
@@ -494,8 +422,4 @@
         m_scopes.shrink(new_lvl);
         m_region.pop_scope(num_scopes);
     }
-<<<<<<< HEAD
-};
-=======
-};
->>>>>>> 39af2a18
+};