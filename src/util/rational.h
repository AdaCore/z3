/*++
Copyright (c) 2006 Microsoft Corporation

Module Name:

    rational.h

Abstract:

    Rational numbers

Author:

    Leonardo de Moura (leonardo) 2006-09-18.

Revision History:

--*/
#pragma once

#include "util/mpq.h"

class rational {
    mpq   m_val;
    static rational                  m_zero;
    static rational                  m_one;
    static rational                  m_minus_one;
    static vector<rational>          m_powers_of_two;
    static synch_mpq_manager *       g_mpq_manager;
    
    static synch_mpq_manager & m() { return *g_mpq_manager; }

public:
    static void initialize();
    static void finalize();
    /*
      ADD_INITIALIZER('rational::initialize();')
      ADD_FINALIZER('rational::finalize();')
    */
    rational() {}
    
    rational(rational const & r) { m().set(m_val, r.m_val); }
    rational(rational&&) = default;

    explicit rational(int n) { m().set(m_val, n); }

    explicit rational(unsigned n) { m().set(m_val, n); }
      
    rational(int n, int d) { m().set(m_val, n, d); }

    rational(mpq const & q) { m().set(m_val, q); }

    rational(mpz const & z) { m().set(m_val, z); }

    explicit rational(double  z) { UNREACHABLE(); }
    
    explicit rational(char const * v) { m().set(m_val, v); }

    struct i64 {};
    rational(int64_t i, i64) { m().set(m_val, i); }

    struct ui64 {};
    rational(uint64_t i, ui64) { m().set(m_val, i); }
    
    ~rational() { synch_mpq_manager::del(g_mpq_manager, m_val); }
    
    mpq const & to_mpq() const { return m_val; }

    unsigned bitsize() const { return m().bitsize(m_val); }

    unsigned storage_size() const { return m().storage_size(m_val); }
    
    void reset() { m().reset(m_val); }

    bool is_int() const { return m().is_int(m_val); }

    bool is_small() const { return m().is_small(m_val); }

    bool is_big() const { return !is_small(); }
    
    unsigned hash() const { return m().hash(m_val); }

    struct hash_proc {  unsigned operator()(rational const& r) const { return r.hash(); }  };

    struct eq_proc { bool operator()(rational const& r1, rational const& r2) const { return r1 == r2; } };
    
    void swap(rational & n) { m().swap(m_val, n.m_val); }
    
    std::string to_string() const { return m().to_string(m_val); }

    void display(std::ostream & out) const { return m().display(out, m_val); }
    
    void display_decimal(std::ostream & out, unsigned prec, bool truncate = false) const { return m().display_decimal(out, m_val, prec, truncate); }

    void display_smt2(std::ostream & out) const { return m().display_smt2(out, m_val, false); }

    void display_hex(std::ostream & out, unsigned num_bits) const { SASSERT(is_int()); return m().display_hex(out, m_val.numerator(), num_bits); }

    void display_bin(std::ostream & out, unsigned num_bits) const { SASSERT(is_int()); return m().display_bin(out, m_val.numerator(), num_bits); }

    bool is_uint64() const { return m().is_uint64(m_val); }

    bool is_int64() const { return m().is_int64(m_val); }

    uint64_t get_uint64() const { return m().get_uint64(m_val); }

    int64_t get_int64() const { return m().get_int64(m_val); }
    
    bool is_unsigned() const { return is_uint64() && (get_uint64() < (1ull << 32ull)); }

    unsigned get_unsigned() const {
        SASSERT(is_unsigned());
        return static_cast<unsigned>(get_uint64());
    }

    bool is_int32() const {
        if (is_small() && is_int()) return true; 
        // we don't assume that if it is small, then it is int32.
        if (!is_int64()) return false;
        int64_t v = get_int64();
        return INT_MIN <= v && v <= INT_MAX;
    }

    int get_int32() const {
        SASSERT(is_int32());
        return (int)get_int64();
    }

    double get_double() const { return m().get_double(m_val); }

    rational const & get_rational() const { return *this; }

    rational const & get_infinitesimal() const { return m_zero; }

    rational & operator=(rational&&) = default;

    rational & operator=(rational const & r) {
        m().set(m_val, r.m_val);
        return *this;
    }
private:
    rational & operator=(bool) {
        UNREACHABLE(); return *this;
    }
    inline rational operator*(bool  r1) const {
        UNREACHABLE();
        return *this;
    }

public:
    rational & operator=(int v) {
        m().set(m_val, v);
        return *this;
    }
    rational & operator=(double v) { UNREACHABLE(); return *this; }

    friend inline rational numerator(rational const & r) { rational result; m().get_numerator(r.m_val, result.m_val); return result; }
    
    friend inline rational denominator(rational const & r) { rational result; m().get_denominator(r.m_val, result.m_val); return result; }
    
    rational & operator+=(rational const & r) { 
        m().add(m_val, r.m_val, m_val);
        return *this; 
    }

    rational & operator+=(int r) {
        (*this) += rational(r);
        return *this;
    }

    rational & operator-=(rational const & r) { 
        m().sub(m_val, r.m_val, m_val);
        return *this; 
    }


    rational & operator*=(rational const & r) {
        m().mul(m_val, r.m_val, m_val);
        return *this; 
    }    

    rational & operator/=(rational const & r) {
        m().div(m_val, r.m_val, m_val);
        return *this; 
    }    
    
    rational & operator%=(rational const & r) {
        m().rem(m_val, r.m_val, m_val);
        return *this; 
    }    

    rational & operator%=(int v) {
        return *this %= rational(v);
    }    

    rational & operator/=(int v) {
        return *this /= rational(v);
    }    

    rational & operator*=(int v) {
        return *this *= rational(v);
    }    

    friend inline rational div(rational const & r1, rational const & r2) {
        rational r;
        rational::m().idiv(r1.m_val, r2.m_val, r.m_val);
        return r;
    }

    friend inline void div(rational const & r1, rational const & r2, rational & r) {
        rational::m().idiv(r1.m_val, r2.m_val, r.m_val);
    }
    
    friend inline rational machine_div(rational const & r1, rational const & r2) {
        rational r;
        rational::m().machine_idiv(r1.m_val, r2.m_val, r.m_val);
        return r;
    }

    friend inline rational machine_div_rem(rational const & r1, rational const & r2, rational & rem) {
        rational r;
        rational::m().machine_idiv_rem(r1.m_val, r2.m_val, r.m_val, rem.m_val);
        return r;
    }

    friend inline rational mod(rational const & r1, rational const & r2) {
        rational r;
        rational::m().mod(r1.m_val, r2.m_val, r.m_val);
        return r;
    }

    friend inline void mod(rational const & r1, rational const & r2, rational & r) {
        rational::m().mod(r1.m_val, r2.m_val, r.m_val);
    }

    friend inline rational operator%(rational const & r1, rational const & r2) {
        rational r;
        rational::m().rem(r1.m_val, r2.m_val, r.m_val);
        return r;
    }

    friend inline rational mod_hat(rational const & a, rational const & b) {
        SASSERT(b.is_pos());
        rational r = mod(a,b);
        SASSERT(r.is_nonneg());
        rational r2 = r;
        r2 *= rational(2);
        if (operator<(b, r2)) {
            r -= b;
        }
        return r;
    }

    rational & operator++() {
        m().add(m_val, m().mk_q(1), m_val);
        return *this;
    }

    const rational operator++(int) { rational tmp(*this); ++(*this); return tmp; }
    
    rational & operator--() {
        m().sub(m_val, m().mk_q(1), m_val);
        return *this;
    }
    
    const rational operator--(int) { rational tmp(*this); --(*this); return tmp; }

    friend inline bool operator==(rational const & r1, rational const & r2) {
        return rational::m().eq(r1.m_val, r2.m_val);
    }

    friend inline bool operator<(rational const & r1, rational const & r2) { 
        return rational::m().lt(r1.m_val, r2.m_val);
    }
    
    void neg() {
        m().neg(m_val);
    }

    bool is_zero() const {
        return m().is_zero(m_val);
    }

    bool is_one() const {
        return m().is_one(m_val);
    }

    bool is_minus_one() const {
        return m().is_minus_one(m_val);
    }

    bool is_neg() const {
        return m().is_neg(m_val);
    }
    
    bool is_pos() const {
        return m().is_pos(m_val);
    }
    
    bool is_nonneg() const {
        return m().is_nonneg(m_val);
    }
    
    bool is_nonpos() const {
        return m().is_nonpos(m_val);
    }

    bool is_even() const {
        return m().is_even(m_val);
    }

    bool is_odd() const { 
        return !is_even(); 
    }
    
    friend inline rational floor(rational const & r) {
        rational f;
        rational::m().floor(r.m_val, f.m_val);
        return f;
    }

    friend inline rational ceil(rational const & r) {
        rational f;
        rational::m().ceil(r.m_val, f.m_val);
        return f;
    }

    rational expt(int n) const {
        rational result;
        m().power(m_val, n, result.m_val);
        return result;
    }

    static rational power_of_two(unsigned k);

    bool is_power_of_two(unsigned & shift) {
        return m().is_power_of_two(m_val, shift);
    }

    bool mult_inverse(unsigned num_bits, rational & result);

    static rational const & zero() {
        return m_zero;
    }

    static rational const & one() {
        return m_one;
    }

    static rational const & minus_one() {
        return m_minus_one;
    }

    void addmul(rational const & c, rational const & k) {
        if (c.is_one())
            operator+=(k);
        else if (c.is_minus_one())
            operator-=(k);
        else if (k.is_one())
            operator+=(c);
        else if (k.is_minus_one())
            operator-=(c);
        else {
            rational tmp(k);
            tmp *= c;
            operator+=(tmp);
        }
    }

    // Perform:  this -= c * k
    void submul(const rational & c, const rational & k) {
        if (c.is_one())
            operator-=(k);
        else if (c.is_minus_one())
            operator+=(k);
        else {
            rational tmp(k);
            tmp *= c;
            operator-=(tmp);
        }
    }

    bool is_int_perfect_square(rational & root) const {
        return m().is_int_perfect_square(m_val, root.m_val);
    }

    bool is_perfect_square(rational & root) const {
        return m().is_perfect_square(m_val, root.m_val);
    }

    bool root(unsigned n, rational & root) const {
        return m().root(m_val, n, root.m_val);
    }

    friend inline std::ostream & operator<<(std::ostream & target, rational const & r) {
        return target << m().to_string(r.m_val);
    }

    friend inline bool divides(rational const& a, rational const& b) {
        return m().divides(a.to_mpq(), b.to_mpq());
    }

    friend inline rational gcd(rational const & r1, rational const & r2);

    //
    // extended Euclid:
    // r1*a + r2*b = gcd
    //
    friend inline rational gcd(rational const & r1, rational const & r2, rational & a, rational & b);

    friend inline rational lcm(rational const & r1, rational const & r2) {
        rational result;
        m().lcm(r1.m_val, r2.m_val, result.m_val);
        return result;
    }

    friend inline rational bitwise_or(rational const & r1, rational const & r2) {
        rational result;
        m().bitwise_or(r1.m_val, r2.m_val, result.m_val);
        return result;
    }

    friend inline rational bitwise_and(rational const & r1, rational const & r2) {
        rational result;
        m().bitwise_and(r1.m_val, r2.m_val, result.m_val);
        return result;
    }

    friend inline rational bitwise_xor(rational const & r1, rational const & r2) {
        rational result;
        m().bitwise_xor(r1.m_val, r2.m_val, result.m_val);
        return result;
    }

    friend inline rational bitwise_not(unsigned sz, rational const & r1) {
        rational result;
        m().bitwise_not(sz, r1.m_val, result.m_val);
        return result;
    }

    friend inline rational abs(rational const & r);

    rational to_rational() const { return *this; }

    static bool is_rational() { return true; }

    unsigned get_num_digits(rational const& base) const {
        SASSERT(is_int());
        SASSERT(!is_neg());
        rational n(*this);
        unsigned num_digits = 1;
        n = div(n, base);
        while (n.is_pos()) {
            ++num_digits;
            n = div(n, base);
        }
        return num_digits;
    }

    unsigned get_num_bits() const {
        return get_num_digits(rational(2));
    }

    unsigned get_num_decimal() const {
        return get_num_digits(rational(10));
<<<<<<< HEAD
=======
    }

    bool get_bit(unsigned index) const {
        return m().get_bit(m_val, index);
    }

    unsigned trailing_zeros() const {
        if (is_zero())
            return 0;
        unsigned k = 0;
        for (; !get_bit(k); ++k); 
        return k;
>>>>>>> 39af2a18
    }

    static bool limit_denominator(rational &num, rational const& limit);
};

inline bool operator!=(rational const & r1, rational const & r2) { 
    return !operator==(r1, r2); 
}

inline bool operator>(rational const & r1, rational const & r2) { 
    return operator<(r2, r1); 
}

inline bool operator<(int r1, rational const & r2) {
    return rational(r1) < r2;
}

inline bool operator<(rational const & r1, int r2) {
    return r1 < rational(r2);
}

inline bool operator<=(rational const & r1, rational const & r2) { 
    return !operator>(r1, r2); 
}

inline bool operator>=(rational const & r1, rational const & r2) { 
    return !operator<(r1, r2); 
}

inline bool operator>(rational const & a, int b) {
    return a > rational(b);
}

inline bool operator>(int a, rational const & b) {
    return rational(a) > b;
}

inline bool operator>=(rational const& a, int b) {
    return a >= rational(b);
}

inline bool operator>=(int a, rational const& b) {
    return rational(a) >= b;
}

inline bool operator<=(rational const& a, int b) {
    return a <= rational(b);
}

inline bool operator<=(int a, rational const& b) {
    return rational(a) <= b;
}

inline bool operator!=(rational const& a, int b) {
    return !(a == rational(b));
}

inline bool operator==(rational const & a, int b) {
    return a == rational(b);
}

inline rational operator+(rational const & r1, rational const & r2) { 
    return rational(r1) += r2; 
}

inline rational operator+(int r1, rational const & r2) {
    return rational(r1) + r2;
}

inline rational operator+(rational const & r1, int r2) {
    return r1 + rational(r2);
}


inline rational operator-(rational const & r1, rational const & r2) { 
    return rational(r1) -= r2; 
}

inline rational operator-(rational const & r1, int r2) {
    return r1 - rational(r2);
}

inline rational operator-(int r1, rational const & r2) {
    return rational(r1) - r2;
}

inline rational operator-(rational const & r) { 
    rational result(r); 
    result.neg(); 
    return result; 
}

inline rational operator*(rational const & r1, rational const & r2) { 
    return rational(r1) *= r2; 
}

inline rational operator*(rational const & r1, bool r2) {
    UNREACHABLE();
    return r1 * rational(r2);
}
inline rational operator*(rational const & r1, int r2) {
    return r1 * rational(r2);
}
inline rational operator*(bool  r1, rational const & r2) {
    UNREACHABLE();
    return rational(r1) * r2;
}

inline rational operator*(int  r1, rational const & r2) {
    return rational(r1) * r2;
}

inline rational operator/(rational const & r1, rational const & r2) { 
    return rational(r1) /= r2; 
}

inline rational operator/(rational const & r1, int r2) {
    return r1 / rational(r2);
}

inline rational operator/(rational const & r1, bool r2) {
    UNREACHABLE();
    return r1 / rational(r2);
}

inline rational operator/(int r1, rational const &    r2) {
    return rational(r1) / r2;
}

inline rational power(rational const & r, unsigned p) {
    return r.expt(p);
}

inline rational abs(rational const & r) {
  rational result(r);
  rational::m().abs(result.m_val);
  return result;
}

inline rational gcd(rational const & r1, rational const & r2) {
  rational result;
  rational::m().gcd(r1.m_val, r2.m_val, result.m_val);
  return result;
}

inline rational gcd(rational const & r1, rational const & r2, rational & a, rational & b) {
  rational result;
  rational::m().gcd(r1.m_val, r2.m_val, a.m_val, b.m_val, result.m_val);
  return result;
}<|MERGE_RESOLUTION|>--- conflicted
+++ resolved
@@ -463,8 +463,6 @@
 
     unsigned get_num_decimal() const {
         return get_num_digits(rational(10));
-<<<<<<< HEAD
-=======
     }
 
     bool get_bit(unsigned index) const {
@@ -477,7 +475,6 @@
         unsigned k = 0;
         for (; !get_bit(k); ++k); 
         return k;
->>>>>>> 39af2a18
     }
 
     static bool limit_denominator(rational &num, rational const& limit);
