/*++
Copyright (c) 2012 Microsoft Corporation

Module Name:

    gparams.cpp

Abstract:

    Global parameter management.

Author:

    Leonardo (leonardo) 2012-11-29

Notes:

--*/
#include "util/gparams.h"
#include "util/str_hashtable.h"
#include "util/trace.h"
#include "util/mutex.h"
#include "util/region.h"
#include "util/map.h"

static DECLARE_MUTEX(gparams_mux);

extern void gparams_register_modules();

static char const * g_old_params_names[] = {
    "arith_adaptive","arith_adaptive_assertion_threshold","arith_adaptive_gcd","arith_adaptive_propagation_threshold","arith_add_binary_bounds","arith_blands_rule_threshold","arith_branch_cut_ratio","arith_dump_lemmas","arith_eager_eq_axioms","arith_eager_gcd","arith_eq_bounds","arith_euclidean_solver","arith_expand_eqs","arith_force_simplex","arith_gcd_test","arith_ignore_int","arith_lazy_adapter","arith_lazy_pivoting","arith_max_lemma_size","arith_process_all_eqs","arith_propagate_eqs","arith_propagation_mode","arith_propagation_threshold","arith_prop_strategy","arith_random_initial_value","arith_random_lower","arith_random_seed","arith_random_upper","arith_reflect","arith_skip_big_coeffs","arith_small_lemma_size","arith_solver","arith_stronger_lemmas","array_always_prop_upward","array_canonize","array_cg","array_delay_exp_axiom","array_extensional","array_laziness","array_lazy_ieq","array_lazy_ieq_delay","array_solver","array_weak","async_commands","at_labels_cex","auto_config","bb_eager","bb_ext_gates","bb_quantifiers","bin_clauses","bit2int","bv2int_distribute","bv_blast_max_size","bv_cc","bv_enable_int2bv_propagation","bv_lazy_le","bv_max_sharing","bv_reflect","bv_solver","case_split","check_at_labels","check_proof","cnf_factor","cnf_mode","context_simplifier","dack","dack_eq","dack_factor","dack_gc","dack_gc_inv_decay","dack_threshold","default_qid","default_table","default_table_checked","delay_units","delay_units_threshold","der","display_config","display_dot_proof","display_error_for_visual_studio","display_features","display_proof","display_unsat_core","distribute_forall","dt_lazy_splits","dump_goal_as_smt","elim_and","elim_bounds","elim_nlarith_quantifiers","elim_quantifiers","elim_term_ite","ematching","engine","eq_propagation","hi_div0","ignore_bad_patterns","ignore_setparameter","instruction_max","inst_gen","interactive","internalizer_nnf","lemma_gc_factor","lemma_gc_half","lemma_gc_initial","lemma_gc_new_clause_activity","lemma_gc_new_clause_relevancy","lemma_gc_new_old_ratio","lemma_gc_old_clause_activity","lemma_gc_old_clause_relevancy","lemma_gc_strategy","lift_ite","lookahead_diseq","macro_finder","max_conflicts","max_counterexamples","mbqi","mbqi_force_template","mbqi_max_cexs","mbqi_max_cexs_incr","mbqi_max_iterations","mbqi_trace","minimize_lemmas","model","model_compact","model_completion","model_display_arg_sort","model_hide_unused_partitions","model_on_final_check","model_on_timeout","model_partial","model_v1","model_v2","model_validate","new_core2th_eq","ng_lift_ite","nl_arith","nl_arith_branching","nl_arith_gb","nl_arith_gb_eqs","nl_arith_gb_perturbate","nl_arith_gb_threshold","nl_arith_max_degree","nl_arith_rounds","nnf_factor","nnf_ignore_labels","nnf_mode","nnf_sk_hack","order","order_var_weight","order_weights","phase_selection","pi_arith","pi_arith_weight","pi_avoid_skolems","pi_block_looop_patterns","pi_max_multi_patterns","pi_non_nested_arith_weight","pi_nopat_weight","pi_pull_quantifiers","pi_use_database","pi_warnings","pp_bounded","pp_bv_literals","pp_bv_neg","pp_decimal","pp_decimal_precision","pp_fixed_indent","pp_flat_assoc","pp_max_depth","pp_max_indent","pp_max_num_lines","pp_max_ribbon","pp_max_width","pp_min_alias_size","pp_simplify_implies","pp_single_line","precedence","precedence_gen","pre_demodulator","pre_simplifier","pre_simplify_expr","profile_res_sub","progress_sampling_freq","proof_mode","propagate_booleans","propagate_values","pull_cheap_ite_trees","pull_nested_quantifiers","qi_conservative_final_check","qi_cost","qi_eager_threshold","qi_lazy_instantiation","qi_lazy_quick_checker","qi_lazy_threshold","qi_max_eager_multi_patterns","qi_max_instances","qi_max_lazy_multi_pattern_matching","qi_new_gen","qi_profile","qi_profile_freq","qi_promote_unsat","qi_quick_checker","quasi_macros","random_case_split_freq","random_initial_activity","random_seed","recent_lemma_threshold","reduce_args","refine_inj_axiom","relevancy","relevancy_lemma","rel_case_split_order","restart_adaptive","restart_agility_threshold","restart_factor","restart_initial","restart_strategy","restricted_quasi_macros","simplify_clauses","smtlib2_compliant","smtlib_category","smtlib_dump_lemmas","smtlib_logic","smtlib_source_info","smtlib_trace_path","soft_timeout","solver","spc_bs","spc_es","spc_factor_subsumption_index_opt","spc_initial_subsumption_index_opt","spc_max_subsumption_index_features","spc_min_func_freq_subsumption_index","spc_num_iterations","spc_trace","statistics","strong_context_simplifier","tick","trace","trace_file_name","type_check","user_theory_persist_axioms","user_theory_preprocess_axioms","verbose","warning","well_sorted_check","z3_solver_ll_pp","z3_solver_smt_pp", nullptr };

static bool is_old_param_name(std::string const & name) {
    char const * const * it = g_old_params_names;
    while (*it) {
        if (name == *it)
            return true;
        it++;
    }
    return false;
}

static char const * g_params_renames[] = {
    "proof_mode", "proof",
    "soft_timeout", "timeout",
    "mbqi", "smt.mbqi",
    "relevancy", "smt.relevancy",
    "ematching", "smt.ematching",
    "macro_finder", "smt.macro_finder",
    "delay_units", "smt.delay_units",
    "case_split", "smt.case_split",
    "phase_selection", "smt.phase_selection",
    "restart_strategy", "smt.restart_strategy",
    "restart_factor", "smt.restart_factor",
    "arith_random_initial_value", "smt.arith.random_initial_value",
    "bv_reflect", "smt.bv.reflect",
    "bv_enable_int2bv_propagation", "smt.bv.enable_int2bv",
    "qi_cost", "smt.qi.cost",
    "qi_eager_threshold", "smt.qi.eager_threshold",
    "nl_arith", "smt.arith.nl",
    "pull_nested_quantifiers", "smt.pull_nested_quantifiers",
    "nnf_sk_hack", "nnf.sk_hack",
    "model_v2", "model.v2",
    "pi_non_nested_arith_weight", "pi.non_nested_arith_weight",
    "pi_warnings", "pi.warnings",
    "pp_decimal", "pp.decimal",
    "pp_decimal", "pp.decimal_precision",
    "pp_bv_literals", "pp.bv_literals",
    "pp_bv_neg", "pp.bv_neg",
    "pp_max_depth", "pp.max_depth",
    "pp_min_alias_size", "pp.min_alias_size",
    nullptr };

static char const * get_new_param_name(std::string const & p) {
    char const * const * it = g_params_renames;
    while (*it) {
        if (p == *it) {
            it++;
            return *it;
        }
        it += 2;
    }
    return nullptr;
}

template <typename T>
class smap : public map<char const*, T, str_hash_proc, str_eq_proc> {};

typedef std::function<param_descrs*(void)> lazy_descrs_t;

class lazy_param_descrs {
    param_descrs*      m_descrs;
    ptr_vector<lazy_descrs_t>      m_mk;

    void apply(lazy_descrs_t& f) {
        param_descrs* d = f();
        if (m_descrs) {
            m_descrs->copy(*d);
            dealloc(d);            
        }
        else {
            m_descrs = d;
        }
    }
    
    void reset_mk() {
        for (auto* f : m_mk) dealloc(f);
        m_mk.reset();
    }

public:
    lazy_param_descrs(lazy_descrs_t& f): m_descrs(nullptr) {
        append(f);
    }

    ~lazy_param_descrs() { 
        dealloc(m_descrs);  
        reset_mk();
    }

    param_descrs* deref() {
        for (auto* f : m_mk) apply(*f);
        reset_mk();        
        return m_descrs;
    }

    void append(lazy_descrs_t& f) {
        m_mk.push_back(alloc(lazy_descrs_t, f));        
    }
};

struct gparams::imp {
    bool                 m_modules_registered;
    smap<lazy_param_descrs*> m_module_param_descrs;
    smap<char const *>   m_module_descrs;
    param_descrs         m_param_descrs;
    smap<params_ref* >   m_module_params;
    params_ref           m_params;
    region               m_region;
<<<<<<< HEAD
=======
    std::string          m_buffer;
>>>>>>> 39af2a18

    void check_registered() {
        if (m_modules_registered)
            return;
        m_modules_registered = true;
        gparams_register_modules();
    }

    smap<lazy_param_descrs*> & get_module_param_descrs() { 
        check_registered(); return m_module_param_descrs; 
    }

    smap<char const *> & get_module_descrs() { check_registered(); return m_module_descrs; }
    param_descrs & get_param_descrs() { check_registered(); return m_param_descrs; }

    char * cpy(char const* s) {
        char * r = new (m_region) char[strlen(s)+1];
        memcpy(r, s, strlen(s)+1);
        return r;
    }

    bool get_module_param_descr(std::string const& m, param_descrs*& d) {
        return get_module_param_descr(m.c_str(), d);
    }

    bool get_module_param_descr(char const* m, param_descrs*& d) {
        check_registered(); 
        lazy_param_descrs* ld;
        return m_module_param_descrs.find(m, ld) && (d = ld->deref(), true);
    }

public:
    imp():
        m_modules_registered(false) {
    }

    ~imp() {
        reset();
        for (auto & kv : m_module_param_descrs) {
            dealloc(kv.m_value);
        }
    }

    void reset() {
        lock_guard lock(*gparams_mux);
        m_params.reset();
        for (auto & kv : m_module_params) {
            dealloc(kv.m_value);
        }
        m_module_params.reset();        
        m_region.reset();
    }

    // -----------------------------------------------
    //
    // Module registration routines.
    // They are invoked when descriptions are initialized
    //
    // -----------------------------------------------

    void register_global(param_descrs & d) {
        // Don't need synchronization here, this method
        // is invoked from check_registered that is already protected.
        m_param_descrs.copy(d);
    }

    void register_module(char const * module_name, lazy_descrs_t& f) {
        // Don't need synchronization here, this method
        // is invoked from check_registered that is already protected.
        
        lazy_param_descrs * ld;
        if (m_module_param_descrs.find(module_name, ld)) {
            ld->append(f);
        }
        else {
            ld = alloc(lazy_param_descrs, f);
            m_module_param_descrs.insert(cpy(module_name), ld);
        }
    }

    void register_module_descr(char const * module_name, char const * descr) {
        // Don't need synchronization here, this method
        // is invoked from check_registered that is already protected.
        if (!m_module_descrs.contains(module_name)) {
            m_module_descrs.insert(cpy(module_name), descr);
        }
    }

    // -----------------------------------------------
    //
    // Parameter setting & retrieval
    //
    // -----------------------------------------------

    void normalize(char const * name, /* out */ std::string & mod_name, /* out */ std::string & param_name) {
        if (*name == ':')
            name++;
        std::string tmp = name;
        unsigned n = static_cast<unsigned>(tmp.size());
        for (unsigned i = 0; i < n; i++) {
            if (tmp[i] >= 'A' && tmp[i] <= 'Z')
                tmp[i] = tmp[i] - 'A' + 'a';
            else if (tmp[i] == '-')
                tmp[i] = '_';
        }
        for (unsigned i = 0; i < n; i++) {
            if (tmp[i] == '.') {
                param_name = tmp.c_str() + i + 1;
                tmp.resize(i);
                mod_name   = tmp;
                return;
            }
        }
        param_name = tmp;
        mod_name   = "";
    }

    params_ref & get_params(std::string const& mod_name) {
        if (!mod_name[0]) {
            return m_params;
        }
        else {
            params_ref * p = nullptr;
            if (!m_module_params.find(mod_name.c_str(), p)) {
                p = alloc(params_ref);
                m_module_params.insert(cpy(mod_name.c_str()), p);                
            }
            SASSERT(p);
            return *p;
        }
    }

    void throw_unknown_parameter(std::string const& param_name, param_descrs const& d, std::string const& mod_name) {
        if (!mod_name[0]) {
            char const * new_name = get_new_param_name(param_name);
            if (new_name) {
                std::stringstream strm;
                strm << "the parameter '" << param_name
                     << "', invoke 'z3 -p' to obtain the new parameter list, and 'z3 -pp:" << new_name
                     << "' for the full description of the parameter";
                throw exception(strm.str());
            }
            else if (is_old_param_name(param_name)) {
                std::stringstream strm;
                strm << "unknown parameter '" << param_name 
                     << "', this is an old parameter name, invoke 'z3 -p' to obtain the new parameter list";
                throw default_exception(strm.str());
            }
            else {
                std::stringstream strm;
                strm << "unknown parameter '" << param_name << "'\n";    
                strm << "Legal parameters are:\n";
                d.display(strm, 2, false, false);
                throw default_exception(strm.str());
            }
        }
        else {
            std::stringstream strm;
            strm << "unknown parameter '" << param_name << "' ";
            strm << "at module '" << mod_name << "'\n";
            strm << "Legal parameters are:\n";
            d.display(strm, 2, false, false);
            throw default_exception(strm.str());
        }
    }

    void validate_type(std::string& name, char const* value, param_descrs const& d) {
        param_kind k = d.get_kind(name.c_str());
        std::stringstream strm;
        char const* _value = value;
        switch (k) {
        case CPK_UINT:
            for (; *value; ++value) {
                if (!('0' <= *value && *value <= '9')) {
                    strm << "Expected values for parameter " << name 
                         << " is an unsigned integer. It was given argument '" << _value << "'";
                    throw default_exception(strm.str());                    
                }
            }
            break;
        case CPK_DOUBLE:
            for (; *value; ++value) {
                if (!('0' <= *value && *value <= '9') && *value != '.' && *value != '-' && *value != '/') {
                    strm << "Expected values for parameter " << name 
                         << " is a double. It was given argument '" << _value << "'";
                    throw default_exception(strm.str());                                        
                }
            }
            break;

        case CPK_BOOL:
            if (strcmp(value, "true") != 0 && strcmp(value, "false") != 0) {
                strm << "Expected values for parameter " << name 
                     << " are 'true' or 'false'. It was given argument '" << value << "'";
                throw default_exception(strm.str());
            }
            break;
        default:
            break;
        }
    }


    void set(param_descrs const & d, std::string const & _param_name, char const * value, std::string const & mod_name) {
        char const* param_name = _param_name.c_str();
        param_kind k = d.get_kind(param_name);
        params_ref & ps = get_params(mod_name);
        if (k == CPK_INVALID) {
            throw_unknown_parameter(_param_name, d, mod_name);
        }
        else if (k == CPK_UINT) {
            long val = strtol(value, nullptr, 10);
            ps.set_uint(param_name, static_cast<unsigned>(val));
        }
        else if (k == CPK_DOUBLE) {
            char * aux;
            double val = strtod(value, &aux);
            ps.set_double(param_name, val);
        }
        else if (k == CPK_BOOL) {
            if (strcmp(value, "true") == 0) {
                ps.set_bool(param_name, true);
            }
            else if (strcmp(value, "false") == 0) {
                ps.set_bool(param_name, false);
            }
            else {
                std::stringstream strm;
                strm << "invalid value '" << value << "' for Boolean parameter '" << param_name << "'";                
                if (mod_name[0]) {
                    strm << " at module '" << mod_name << "'";
                }
                throw default_exception(strm.str());
            }
        }
        else if (k == CPK_SYMBOL) {
            ps.set_sym(param_name, symbol(value));
        }
        else if (k == CPK_STRING) {
            // There is no guarantee that (external) callers will not delete value after invoking gparams::set.
            // the value is copied to internal region.
            ps.set_str(param_name, cpy(value));
        }
        else {
            std::stringstream strm;
            strm << "unsupported parameter type '" << param_name << "'";            
            if (mod_name[0]) {
                strm << " at module '" << mod_name << "'";            
            }
            throw exception(strm.str());
        }
    }

    void set(char const * name, char const * value) {
        std::string m, p;
        normalize(name, m, p);
        lock_guard lock(*gparams_mux);
        if (!m[0]) {
            validate_type(p, value, get_param_descrs());
            set(get_param_descrs(), p, value, m);
        }
        else {
            param_descrs * d;
            if (get_module_param_descr(m, d)) {
                validate_type(p, value, *d);
                set(*d, p, value, m);
            }
            else {
                std::stringstream strm;
                strm << "invalid parameter, unknown module '" << m << "'";
                throw exception(strm.str());
            }
        }
    }

    std::string get_value(params_ref const & ps, std::string const & p) {
        symbol sp(p.c_str());
        std::ostringstream buffer;
        ps.display(buffer, sp);
        return buffer.str();
    }

    std::string get_default(param_descrs const & d, std::string const & p, std::string const & m) {
        symbol sp(p.c_str());
        if (!d.contains(sp)) {
            throw_unknown_parameter(p, d, m);
        }
        char const * r = d.get_default(sp);
        if (r == nullptr)
            return "default";
        return r;
    }

    std::string get_value(char const * name) {
        std::string m, p;
        normalize(name, m, p);
        lock_guard lock(*gparams_mux);
        symbol sp(p.c_str());
        if (!m[0]) {
            if (m_params.contains(sp)) {
                return get_value(m_params, p);
            }
            else {
                return get_default(get_param_descrs(), p, m);
            }
        }
        else {
            params_ref * ps = nullptr;
            if (m_module_params.find(m.c_str(), ps) && ps->contains(sp)) {
                return get_value(*ps, p);
            }
            else {
                param_descrs * d;
                if (get_module_param_descr(m, d)) {
                    return get_default(*d, p, m);
                }
            }
        }
        std::stringstream strm;
        strm << "unknown module '" << m << "'";
        throw exception(strm.str());
    }

    // unfortunately, params_ref is not thread safe
    // so better create a local copy of the parameters.
    params_ref get_module(char const* module_name) {
        params_ref result;
        params_ref * ps = nullptr;
        {
            lock_guard lock(*gparams_mux);
            if (m_module_params.find(module_name, ps)) {
                result.copy(*ps);
            }
        }
        return result;
    }
    
    params_ref const& get_ref() { 
        return m_params;
    }

    // -----------------------------------------------
    //
    // Pretty printing
    //
    // -----------------------------------------------

    void display(std::ostream & out, unsigned indent, bool smt2_style, bool include_descr) {
        lock_guard lock(*gparams_mux);
        out << "Global parameters\n";
        get_param_descrs().display(out, indent + 4, smt2_style, include_descr);
        out << "\n";
        if (!smt2_style) {
            out << "To set a module parameter, use <module-name>.<parameter-name>=value\n";
            out << "Example:  pp.decimal=true\n";
            out << "\n";
        }
        for (auto & kv : get_module_param_descrs()) {
            out << "[module] " << kv.m_key;
            char const * descr = nullptr;
            if (get_module_descrs().find(kv.m_key, descr)) {
                out << ", description: " << descr;
            }
            out << "\n";
            auto* d = kv.m_value->deref();
            d->display(out, indent + 4, smt2_style, include_descr);
        }
    }

    void display_modules(std::ostream & out) {
        lock_guard lock(*gparams_mux);
        for (auto & kv : get_module_param_descrs()) {
            out << "[module] " << kv.m_key;
            char const * descr = nullptr;
            if (get_module_descrs().find(kv.m_key, descr)) {
                out << ", description: " << descr;
            }
            out << "\n";
        }
    }

    void display_module(std::ostream & out, char const* module_name) {
        lock_guard lock(*gparams_mux);
        param_descrs * d = nullptr;
        if (!get_module_param_descr(module_name, d)) {
            std::stringstream strm;
            strm << "unknown module '" << module_name << "'";                    
            throw exception(strm.str());
        }
        out << "[module] " << module_name;
        char const * descr = nullptr;
        if (get_module_descrs().find(module_name, descr)) {
            out << ", description: " << descr;
        }
        out << "\n";
        d->display(out, 4, false);
    }

    void display_parameter(std::ostream & out, char const * name) {        
        std::string m, p;
        normalize(name, m, p);
        symbol sp(p.c_str());
        lock_guard lock(*gparams_mux);
        out << name << " " << m << " " << p << "\n";
        param_descrs * d;
        if (!m[0]) {
            d = &get_param_descrs();
        }
        else {
            if (!get_module_param_descr(m, d)) {
                std::stringstream strm;
                strm << "unknown module '" << m << "'";                    
                throw exception(strm.str());
            }
        }
        if (!d->contains(sp))
            throw_unknown_parameter(p, *d, m);
        out << "  name:           " << p << "\n";
        if (m[0]) {
            out << "  module:         " << m << "\n";
            out << "  qualified name: " << m << "." << p << "\n";
        }
        out << "  type:           " << d->get_kind(sp) << "\n";
        out << "  description:    " << d->get_descr(sp) << "\n";
        out << "  default value:  " << d->get_default(sp) << "\n";
    }
};

gparams::imp * gparams::g_imp = nullptr;

void gparams::reset() {
    SASSERT(g_imp);
    g_imp->reset();
}

void gparams::set(char const * name, char const * value) {
    TRACE("gparams", tout << "setting [" << name << "] <- '" << value << "'\n";);
    SASSERT(g_imp);
    g_imp->set(name, value);
}

void gparams::set(symbol const & name, char const * value) {
    SASSERT(g_imp);
    g_imp->set(name.bare_str(), value);
}

std::string gparams::get_value(char const * name) {
    SASSERT(g_imp);
    return g_imp->get_value(name);
}

std::string gparams::get_value(symbol const & name) {
    SASSERT(g_imp);
    return g_imp->get_value(name.bare_str());
}

void gparams::register_global(param_descrs & d) {
    SASSERT(g_imp);
    g_imp->register_global(d);
}

void gparams::register_module(char const * module_name, lazy_descrs_t& f) {
    SASSERT(g_imp);
    g_imp->register_module(module_name, f);
}

void gparams::register_module_descr(char const * module_name, char const * descr) {
    SASSERT(g_imp);
    g_imp->register_module_descr(module_name, descr);
}

params_ref gparams::get_module(char const * module_name) {
    SASSERT(g_imp);
    return g_imp->get_module(module_name);
}


params_ref const& gparams::get_ref() {
    TRACE("gparams", tout << "gparams::get_ref()\n";);
    SASSERT(g_imp);
    return g_imp->get_ref();
}

void gparams::display(std::ostream & out, unsigned indent, bool smt2_style, bool include_descr) {
    SASSERT(g_imp);
    g_imp->display(out, indent, smt2_style, include_descr);
}

void gparams::display_modules(std::ostream & out) {
    SASSERT(g_imp);
    g_imp->display_modules(out);
}

void gparams::display_module(std::ostream & out, char const * module_name) {
    SASSERT(g_imp);
    g_imp->display_module(out, module_name);
}

void gparams::display_parameter(std::ostream & out, char const * name) {
    SASSERT(g_imp);
    g_imp->display_parameter(out, name);
}

void gparams::init() {
    TRACE("gparams", tout << "gparams::init()\n";);
    ALLOC_MUTEX(gparams_mux);
    g_imp = alloc(imp);
}

void gparams::finalize() {
    TRACE("gparams", tout << "gparams::finalize()\n";);
    dealloc(g_imp);
    DEALLOC_MUTEX(gparams_mux);
}

std::string& gparams::g_buffer() {
    SASSERT(g_imp);
    return g_imp->m_buffer;
}<|MERGE_RESOLUTION|>--- conflicted
+++ resolved
@@ -137,10 +137,7 @@
     smap<params_ref* >   m_module_params;
     params_ref           m_params;
     region               m_region;
-<<<<<<< HEAD
-=======
     std::string          m_buffer;
->>>>>>> 39af2a18
 
     void check_registered() {
         if (m_modules_registered)
