--- conflicted
+++ resolved
@@ -23,10 +23,7 @@
 #include "util/region.h"
 #include "util/string_buffer.h"
 #include <cstring>
-<<<<<<< HEAD
-=======
 #include <optional>
->>>>>>> 39af2a18
 #ifndef SINGLE_THREAD
 #include <thread>
 #endif
@@ -118,45 +115,11 @@
 };
 
 
-<<<<<<< HEAD
-struct internal_symbol_tables {
-    unsigned sz;
-    internal_symbol_table** tables;
-
-    internal_symbol_tables(unsigned sz): sz(sz), tables(alloc_vect<internal_symbol_table*>(sz)) {
-        for (unsigned i = 0; i < sz; ++i) {
-            tables[i] = alloc(internal_symbol_table);
-        }
-    }
-    ~internal_symbol_tables() {
-        for (unsigned i = 0; i < sz; ++i) {
-            dealloc(tables[i]);
-        }
-        dealloc_vect<internal_symbol_table*>(tables, sz);
-    }
-
-    char const * get_str(char const * d) {
-        auto* table = tables[string_hash(d, static_cast<unsigned>(strlen(d)), 251) % sz];
-        return table->get_str(d);
-    }
-};
-
-
-=======
->>>>>>> 39af2a18
 static internal_symbol_tables* g_symbol_tables = nullptr;
 
 void initialize_symbols() {
     if (!g_symbol_tables) {
-<<<<<<< HEAD
-#ifdef SINGLE_THREAD
-        unsigned num_tables = 1;
-#else
         unsigned num_tables = 2 * std::min((unsigned) std::thread::hardware_concurrency(), 64u);
-#endif
-=======
-        unsigned num_tables = 2 * std::min((unsigned) std::thread::hardware_concurrency(), 64u);
->>>>>>> 39af2a18
         g_symbol_tables = alloc(internal_symbol_tables, num_tables);
         
     }
