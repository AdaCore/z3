
/*++
Copyright (c) 2006 Microsoft Corporation

Module Name:

    buffer.h

Abstract:

    <abstract>

Author:

    Leonardo de Moura (leonardo) 2006-10-16.
    Daniel Schemmel 2019-2-23

Revision History:


--*/
#pragma once

#include <type_traits>
#include "util/memory_manager.h"

template<typename T, bool CallDestructors=true, unsigned INITIAL_SIZE=16>
class buffer {
protected:
<<<<<<< HEAD
    T *      m_buffer;
    unsigned m_pos;
    unsigned m_capacity;
    char     m_initial_buffer[INITIAL_SIZE * sizeof(T)];
    
=======
    T *      m_buffer = reinterpret_cast<T*>(m_initial_buffer);
    unsigned m_pos = 0;
    unsigned m_capacity = INITIAL_SIZE;
    typename std::aligned_storage<sizeof(T), alignof(T)>::type m_initial_buffer[INITIAL_SIZE];

>>>>>>> 39af2a18
    void free_memory() {
        if (m_buffer != reinterpret_cast<T*>(m_initial_buffer)) {
            dealloc_svect(m_buffer);
        }
    }

    void expand() {
<<<<<<< HEAD
        static_assert(std::is_nothrow_move_constructible<T>::value, "");
=======
        static_assert(std::is_nothrow_move_constructible<T>::value);
>>>>>>> 39af2a18
        unsigned new_capacity = m_capacity << 1;
        T * new_buffer        = reinterpret_cast<T*>(memory::allocate(sizeof(T) * new_capacity));
        for (unsigned i = 0; i < m_pos; ++i) {
            new (&new_buffer[i]) T(std::move(m_buffer[i]));
            if (CallDestructors) {
                m_buffer[i].~T();
            }
        }
        free_memory();
        m_buffer              = new_buffer;
        m_capacity            = new_capacity;
    }
    
    void destroy_elements() {
        iterator it = begin();
        iterator e  = end();
        for (; it != e; ++it) {
            it->~T();
        }
    }

    void destroy() {
        if (CallDestructors) {
            destroy_elements(); 
        }
        free_memory();
    }

public:
<<<<<<< HEAD
    typedef T data;
    typedef T * iterator;
    typedef const T * const_iterator;

    buffer():
        m_buffer(reinterpret_cast<T *>(m_initial_buffer)),
        m_pos(0),
        m_capacity(INITIAL_SIZE) {
    }
    
    buffer(const buffer & source):
        m_buffer(reinterpret_cast<T *>(m_initial_buffer)),
        m_pos(0),
        m_capacity(INITIAL_SIZE) {
        unsigned sz = source.size();
        for(unsigned i = 0; i < sz; i++) {
            push_back(source.m_buffer[i]);
        }
    }
    
    buffer(unsigned sz, const T & elem):
        m_buffer(reinterpret_cast<T *>(m_initial_buffer)),
        m_pos(0),
        m_capacity(INITIAL_SIZE) {
=======
    typedef T data_t;
    typedef T * iterator;
    typedef const T * const_iterator;

    buffer() = default;
    
    buffer(const buffer & source) {
        for (unsigned i = 0, sz = source.size(); i < sz; ++i) {
            push_back(source.m_buffer[i]);
        }
    }

    buffer(buffer && source) noexcept {
        if (source.m_buffer == reinterpret_cast<T*>(source.m_initial_buffer)) {
            for (unsigned i = 0, sz = source.size(); i < sz; ++i) {
                push_back(std::move(source.m_buffer[i]));
            }
        } else {
            m_buffer          = source.m_buffer;
            m_pos             = source.m_pos;
            m_capacity        = source.m_capacity;
            source.m_buffer   = reinterpret_cast<T*>(source.m_initial_buffer);
            source.m_pos      = 0;
            source.m_capacity = INITIAL_SIZE;
        }
    }

    buffer(unsigned sz, const T & elem) {
>>>>>>> 39af2a18
        for (unsigned i = 0; i < sz; i++) {
            push_back(elem);
        }
        SASSERT(size() == sz);
    }
    
    ~buffer() {
        destroy();
    }
    
    void reset() { 
        if (CallDestructors) {
            destroy_elements();
        }
        m_pos = 0;
    }
    
    void finalize() {
        destroy();
        m_buffer   = reinterpret_cast<T *>(m_initial_buffer);
        m_pos      = 0;
        m_capacity = INITIAL_SIZE;
    }
    
    unsigned size() const { 
        return m_pos;
    }
    
    bool empty() const {
        return m_pos == 0;
    }
    
    iterator begin() { 
        return m_buffer; 
    }

    iterator end() { 
        return m_buffer + size();
    }

    void set_end(iterator it) {
        m_pos = static_cast<unsigned>(it - m_buffer);
        if (CallDestructors) {
            iterator e  = end();
            for (; it != e; ++it) {
                it->~T();
            }
        }
    }
    
    const_iterator begin() const { 
        return m_buffer; 
    }
    
    const_iterator end() const { 
        return m_buffer + size(); 
    }
    
    void push_back(const T & elem) {
        if (m_pos >= m_capacity)
            expand();
        new (m_buffer + m_pos) T(elem);
        m_pos++;
    }
<<<<<<< HEAD

    void push_back(T && elem) {
        if (m_pos >= m_capacity)
            expand();
        new (m_buffer + m_pos) T(std::move(elem));
        m_pos++;
    }
    
    void pop_back() {
        if (CallDestructors) {
            back().~T(); 
        }
        m_pos--;
    }

    const T & back() const { 
        SASSERT(!empty()); 
        SASSERT(m_pos > 0);
        return m_buffer[m_pos - 1]; 
    }

=======

    void push_back(T && elem) {
        if (m_pos >= m_capacity)
            expand();
        new (m_buffer + m_pos) T(std::move(elem));
        m_pos++;
    }
    
    void pop_back() {
        if (CallDestructors) {
            back().~T(); 
        }
        m_pos--;
    }

    const T & back() const { 
        SASSERT(!empty()); 
        SASSERT(m_pos > 0);
        return m_buffer[m_pos - 1]; 
    }

>>>>>>> 39af2a18
    T & back() { 
        SASSERT(!empty()); 
        SASSERT(m_pos > 0);
        return m_buffer[m_pos - 1]; 
    }
    
<<<<<<< HEAD
    T * c_ptr() const {
=======
    T * data() const {
>>>>>>> 39af2a18
        return m_buffer;
    }

    void append(unsigned n, T const * elems) {
        for (unsigned i = 0; i < n; i++) {
            push_back(elems[i]);
        }
    }

    void append(const buffer& source) {
<<<<<<< HEAD
        append(source.size(), source.c_ptr());
=======
        append(source.size(), source.data());
>>>>>>> 39af2a18
    }

    T & operator[](unsigned idx) { 
        SASSERT(idx < size()); 
        return m_buffer[idx]; 
    }

    const T & operator[](unsigned idx) const { 
        SASSERT(idx < size()); 
        return m_buffer[idx];
    }

    T & get(unsigned idx) { 
        SASSERT(idx < size()); 
        return m_buffer[idx]; 
    }

    const T & get(unsigned idx) const { 
        SASSERT(idx < size()); 
        return m_buffer[idx];
    }

    void set(unsigned idx, T const & val) { 
        SASSERT(idx < size()); 
        m_buffer[idx] = val;
    }

    void resize(unsigned nsz, const T & elem=T()) {
        unsigned sz = size();
        if (nsz > sz) {
            for (unsigned i = sz; i < nsz; i++) {
                push_back(elem);
            }
        }
        else if (nsz < sz) {
            for (unsigned i = nsz; i < sz; i++) {
                pop_back();
            }
        }
        SASSERT(size() == nsz);
    }

    void shrink(unsigned nsz) {
        unsigned sz = size();
        SASSERT(nsz <= sz);
        for (unsigned i = nsz; i < sz; i++)
            pop_back();
        SASSERT(size() == nsz);
    }

    buffer & operator=(buffer const & other) {
        if (this == &other)
            return *this;
        reset();
        append(other);
        return *this;
    }
};

// note that the append added is actually not an addition over its base class buffer,
// which already has an append function with the same signature and implementation

template<typename T, unsigned INITIAL_SIZE=16>
class ptr_buffer : public buffer<T *, false, INITIAL_SIZE> {
public:
    void append(unsigned n, T * const * elems) {
        for (unsigned i = 0; i < n; i++) {
            this->push_back(elems[i]);
        }
    }
};

template<typename T, unsigned INITIAL_SIZE=16>
class sbuffer : public buffer<T, false, INITIAL_SIZE> {
public:
    sbuffer(): buffer<T, false, INITIAL_SIZE>() {}
    sbuffer(unsigned sz, const T& elem) : buffer<T, false, INITIAL_SIZE>(sz,elem) {}
};<|MERGE_RESOLUTION|>--- conflicted
+++ resolved
@@ -27,19 +27,11 @@
 template<typename T, bool CallDestructors=true, unsigned INITIAL_SIZE=16>
 class buffer {
 protected:
-<<<<<<< HEAD
-    T *      m_buffer;
-    unsigned m_pos;
-    unsigned m_capacity;
-    char     m_initial_buffer[INITIAL_SIZE * sizeof(T)];
-    
-=======
     T *      m_buffer = reinterpret_cast<T*>(m_initial_buffer);
     unsigned m_pos = 0;
     unsigned m_capacity = INITIAL_SIZE;
     typename std::aligned_storage<sizeof(T), alignof(T)>::type m_initial_buffer[INITIAL_SIZE];
 
->>>>>>> 39af2a18
     void free_memory() {
         if (m_buffer != reinterpret_cast<T*>(m_initial_buffer)) {
             dealloc_svect(m_buffer);
@@ -47,11 +39,7 @@
     }
 
     void expand() {
-<<<<<<< HEAD
-        static_assert(std::is_nothrow_move_constructible<T>::value, "");
-=======
         static_assert(std::is_nothrow_move_constructible<T>::value);
->>>>>>> 39af2a18
         unsigned new_capacity = m_capacity << 1;
         T * new_buffer        = reinterpret_cast<T*>(memory::allocate(sizeof(T) * new_capacity));
         for (unsigned i = 0; i < m_pos; ++i) {
@@ -81,32 +69,6 @@
     }
 
 public:
-<<<<<<< HEAD
-    typedef T data;
-    typedef T * iterator;
-    typedef const T * const_iterator;
-
-    buffer():
-        m_buffer(reinterpret_cast<T *>(m_initial_buffer)),
-        m_pos(0),
-        m_capacity(INITIAL_SIZE) {
-    }
-    
-    buffer(const buffer & source):
-        m_buffer(reinterpret_cast<T *>(m_initial_buffer)),
-        m_pos(0),
-        m_capacity(INITIAL_SIZE) {
-        unsigned sz = source.size();
-        for(unsigned i = 0; i < sz; i++) {
-            push_back(source.m_buffer[i]);
-        }
-    }
-    
-    buffer(unsigned sz, const T & elem):
-        m_buffer(reinterpret_cast<T *>(m_initial_buffer)),
-        m_pos(0),
-        m_capacity(INITIAL_SIZE) {
-=======
     typedef T data_t;
     typedef T * iterator;
     typedef const T * const_iterator;
@@ -135,7 +97,6 @@
     }
 
     buffer(unsigned sz, const T & elem) {
->>>>>>> 39af2a18
         for (unsigned i = 0; i < sz; i++) {
             push_back(elem);
         }
@@ -200,7 +161,6 @@
         new (m_buffer + m_pos) T(elem);
         m_pos++;
     }
-<<<<<<< HEAD
 
     void push_back(T && elem) {
         if (m_pos >= m_capacity)
@@ -222,40 +182,13 @@
         return m_buffer[m_pos - 1]; 
     }
 
-=======
-
-    void push_back(T && elem) {
-        if (m_pos >= m_capacity)
-            expand();
-        new (m_buffer + m_pos) T(std::move(elem));
-        m_pos++;
-    }
-    
-    void pop_back() {
-        if (CallDestructors) {
-            back().~T(); 
-        }
-        m_pos--;
-    }
-
-    const T & back() const { 
-        SASSERT(!empty()); 
-        SASSERT(m_pos > 0);
-        return m_buffer[m_pos - 1]; 
-    }
-
->>>>>>> 39af2a18
     T & back() { 
         SASSERT(!empty()); 
         SASSERT(m_pos > 0);
         return m_buffer[m_pos - 1]; 
     }
     
-<<<<<<< HEAD
-    T * c_ptr() const {
-=======
     T * data() const {
->>>>>>> 39af2a18
         return m_buffer;
     }
 
@@ -266,11 +199,7 @@
     }
 
     void append(const buffer& source) {
-<<<<<<< HEAD
-        append(source.size(), source.c_ptr());
-=======
         append(source.size(), source.data());
->>>>>>> 39af2a18
     }
 
     T & operator[](unsigned idx) { 
