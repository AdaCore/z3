--- conflicted
+++ resolved
@@ -29,15 +29,6 @@
 #include <mutex>
 #include <thread>
 #include <vector>
-<<<<<<< HEAD
-
-struct scoped_timer_state {
-    std::thread * m_thread { nullptr };
-    std::timed_mutex m_mutex;
-    event_handler * eh;
-    unsigned ms;
-    int work;
-=======
 #ifndef _WINDOWS
 #include <pthread.h>
 #endif
@@ -48,7 +39,6 @@
     event_handler * eh;
     unsigned ms;
     std::atomic<int> work;
->>>>>>> 39af2a18
     std::condition_variable_any cv;
 };
 
@@ -92,17 +82,11 @@
 public:
     imp(unsigned ms, event_handler * eh) {
         workers.lock();
-<<<<<<< HEAD
-        if (available_workers.empty()) {
-            workers.unlock();
-            s = new scoped_timer_state;
-=======
         bool new_worker = false;
         if (available_workers.empty()) {
             workers.unlock();
             s = new scoped_timer_state;
             new_worker = true;
->>>>>>> 39af2a18
             ++num_workers;
         } 
         else {
@@ -114,13 +98,8 @@
         s->eh = eh;
         s->m_mutex.lock();
         s->work = 1;
-<<<<<<< HEAD
-        if (!s->m_thread) {
-            s->m_thread = new std::thread(thread_func, s);
-=======
         if (new_worker) {
             s->m_thread = std::thread(thread_func, s);
->>>>>>> 39af2a18
         } 
         else {
             s->cv.notify_one();
@@ -129,11 +108,8 @@
 
     ~imp() {
         s->m_mutex.unlock();
-<<<<<<< HEAD
-=======
         while (s->work == 1)
             std::this_thread::yield();
->>>>>>> 39af2a18
     }
 };
 
@@ -148,8 +124,6 @@
     dealloc(m_imp);
 }
 
-<<<<<<< HEAD
-=======
 void scoped_timer::initialize() {
 #ifndef _WINDOWS
     static bool pthread_atfork_set = false;
@@ -160,7 +134,6 @@
 #endif
 }
 
->>>>>>> 39af2a18
 void scoped_timer::finalize() {
     unsigned deleted = 0;
     while (deleted < num_workers) {
@@ -175,18 +148,10 @@
 
         for (auto w : cleanup_workers) {
             ++deleted;
-<<<<<<< HEAD
-            w->m_thread->join();
-            delete w->m_thread;
-            delete w;
-        }
-    }
-=======
             w->m_thread.join();
             delete w;
         }
     }
     num_workers = 0;
     available_workers.clear();
->>>>>>> 39af2a18
 }