--- conflicted
+++ resolved
@@ -720,11 +720,8 @@
     // Store the digits of n into digits, and return the sign.
     bool decompose(mpz const & n, svector<digit_t> & digits);
 
-<<<<<<< HEAD
-=======
     bool get_bit(mpz const& a, unsigned bit);
 
->>>>>>> 39af2a18
 };
 
 #ifndef SINGLE_THREAD
