/*++
Copyright (c) 2011 Microsoft Corporation

Module Name:

    scoped_timer.h

Abstract:

    <abstract>

Author:

    Leonardo de Moura (leonardo) 2011-04-26.

Revision History:

--*/
#pragma once

#include "util/event_handler.h"

class scoped_timer {
    struct imp;
    imp *  m_imp;
public:
    scoped_timer(unsigned ms, event_handler * eh);
    ~scoped_timer();
<<<<<<< HEAD
    static void finalize();
};
=======
    static void initialize();
    static void finalize();
};

/*
    ADD_INITIALIZER('scoped_timer::initialize();')
*/
>>>>>>> 39af2a18
<|MERGE_RESOLUTION|>--- conflicted
+++ resolved
@@ -26,15 +26,10 @@
 public:
     scoped_timer(unsigned ms, event_handler * eh);
     ~scoped_timer();
-<<<<<<< HEAD
-    static void finalize();
-};
-=======
     static void initialize();
     static void finalize();
 };
 
 /*
     ADD_INITIALIZER('scoped_timer::initialize();')
-*/
->>>>>>> 39af2a18
+*/