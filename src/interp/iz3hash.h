--- conflicted
+++ resolved
@@ -464,13 +464,9 @@
 
       Value &operator[](const Key& key) {
 	std::pair<Key,Value> kvp(key,Value());
-<<<<<<< HEAD
-	return this->lookup(kvp,true)->val.second;
-=======
 	return 
 	hashtable<std::pair<Key,Value>,Key,HashFun,proj1<Key,Value>,EqFun>::
          lookup(kvp,true)->val.second;
->>>>>>> fceaf97c
       }
   };
 
