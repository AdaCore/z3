--- conflicted
+++ resolved
@@ -33,13 +33,8 @@
 
 void expr_abstract(ast_manager& m, unsigned base, unsigned num_bound, expr* const* bound, expr* n, expr_ref&  result);
 inline expr_ref expr_abstract(ast_manager& m, unsigned base, unsigned num_bound, expr* const* bound, expr* n) { expr_ref r(m); expr_abstract(m, base, num_bound, bound, n, r); return r; }
-<<<<<<< HEAD
-inline expr_ref expr_abstract(expr_ref_vector const& bound, expr* n) { return expr_abstract(bound.m(), 0, bound.size(), bound.c_ptr(), n); }
-inline expr_ref expr_abstract(app_ref_vector const& bound, expr* n) { return expr_abstract(bound.m(), 0, bound.size(), (expr*const*)bound.c_ptr(), n); }
-=======
 inline expr_ref expr_abstract(expr_ref_vector const& bound, expr* n) { return expr_abstract(bound.m(), 0, bound.size(), bound.data(), n); }
 inline expr_ref expr_abstract(app_ref_vector const& bound, expr* n) { return expr_abstract(bound.m(), 0, bound.size(), (expr*const*)bound.data(), n); }
->>>>>>> 39af2a18
 expr_ref mk_forall(ast_manager& m, unsigned num_bound, app* const* bound, expr* n);
 expr_ref mk_exists(ast_manager& m, unsigned num_bound, app* const* bound, expr* n);
 inline expr_ref mk_forall(ast_manager& m, app* b, expr* n) { return mk_forall(m, 1, &b, n); }
