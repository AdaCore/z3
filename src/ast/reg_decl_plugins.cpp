--- conflicted
+++ resolved
@@ -50,12 +50,10 @@
     if (!m.get_plugin(m.mk_family_id(symbol("fpa")))) {
         m.register_plugin(symbol("fpa"), alloc(fpa_decl_plugin));
     }
-<<<<<<< HEAD
     if (!m.get_plugin(m.mk_family_id(symbol("pb")))) {
         m.register_plugin(symbol("pb"), alloc(pb_decl_plugin));
-=======
+    }
     if (!m.get_plugin(m.mk_family_id(symbol("str")))) {
         m.register_plugin(symbol("str"), alloc(str_decl_plugin));
->>>>>>> bc79a737
     }
 }