/*++
Copyright (c) 2006 Microsoft Corporation

Module Name:

    array_decl_plugin.h

Abstract:

    <abstract>

Author:

    Leonardo de Moura (leonardo) 2008-01-09.

Revision History:

--*/
#pragma once

#include "ast/ast.h"


inline sort* get_array_range(sort const * s) {
    return to_sort(s->get_parameter(s->get_num_parameters() - 1).get_ast());
}

inline unsigned get_array_arity(sort const * s) {
    return s->get_num_parameters() -1;
}

inline sort* get_array_domain(sort const * s, unsigned idx) {
    return to_sort(s->get_parameter(idx).get_ast());
}

enum array_sort_kind {
    ARRAY_SORT,
    _SET_SORT
};

enum array_op_kind {
    OP_STORE,
    OP_SELECT,
    OP_CONST_ARRAY,
    OP_ARRAY_EXT,
    OP_ARRAY_DEFAULT,
    OP_ARRAY_MAP,
    OP_SET_UNION,
    OP_SET_INTERSECT,
    OP_SET_DIFFERENCE,
    OP_SET_COMPLEMENT,
    OP_SET_SUBSET,
    OP_SET_HAS_SIZE,
    OP_SET_CARD,
    OP_AS_ARRAY, // used for model construction
    LAST_ARRAY_OP
};

class array_decl_plugin : public decl_plugin {
    symbol m_store_sym;
    symbol m_select_sym;
    symbol m_const_sym;
    symbol m_default_sym;
    symbol m_map_sym;
    symbol m_set_union_sym;
    symbol m_set_intersect_sym;
    symbol m_set_difference_sym;
    symbol m_set_complement_sym;
    symbol m_set_subset_sym;
    symbol m_array_ext_sym;
    symbol m_as_array_sym;
    symbol m_set_has_size_sym;
    symbol m_set_card_sym;

    bool check_set_arguments(unsigned arity, sort * const * domain);

    func_decl * mk_const(sort* ty, unsigned arity, sort * const * domain);

    func_decl * mk_map(func_decl* f, unsigned arity, sort* const* domain);

    func_decl * mk_default(unsigned arity, sort* const* domain);

    func_decl * mk_select(unsigned arity, sort * const * domain);

    func_decl * mk_store(unsigned arity, sort * const * domain);

    func_decl * mk_array_ext(unsigned arity, sort * const * domain, unsigned i);

    func_decl * mk_set_union(unsigned arity, sort * const * domain);

    func_decl * mk_set_intersect(unsigned arity, sort * const * domain);

    func_decl * mk_set_difference(unsigned arity, sort * const * domain);

    func_decl * mk_set_complement(unsigned arity, sort * const * domain);

    func_decl * mk_set_subset(unsigned arity, sort * const * domain);

    func_decl * mk_as_array(func_decl * f);

    func_decl* mk_set_has_size(unsigned arity, sort * const* domain);

    func_decl* mk_set_card(unsigned arity, sort * const* domain);

    bool is_array_sort(sort* s) const;
 public:
    array_decl_plugin();
    ~array_decl_plugin() override {}

    decl_plugin * mk_fresh() override {
        return alloc(array_decl_plugin);
    }

    //
    // Contract for sort:
    //   parameters[0]     - 1st dimension
    //   ...
    //   parameters[n-1]   - nth dimension
    //   parameters[n]     - range
    //
    sort * mk_sort(decl_kind k, unsigned num_parameters, parameter const * parameters) override;

    //
    // Contract for func_decl:
    //   parameters[0]     - array sort
    // Contract for others:
    //   no parameters
    func_decl * mk_func_decl(decl_kind k, unsigned num_parameters, parameter const * parameters,
                             unsigned arity, sort * const * domain, sort * range) override;

    void get_op_names(svector<builtin_name> & op_names, symbol const & logic) override;

    void get_sort_names(svector<builtin_name> & sort_names, symbol const & logic) override;

    expr * get_some_value(sort * s) override;

    bool is_fully_interp(sort * s) const override;
};

class array_recognizers {
protected:
    family_id m_fid;
public:
    array_recognizers(family_id fid):m_fid(fid) {}
    family_id get_family_id() const { return m_fid; }
    bool is_array(sort* s) const { return is_sort_of(s, m_fid, ARRAY_SORT);}
    bool is_array(expr* n) const { return is_array(n->get_sort()); }
    bool is_select(expr* n) const { return is_app_of(n, m_fid, OP_SELECT); }
    bool is_store(expr* n) const { return is_app_of(n, m_fid, OP_STORE); }
    bool is_const(expr* n) const { return is_app_of(n, m_fid, OP_CONST_ARRAY); }
    bool is_ext(expr* n) const { return is_app_of(n, m_fid, OP_ARRAY_EXT); }
    bool is_map(expr* n) const { return is_app_of(n, m_fid, OP_ARRAY_MAP); }
    bool is_as_array(expr * n) const { return is_app_of(n, m_fid, OP_AS_ARRAY); }
    bool is_as_array(expr * n, func_decl*& f) const { return is_as_array(n) && (f = get_as_array_func_decl(n), true); }
    bool is_set_has_size(expr* e) const { return is_app_of(e, m_fid, OP_SET_HAS_SIZE); }
    bool is_set_card(expr* e) const { return is_app_of(e, m_fid, OP_SET_CARD); }
    bool is_select(func_decl* f) const { return is_decl_of(f, m_fid, OP_SELECT); }
    bool is_store(func_decl* f) const { return is_decl_of(f, m_fid, OP_STORE); }
    bool is_const(func_decl* f) const { return is_decl_of(f, m_fid, OP_CONST_ARRAY); }
    bool is_map(func_decl* f) const { return is_decl_of(f, m_fid, OP_ARRAY_MAP); }
    bool is_as_array(func_decl* f) const { return is_decl_of(f, m_fid, OP_AS_ARRAY); }
    bool is_set_has_size(func_decl* f) const { return is_decl_of(f, m_fid, OP_SET_HAS_SIZE); }
    bool is_set_card(func_decl* f) const { return is_decl_of(f, m_fid, OP_SET_CARD); }
    bool is_default(func_decl* f) const { return is_decl_of(f, m_fid, OP_ARRAY_DEFAULT); }
    bool is_default(expr* n) const { return is_app_of(n, m_fid, OP_ARRAY_DEFAULT); }
    bool is_as_array(func_decl* f, func_decl*& g) const { return is_decl_of(f, m_fid, OP_AS_ARRAY) && (g = get_as_array_func_decl(f), true); }
    func_decl * get_as_array_func_decl(expr * n) const;
    func_decl * get_as_array_func_decl(func_decl* f) const;
    func_decl * get_map_func_decl(func_decl* f) const;
    func_decl * get_map_func_decl(expr* e) const { return get_map_func_decl(to_app(e)->get_decl()); }

    bool is_const(expr* e, expr*& v) const;

    bool is_store_ext(expr* e, expr_ref& a, expr_ref_vector& args, expr_ref& value);
};

class array_util : public array_recognizers {
    ast_manager & m_manager;
public:
    array_util(ast_manager& m);
    ast_manager & get_manager() const { return m_manager; }

    bool is_as_array_tree(expr * n);

    app * mk_store(unsigned num_args, expr * const * args) const {
        return m_manager.mk_app(m_fid, OP_STORE, 0, nullptr, num_args, args);
    }

    app * mk_store(expr_ref_vector const& args) const {
        return mk_store(args.size(), args.data());
    }

    app * mk_store(ptr_vector<expr> const& args) const {
        return mk_store(args.size(), args.data());
    }

    app * mk_select(unsigned num_args, expr * const * args) const {
        return m_manager.mk_app(m_fid, OP_SELECT, 0, nullptr, num_args, args);
    }

    app * mk_select(ptr_vector<expr> const& args) const {
        return mk_select(args.size(), args.data());
    }

    app * mk_select(ptr_buffer<expr> const& args) const {
        return mk_select(args.size(), args.data());
    }

<<<<<<< HEAD
    app * mk_select(ptr_buffer<expr> const& args) {
        return mk_select(args.size(), args.c_ptr());
    }

    app * mk_select(expr_ref_vector const& args) {
        return mk_select(args.size(), args.c_ptr());
=======
    app * mk_select(expr_ref_vector const& args) const {
        return mk_select(args.size(), args.data());
>>>>>>> 39af2a18
    }

    app * mk_map(func_decl * f, unsigned num_args, expr * const * args) {
        parameter p(f);
        return m_manager.mk_app(m_fid, OP_ARRAY_MAP, 1, &p, num_args, args);
    }

    expr * mk_map_assoc(func_decl * f, unsigned num_args, expr * const * args) {
        expr* r = args[0];
        for (unsigned i = 1; i < num_args; ++i) {
            expr* es[2] = { r, args[i] };
            r = mk_map(f, 2, es);
        }
        return r;
    }

    app * mk_default(expr * a) {
        return m_manager.mk_app(m_fid, OP_ARRAY_DEFAULT, 0, nullptr, 1, &a);
    }

    app * mk_const_array(sort * s, expr * v) {
        parameter param(s);
        return m_manager.mk_app(m_fid, OP_CONST_ARRAY, 1, &param, 1, &v);
    }
    app * mk_empty_set(sort * s) {
        return mk_const_array(s, m_manager.mk_false());
    }
    app * mk_full_set(sort * s) {
        return mk_const_array(s, m_manager.mk_true());
    }

    app * mk_setminus(expr* s1, expr* s2) {
        return m_manager.mk_app(m_fid, OP_SET_DIFFERENCE, s1, s2);
    }

    app * mk_intersection(expr* s1, expr* s2) {
        return m_manager.mk_app(m_fid, OP_SET_INTERSECT, s1, s2);
    }

    app * mk_union(expr* s1, expr* s2) {
        return m_manager.mk_app(m_fid, OP_SET_UNION, s1, s2);
    }

    app* mk_has_size(expr* set, expr* n) {
        return m_manager.mk_app(m_fid, OP_SET_HAS_SIZE, set, n);
    }

    app* mk_card(expr* set) {
        return m_manager.mk_app(m_fid, OP_SET_CARD, set);
    }

    func_decl * mk_array_ext(sort* domain, unsigned i);

    sort * mk_array_sort(sort* dom, sort* range) { return mk_array_sort(1, &dom, range); }

    sort * mk_array_sort(unsigned arity, sort* const* domain, sort* range);

    app * mk_as_array(func_decl * f) {
        parameter param(f);
        return m_manager.mk_app(m_fid, OP_AS_ARRAY, 1, &param, 0, nullptr, nullptr);
    }

    sort* get_array_range_rec(sort* s) {
        while (is_array(s)) {
            s = get_array_range(s);
        }
        return s;
    }

};


<|MERGE_RESOLUTION|>--- conflicted
+++ resolved
@@ -206,17 +206,8 @@
         return mk_select(args.size(), args.data());
     }
 
-<<<<<<< HEAD
-    app * mk_select(ptr_buffer<expr> const& args) {
-        return mk_select(args.size(), args.c_ptr());
-    }
-
-    app * mk_select(expr_ref_vector const& args) {
-        return mk_select(args.size(), args.c_ptr());
-=======
     app * mk_select(expr_ref_vector const& args) const {
         return mk_select(args.size(), args.data());
->>>>>>> 39af2a18
     }
 
     app * mk_map(func_decl * f, unsigned num_args, expr * const * args) {
