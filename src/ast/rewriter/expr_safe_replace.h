--- conflicted
+++ resolved
@@ -28,19 +28,9 @@
     ast_manager& m;
     expr_ref_vector m_src;
     expr_ref_vector m_dst;
-<<<<<<< HEAD
-    obj_map<expr, expr*> m_subst;
-    ptr_vector<expr> m_todo, m_args;
-    expr_ref_vector m_refs;
-    obj_map<expr,expr*> m_cache;
-
-    void cache_insert(expr* a, expr* b);
-    expr* cache_find(expr* a);
-=======
     ptr_vector<expr> m_todo, m_args;
     expr_ref_vector m_refs;
     std::unordered_map<expr*,expr*> m_cache;
->>>>>>> 39af2a18
 
 public:
     expr_safe_replace(ast_manager& m): m(m), m_src(m), m_dst(m), m_refs(m) {}
