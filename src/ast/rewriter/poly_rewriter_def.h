--- conflicted
+++ resolved
@@ -116,15 +116,9 @@
             else {
                 numeral a;
                 if (new_args.size() > 2 && is_numeral(new_args.get(0), a)) {
-<<<<<<< HEAD
-                    return mk_mul_app(a, mk_mul_app(new_args.size() - 1, new_args.c_ptr() + 1));
-                }
-                return m().mk_app(get_fid(), mul_decl_kind(), new_args.size(), new_args.c_ptr());
-=======
                     return mk_mul_app(a, mk_mul_app(new_args.size() - 1, new_args.data() + 1));
                 }
                 return m().mk_app(get_fid(), mul_decl_kind(), new_args.size(), new_args.data());
->>>>>>> 39af2a18
             }
         }
         else {
@@ -191,11 +185,7 @@
                     flat_args.push_back(args[j]);
                 }
             }
-<<<<<<< HEAD
-            br_status st = mk_nflat_mul_core(flat_args.size(), flat_args.c_ptr(), result);
-=======
             br_status st = mk_nflat_mul_core(flat_args.size(), flat_args.data(), result);
->>>>>>> 39af2a18
             TRACE("poly_rewriter",
                   tout << "flat mul:\n";
                   for (unsigned i = 0; i < num_args; i++) tout << mk_bounded_pp(args[i], m()) << "\n";
@@ -313,11 +303,7 @@
                 m_args.push_back(args[i]);
             }
         }
-<<<<<<< HEAD
-        result = mk_mul_app(c, mk_mul_app(m_args.size(), m_args.c_ptr()));
-=======
         result = mk_mul_app(c, mk_mul_app(m_args.size(), m_args.data()));
->>>>>>> 39af2a18
         return BR_REWRITE2;
     }
 
@@ -466,8 +452,6 @@
     return true;
 }
 
-<<<<<<< HEAD
-=======
 template<typename Config>
 bool poly_rewriter<Config>::gcd_test(expr* lhs, expr* rhs) const {
     numeral g(0), offset(0), c;
@@ -503,7 +487,6 @@
         return false;
     return true;
 }
->>>>>>> 39af2a18
 
 
 template<typename Config>
@@ -895,13 +878,8 @@
     const unsigned rhs_offset = insert_c_rhs ? 0 : 1;
     new_rhs_monomials[0] = insert_c_rhs ? mk_numeral(c) : nullptr;
     new_lhs_monomials[0] = insert_c_lhs ? mk_numeral(c) : nullptr;
-<<<<<<< HEAD
-    lhs_result = mk_add_app(new_lhs_monomials.size() - lhs_offset, new_lhs_monomials.c_ptr() + lhs_offset);
-    rhs_result = mk_add_app(new_rhs_monomials.size() - rhs_offset, new_rhs_monomials.c_ptr() + rhs_offset);
-=======
     lhs_result = mk_add_app(new_lhs_monomials.size() - lhs_offset, new_lhs_monomials.data() + lhs_offset);
     rhs_result = mk_add_app(new_rhs_monomials.size() - rhs_offset, new_rhs_monomials.data() + rhs_offset);
->>>>>>> 39af2a18
     TRACE("le_bug", tout << lhs_result << " " << rhs_result << "\n";);
     return BR_DONE;
 }
