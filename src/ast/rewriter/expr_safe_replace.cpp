/*++
Copyright (c) 2012 Microsoft Corporation

Module Name:

    expr_safe_replace.cpp

Abstract:

    Version of expr_replace/expr_substitution that is safe for quantifiers.

Author:

    Nikolaj Bjorner (nbjorner) 2012-11-30

Revision History:


--*/

#include "ast/rewriter/expr_safe_replace.h"
#include "ast/rewriter/var_subst.h"
#include "ast/ast_pp.h"

#define ALIVE_OPT 0


void expr_safe_replace::insert(expr* src, expr* dst) {
    SASSERT(src->get_sort() == dst->get_sort());
    m_src.push_back(src);
    m_dst.push_back(dst);
<<<<<<< HEAD
#if ALIVE_OPT
    cache_insert(src, dst);
#else
    m_subst.insert(src, dst);
#endif
=======
>>>>>>> 39af2a18
}

void expr_safe_replace::operator()(expr_ref_vector& es) {
    if (empty())
        return;
    expr_ref val(m);
    for (unsigned i = 0; i < es.size(); ++i) {
        (*this)(es.get(i), val);
        es[i] = val;
    }
}

void expr_safe_replace::cache_insert(expr* a, expr* b) {
#if ALIVE_OPT
    m_refs.reserve(a->get_id() + 1);
    m_refs[a->get_id()] = b;
#else
    m_cache.insert(a, b);
#endif
}

expr* expr_safe_replace::cache_find(expr* a) {
#if ALIVE_OPT
    return m_refs.get(a->get_id(), nullptr);
#else
    expr* b = nullptr;
    m_cache.find(a, b);
    return b;
#endif
}


void expr_safe_replace::operator()(expr* e, expr_ref& res) {
    if (empty()) {
        res = e;
        return;
    }

    for (unsigned i = 0, e = m_src.size(); i < e; ++i) {
        m_cache.emplace(m_src.get(i), m_dst.get(i));
    }

    m_todo.push_back(e);
    expr* a, *b;
    
    while (!m_todo.empty()) {
        a = m_todo.back();
<<<<<<< HEAD
        if (cache_find(a)) {
            m_todo.pop_back();
        }
#if !ALIVE_OPT
        else if (m_subst.find(a, b)) {
            cache_insert(a, b);
            m_todo.pop_back();            
        }
#endif
        else if (is_var(a)) {
            cache_insert(a, a);
=======
        auto &cached = m_cache[a];
        if (cached) {
            m_todo.pop_back();
        }
        else if (is_var(a)) {
            cached = a;
>>>>>>> 39af2a18
            m_todo.pop_back();
        }
        else if (is_app(a)) {
            app* c = to_app(a);
            m_args.reset();
<<<<<<< HEAD
            bool arg_differs = false;
            for (expr* arg : *c) {
                expr* d = cache_find(arg);
                if (d) {
                    m_args.push_back(d);
                    arg_differs |= arg != d;
                    SASSERT(m.get_sort(arg) == m.get_sort(d));
                }
                else {
                    m_todo.push_back(arg);
=======
            bool arg_differs = false, has_all_args = true;
            for (expr* arg : *c) {
                if (has_all_args) {
                    if (expr* d = m_cache[arg]) {
                        m_args.push_back(d);
                        arg_differs |= arg != d;
                        SASSERT(arg->get_sort() == d->get_sort());
                        continue;
                    }
>>>>>>> 39af2a18
                }
                m_todo.push_back(arg);
                has_all_args = false;
            }
            if (has_all_args) {
                if (arg_differs) {
                    b = m.mk_app(c->get_decl(), m_args);
<<<<<<< HEAD
#if !ALIVE_OPT
                    m_refs.push_back(b);
#endif
                    SASSERT(m.get_sort(a) == m.get_sort(b));
                } else {
                    b = a;
                }
                cache_insert(a, b);
=======
                    m_refs.push_back(b);
                    SASSERT(a->get_sort() == b->get_sort());
                } else {
                    b = a;
                }
                cached = b;
>>>>>>> 39af2a18
                m_todo.pop_back();
            }
        }
        else {
            SASSERT(is_quantifier(a));
            quantifier* q = to_quantifier(a);
            expr_ref new_body(m);
            expr_ref_vector pats(m), nopats(m);
<<<<<<< HEAD
            unsigned num_decls = q->get_num_decls();
            for (unsigned i = 0; i < m_src.size(); ++i) {
                shift(m_src.get(i), num_decls, src);
                shift(m_dst.get(i), num_decls, dst);
                replace.insert(src, dst);
=======

            // fast-path for when all src/dst rewrite patterns are ground
            bool all_repls_ground = true;
            for (unsigned i = 0, e = m_src.size(); all_repls_ground && i < e; ++i) {
                all_repls_ground &= is_ground(m_src.get(i));
                all_repls_ground &= is_ground(m_dst.get(i));
>>>>>>> 39af2a18
            }

            if (all_repls_ground) {
                bool has_all_data = true;
                new_body = m_cache[q->get_expr()];
                if (!new_body) {
                    m_todo.push_back(q->get_expr());
                    has_all_data = false;
                }

                unsigned np = q->get_num_patterns();
                for (unsigned i = 0; i < np; ++i) {
                    if (has_all_data) {
                        if (expr * p = m_cache[q->get_pattern(i)]) {
                            pats.push_back(p);
                            continue;
                        }
                    }
                    m_todo.push_back(q->get_pattern(i));
                    has_all_data = false;
                }
                np = q->get_num_no_patterns();
                for (unsigned i = 0; i < np; ++i) {
                    if (has_all_data) {
                        if (expr * p = m_cache[q->get_no_pattern(i)]) {
                            nopats.push_back(p);
                            continue;
                        }
                    }
                    m_todo.push_back(q->get_no_pattern(i));
                    has_all_data = false;
                }

                if (!has_all_data)
                    continue;
            }
            else {
                expr_safe_replace replace(m);
                var_shifter shift(m);
                expr_ref src(m), dst(m), tmp(m);
                unsigned num_decls = q->get_num_decls();
                for (unsigned i = 0; i < m_src.size(); ++i) {
                    shift(m_src.get(i), num_decls, src);
                    shift(m_dst.get(i), num_decls, dst);
                    replace.insert(src, dst);
                }
                unsigned np = q->get_num_patterns();
                for (unsigned i = 0; i < np; ++i) {
                    replace(q->get_pattern(i), tmp);
                    pats.push_back(tmp);
                }
                np = q->get_num_no_patterns();
                for (unsigned i = 0; i < np; ++i) {
                    replace(q->get_no_pattern(i), tmp);
                    nopats.push_back(tmp);
                }
                replace(q->get_expr(), new_body);
            }
<<<<<<< HEAD
            replace(q->get_expr(), new_body);
            b = m.update_quantifier(q, pats.size(), pats.c_ptr(), nopats.size(), nopats.c_ptr(), new_body);
#if !ALIVE_OPT
            m_refs.push_back(b);
#endif
            cache_insert(a, b);
            m_todo.pop_back();
        }        
    }
    res = cache_find(e);
    m_cache.reset();
=======
            b = m.update_quantifier(q, pats.size(), pats.data(), nopats.size(), nopats.data(), new_body);
            m_refs.push_back(b);
            cached = b;
            m_todo.pop_back();
        }        
    }
    res = m_cache.at(e);
    m_cache.clear();
>>>>>>> 39af2a18
    m_todo.reset();
    m_args.reset();
#if !ALIVE_OPT
    m_refs.reset();    
#endif
}

void expr_safe_replace::reset() {
    m_src.reset();
    m_dst.reset();
<<<<<<< HEAD
    m_subst.reset();
    m_refs.finalize();
    m_cache.reset();
=======
    m_refs.finalize();
    m_cache.clear();
>>>>>>> 39af2a18
}

void expr_safe_replace::apply_substitution(expr* s, expr* def, expr_ref& t) {
    reset();
    insert(s, def);
    (*this)(t, t);
    reset();
}<|MERGE_RESOLUTION|>--- conflicted
+++ resolved
@@ -22,21 +22,11 @@
 #include "ast/rewriter/var_subst.h"
 #include "ast/ast_pp.h"
 
-#define ALIVE_OPT 0
-
 
 void expr_safe_replace::insert(expr* src, expr* dst) {
     SASSERT(src->get_sort() == dst->get_sort());
     m_src.push_back(src);
     m_dst.push_back(dst);
-<<<<<<< HEAD
-#if ALIVE_OPT
-    cache_insert(src, dst);
-#else
-    m_subst.insert(src, dst);
-#endif
-=======
->>>>>>> 39af2a18
 }
 
 void expr_safe_replace::operator()(expr_ref_vector& es) {
@@ -48,26 +38,6 @@
         es[i] = val;
     }
 }
-
-void expr_safe_replace::cache_insert(expr* a, expr* b) {
-#if ALIVE_OPT
-    m_refs.reserve(a->get_id() + 1);
-    m_refs[a->get_id()] = b;
-#else
-    m_cache.insert(a, b);
-#endif
-}
-
-expr* expr_safe_replace::cache_find(expr* a) {
-#if ALIVE_OPT
-    return m_refs.get(a->get_id(), nullptr);
-#else
-    expr* b = nullptr;
-    m_cache.find(a, b);
-    return b;
-#endif
-}
-
 
 void expr_safe_replace::operator()(expr* e, expr_ref& res) {
     if (empty()) {
@@ -84,43 +54,17 @@
     
     while (!m_todo.empty()) {
         a = m_todo.back();
-<<<<<<< HEAD
-        if (cache_find(a)) {
-            m_todo.pop_back();
-        }
-#if !ALIVE_OPT
-        else if (m_subst.find(a, b)) {
-            cache_insert(a, b);
-            m_todo.pop_back();            
-        }
-#endif
-        else if (is_var(a)) {
-            cache_insert(a, a);
-=======
         auto &cached = m_cache[a];
         if (cached) {
             m_todo.pop_back();
         }
         else if (is_var(a)) {
             cached = a;
->>>>>>> 39af2a18
             m_todo.pop_back();
         }
         else if (is_app(a)) {
             app* c = to_app(a);
             m_args.reset();
-<<<<<<< HEAD
-            bool arg_differs = false;
-            for (expr* arg : *c) {
-                expr* d = cache_find(arg);
-                if (d) {
-                    m_args.push_back(d);
-                    arg_differs |= arg != d;
-                    SASSERT(m.get_sort(arg) == m.get_sort(d));
-                }
-                else {
-                    m_todo.push_back(arg);
-=======
             bool arg_differs = false, has_all_args = true;
             for (expr* arg : *c) {
                 if (has_all_args) {
@@ -130,7 +74,6 @@
                         SASSERT(arg->get_sort() == d->get_sort());
                         continue;
                     }
->>>>>>> 39af2a18
                 }
                 m_todo.push_back(arg);
                 has_all_args = false;
@@ -138,23 +81,12 @@
             if (has_all_args) {
                 if (arg_differs) {
                     b = m.mk_app(c->get_decl(), m_args);
-<<<<<<< HEAD
-#if !ALIVE_OPT
-                    m_refs.push_back(b);
-#endif
-                    SASSERT(m.get_sort(a) == m.get_sort(b));
-                } else {
-                    b = a;
-                }
-                cache_insert(a, b);
-=======
                     m_refs.push_back(b);
                     SASSERT(a->get_sort() == b->get_sort());
                 } else {
                     b = a;
                 }
                 cached = b;
->>>>>>> 39af2a18
                 m_todo.pop_back();
             }
         }
@@ -163,20 +95,12 @@
             quantifier* q = to_quantifier(a);
             expr_ref new_body(m);
             expr_ref_vector pats(m), nopats(m);
-<<<<<<< HEAD
-            unsigned num_decls = q->get_num_decls();
-            for (unsigned i = 0; i < m_src.size(); ++i) {
-                shift(m_src.get(i), num_decls, src);
-                shift(m_dst.get(i), num_decls, dst);
-                replace.insert(src, dst);
-=======
 
             // fast-path for when all src/dst rewrite patterns are ground
             bool all_repls_ground = true;
             for (unsigned i = 0, e = m_src.size(); all_repls_ground && i < e; ++i) {
                 all_repls_ground &= is_ground(m_src.get(i));
                 all_repls_ground &= is_ground(m_dst.get(i));
->>>>>>> 39af2a18
             }
 
             if (all_repls_ground) {
@@ -235,19 +159,6 @@
                 }
                 replace(q->get_expr(), new_body);
             }
-<<<<<<< HEAD
-            replace(q->get_expr(), new_body);
-            b = m.update_quantifier(q, pats.size(), pats.c_ptr(), nopats.size(), nopats.c_ptr(), new_body);
-#if !ALIVE_OPT
-            m_refs.push_back(b);
-#endif
-            cache_insert(a, b);
-            m_todo.pop_back();
-        }        
-    }
-    res = cache_find(e);
-    m_cache.reset();
-=======
             b = m.update_quantifier(q, pats.size(), pats.data(), nopats.size(), nopats.data(), new_body);
             m_refs.push_back(b);
             cached = b;
@@ -256,25 +167,16 @@
     }
     res = m_cache.at(e);
     m_cache.clear();
->>>>>>> 39af2a18
     m_todo.reset();
     m_args.reset();
-#if !ALIVE_OPT
     m_refs.reset();    
-#endif
 }
 
 void expr_safe_replace::reset() {
     m_src.reset();
     m_dst.reset();
-<<<<<<< HEAD
-    m_subst.reset();
-    m_refs.finalize();
-    m_cache.reset();
-=======
     m_refs.finalize();
     m_cache.clear();
->>>>>>> 39af2a18
 }
 
 void expr_safe_replace::apply_substitution(expr* s, expr* def, expr_ref& t) {
