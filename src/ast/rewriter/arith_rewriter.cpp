/*++
Copyright (c) 2011 Microsoft Corporation

Module Name:

    arith_rewriter.cpp

Abstract:

    Basic rewriting rules for arithmetic

Author:

    Leonardo (leonardo) 2011-04-10

Notes:

--*/
#include "params/arith_rewriter_params.hpp"
#include "ast/rewriter/arith_rewriter.h"
#include "ast/rewriter/poly_rewriter_def.h"
#include "math/polynomial/algebraic_numbers.h"
#include "ast/ast_pp.h"

seq_util& arith_rewriter_core::seq() {
    if (!m_seq) {
        m_seq = alloc(seq_util, m());
    }
    return *m_seq;
}

void arith_rewriter::updt_local_params(params_ref const & _p) {
    arith_rewriter_params p(_p);
    m_arith_lhs       = p.arith_lhs();
    m_arith_ineq_lhs  = p.arith_ineq_lhs();
    m_gcd_rounding    = p.gcd_rounding();
    m_elim_to_real    = p.elim_to_real();
    m_push_to_real    = p.push_to_real();
    m_anum_simp       = p.algebraic_number_evaluator();
    m_max_degree      = p.max_degree();
    m_expand_power    = p.expand_power();
    m_mul2power       = p.mul_to_power();
    m_elim_rem        = p.elim_rem();
    m_expand_tan      = p.expand_tan();
    m_eq2ineq         = p.eq2ineq();
    set_sort_sums(p.sort_sums());
}

void arith_rewriter::updt_params(params_ref const & p) {
    poly_rewriter<arith_rewriter_core>::updt_params(p);
    updt_local_params(p);
}

void arith_rewriter::get_param_descrs(param_descrs & r) {
    poly_rewriter<arith_rewriter_core>::get_param_descrs(r);
    arith_rewriter_params::collect_param_descrs(r);
}

br_status arith_rewriter::mk_app_core(func_decl * f, unsigned num_args, expr * const * args, expr_ref & result) {
    br_status st = BR_FAILED;
    SASSERT(f->get_family_id() == get_fid());
    switch (f->get_decl_kind()) {
    case OP_NUM: st = BR_FAILED; break;
    case OP_IRRATIONAL_ALGEBRAIC_NUM: st = BR_FAILED; break;
    case OP_LE:  SASSERT(num_args == 2); st = mk_le_core(args[0], args[1], result); break;
    case OP_GE:  SASSERT(num_args == 2); st = mk_ge_core(args[0], args[1], result); break;
    case OP_LT:  SASSERT(num_args == 2); st = mk_lt_core(args[0], args[1], result); break;
    case OP_GT:  SASSERT(num_args == 2); st = mk_gt_core(args[0], args[1], result); break;
    case OP_ADD: st = mk_add_core(num_args, args, result); break;
    case OP_MUL: st = mk_mul_core(num_args, args, result); break;
    case OP_SUB: st = mk_sub(num_args, args, result); break;
    case OP_DIV: if (num_args == 1) { result = args[0]; st = BR_DONE; break; }
        SASSERT(num_args == 2); st = mk_div_core(args[0], args[1], result); break;
    case OP_IDIV: if (num_args == 1) { result = args[0]; st = BR_DONE; break; }
        SASSERT(num_args == 2); st = mk_idiv_core(args[0], args[1], result); break;
    case OP_IDIVIDES: SASSERT(num_args == 1); st = mk_idivides(f->get_parameter(0).get_int(), args[0], result); break;
    case OP_MOD: SASSERT(num_args == 2); st = mk_mod_core(args[0], args[1], result); break;
    case OP_REM: SASSERT(num_args == 2); st = mk_rem_core(args[0], args[1], result); break;
    case OP_UMINUS: SASSERT(num_args == 1);  st = mk_uminus(args[0], result); break;
    case OP_TO_REAL: SASSERT(num_args == 1); st = mk_to_real_core(args[0], result); break;
    case OP_TO_INT: SASSERT(num_args == 1);  st = mk_to_int_core(args[0], result); break;
    case OP_IS_INT: SASSERT(num_args == 1);  st = mk_is_int(args[0], result); break;
    case OP_POWER:  SASSERT(num_args == 2);  st = mk_power_core(args[0], args[1], result); break;
    case OP_ABS:    SASSERT(num_args == 1);  st = mk_abs_core(args[0], result); break;
    case OP_SIN: SASSERT(num_args == 1); st = mk_sin_core(args[0], result); break;
    case OP_COS: SASSERT(num_args == 1); st = mk_cos_core(args[0], result); break;
    case OP_TAN: SASSERT(num_args == 1); st = mk_tan_core(args[0], result); break;
    case OP_ASIN: SASSERT(num_args == 1); st = mk_asin_core(args[0], result); break;
    case OP_ACOS: SASSERT(num_args == 1); st = mk_acos_core(args[0], result); break;
    case OP_ATAN: SASSERT(num_args == 1); st = mk_atan_core(args[0], result); break;
    case OP_SINH: SASSERT(num_args == 1); st = mk_sinh_core(args[0], result); break;
    case OP_COSH: SASSERT(num_args == 1); st = mk_cosh_core(args[0], result); break;
    case OP_TANH: SASSERT(num_args == 1); st = mk_tanh_core(args[0], result); break;
    default: st = BR_FAILED; break;
    }
    CTRACE("arith_rewriter", st != BR_FAILED, tout << st << ": " << mk_pp(f, m());
           for (unsigned i = 0; i < num_args; ++i) tout << mk_pp(args[i], m()) << " ";
           tout << "\n==>\n" << mk_pp(result.get(), m()) << "\n";
           if (is_app(result)) tout << "args: " << to_app(result)->get_num_args() << "\n";
           );
    return st;
}

void arith_rewriter::get_coeffs_gcd(expr * t, numeral & g, bool & first, unsigned & num_consts) {
    unsigned sz;
    expr * const * ms = get_monomials(t, sz);
    SASSERT(sz >= 1);
    numeral a;
    for (unsigned i = 0; i < sz; i++) {
        expr * arg = ms[i];
        if (is_numeral(arg, a)) {
            if (!a.is_zero())
                num_consts++;
            continue;
        }
        if (first) {
            get_power_product(arg, g);
            SASSERT(g.is_int());
            first = false;
        }
        else {
            get_power_product(arg, a);
            SASSERT(a.is_int());
            g = gcd(abs(a), g);
        }
        if (g.is_one())
            return;
    }
}

bool arith_rewriter::div_polynomial(expr * t, numeral const & g, const_treatment ct, expr_ref & result) {
    SASSERT(m_util.is_int(t));
    SASSERT(!g.is_one());
    unsigned sz;
    expr * const * ms = get_monomials(t, sz);
    expr_ref_buffer new_args(m());
    numeral a;
    for (unsigned i = 0; i < sz; i++) {
        expr * arg = ms[i];
        if (is_numeral(arg, a)) {
            a /= g;
            if (!a.is_int()) {
                switch (ct) {
                case CT_FLOOR:
                    a = floor(a);
                    break;
                case CT_CEIL:
                    a = ceil(a);
                    break;
                case CT_FALSE:
                    return false;
                }
            }
            if (!a.is_zero())
                new_args.push_back(m_util.mk_numeral(a, true));
            continue;
        }
        expr * pp = get_power_product(arg, a);
        a /= g;
        SASSERT(a.is_int());
        if (!a.is_zero()) {
            if (a.is_one())
                new_args.push_back(pp);
            else
                new_args.push_back(m_util.mk_mul(m_util.mk_numeral(a, true), pp));
        }
    }
    switch (new_args.size()) {
    case 0: result = m_util.mk_numeral(numeral(0), true); return true;
    case 1: result = new_args[0]; return true;
    default: result = m_util.mk_add(new_args.size(), new_args.data()); return true;
    }
}

bool arith_rewriter::is_bound(expr * arg1, expr * arg2, op_kind kind, expr_ref & result) {
    numeral b, c;
    if (!is_add(arg1) && !m_util.is_mod(arg1) && is_numeral(arg2, c)) {
        numeral a;
        bool r = false;
        expr * pp = get_power_product(arg1, a);
        if (a.is_neg()) {
            a.neg();
            c.neg();
            kind = inv(kind);
            r = true;
        }
        if (a.is_zero())
            return false;
        if (!a.is_one())
            r = true;
        if (!r)
            return false;
        c /= a;
        bool is_int = m_util.is_int(arg1);
        if (is_int && !c.is_int()) {
            switch (kind) {
            case LE: c = floor(c); break;
            case GE: c = ceil(c); break;
            case EQ: result = m().mk_false(); return true;
            }
        }
        expr_ref k(m_util.mk_numeral(c, is_int), m());
        switch (kind) {
        case LE: result = m_util.mk_le(pp, k); return true;
        case GE: result = m_util.mk_ge(pp, k); return true;
        case EQ: result = m_util.mk_eq(pp, k); return true;
        }
    }
    expr* t1, *t2;
    bool is_int = false;
    if (m_util.is_mod(arg2)) {
        std::swap(arg1, arg2);
        switch (kind) {
        case LE: kind = GE; break;
        case GE: kind = LE; break;
        case EQ: break;
        }
    }

    if (m_util.is_numeral(arg2, c, is_int) && is_int && 
        m_util.is_mod(arg1, t1, t2) && m_util.is_numeral(t2, b, is_int) && !b.is_zero()) {
        //  mod x b <= c = false if c < 0, b != 0, true if c >= b, b != 0
        if (c.is_neg()) {
            switch (kind) {
            case EQ:
            case LE: result = m().mk_false(); return true;
            case GE: result = m().mk_true(); return true;
            }
        }                    
        if (c.is_zero() && kind == GE) {
            result = m().mk_true(); 
            return true;
        }
        if (c.is_pos() && c >= abs(b)) {
            switch (kind) {
            case LE: result = m().mk_true(); return true;
            case EQ:
            case GE: result = m().mk_false(); return true;
            }
        }
        // mod x b <= b - 1
        if (c + rational::one() == abs(b) && kind == LE) {
            result = m().mk_true();
            return true;
        }
    }

    return false;
}


bool arith_rewriter::is_non_negative(expr* e) {
    rational r; 
    auto is_even_power = [&](expr* e) {
        expr* n = nullptr, *p = nullptr;
        unsigned pu;
        return m_util.is_power(e, n, p) && m_util.is_unsigned(p, pu) && (pu % 2 == 0);
    };
<<<<<<< HEAD
    if (is_even_power(e)) 
        return true;
=======
    auto is_power_of_positive = [&](expr* e) {
        expr* n = nullptr, * p = nullptr;
        return m_util.is_power(e, n, p) && m_util.is_numeral(n, r) && r.is_pos(); 
    };
    if (is_even_power(e)) 
        return true;
    if (is_power_of_positive(e))
        return true;
>>>>>>> 39af2a18
    if (seq().str.is_length(e))
        return true;
    if (!m_util.is_mul(e)) 
        return false;
    expr_mark mark;
    ptr_buffer<expr> args;
    flat_mul(e, args);
    bool sign = false;
    for (expr* arg : args) {
        if (is_even_power(arg))
            continue;
<<<<<<< HEAD
=======
        if (is_power_of_positive(arg))
            continue;
>>>>>>> 39af2a18
        if (seq().str.is_length(e))
            continue;
        if (m_util.is_numeral(arg, r)) {
            if (r.is_neg()) 
                sign = !sign;
            continue;
        }
        mark.mark(arg, !mark.is_marked(arg));
    }
    if (sign)
        return false;
    for (expr* arg : args) 
        if (mark.is_marked(arg)) 
            return false;
    return true;
}

/**
 * perform static analysis on arg1 to determine a non-negative lower bound.
 * a + b + r1 <= r2 -> false if r1 > r2 and a >= 0, b >= 0
 * a + b + r1 >= r2 -> false if r1 < r2 and a <= 0, b <= 0
 * a + b + r1 >= r1 -> a = 0 and b = 0 if a >= 0, b >= 0 where a, b are multipliers
*/
br_status arith_rewriter::is_separated(expr* arg1, expr* arg2, op_kind kind, expr_ref& result) {
    if (kind != LE && kind != GE)
        return BR_FAILED;
    rational bound(0), r1, r2;
    expr_ref narg(m());
    bool has_bound = true;
    if (!m_util.is_numeral(arg2, r2))
        return BR_FAILED;
    auto update_bound = [&](expr* arg) {
        if (m_util.is_numeral(arg, r1)) {
            bound += r1;
            return;
        }
        if (kind == LE && is_non_negative(arg))
            return;
        if (kind == GE && is_neg_poly(arg, narg) && is_non_negative(narg))
            return;
        has_bound = false;
    };
    if (m_util.is_add(arg1)) {
        for (expr* arg : *to_app(arg1)) {
            update_bound(arg);
        }
    }
    else {
        update_bound(arg1);
    }
    if (!has_bound)
        return BR_FAILED;

    if (kind == LE && r1 < r2)
        return BR_FAILED;
    if (kind == GE && r1 > r2)
        return BR_FAILED;
    if (kind == LE && r1 > r2) { 
        result = m().mk_false();
        return BR_DONE;
    }
    if (kind == GE && r1 < r2) { 
        result = m().mk_false();
        return BR_DONE;
    }

    SASSERT(r1 == r2);
<<<<<<< HEAD
    expr_ref zero(m_util.mk_numeral(rational(0), m().get_sort(arg1)), m());
=======
    expr_ref zero(m_util.mk_numeral(rational(0), arg1->get_sort()), m());
>>>>>>> 39af2a18

    if (r1.is_zero() && m_util.is_mul(arg1)) {
        expr_ref_buffer eqs(m());
        ptr_buffer<expr> args;
        flat_mul(arg1, args);
        for (expr* arg : args) {
            if (m_util.is_numeral(arg))
                continue;
            eqs.push_back(m().mk_eq(arg, zero));
        }
        result = m().mk_or(eqs);
        return BR_REWRITE2;
    }

    if (kind == LE && m_util.is_add(arg1)) {
        expr_ref_buffer leqs(m());
        for (expr* arg : *to_app(arg1)) {
            if (!m_util.is_numeral(arg))
                leqs.push_back(m_util.mk_le(arg, zero));
        }
        result = m().mk_and(leqs);
        return BR_REWRITE2;
    } 

    if (kind == GE && m_util.is_add(arg1)) {
        expr_ref_buffer geqs(m());
        for (expr* arg : *to_app(arg1)) {
            if (!m_util.is_numeral(arg))
                geqs.push_back(m_util.mk_ge(arg, zero));
        }
        result = m().mk_and(geqs);
        return BR_REWRITE2;
    }
        
    return BR_FAILED;
}

bool arith_rewriter::elim_to_real_var(expr * var, expr_ref & new_var) {
    numeral val;
    if (m_util.is_numeral(var, val)) {
        if (!val.is_int())
            return false;
        new_var = m_util.mk_numeral(val, true);
        return true;
    }
    else if (m_util.is_to_real(var)) {
        new_var = to_app(var)->get_arg(0);
        return true;
    }
    return false;
}

bool arith_rewriter::elim_to_real_mon(expr * monomial, expr_ref & new_monomial) {
    if (m_util.is_mul(monomial)) {
        expr_ref_buffer new_vars(m());
        expr_ref new_var(m());
        unsigned num = to_app(monomial)->get_num_args();
        for (unsigned i = 0; i < num; i++) {
            if (!elim_to_real_var(to_app(monomial)->get_arg(i), new_var))
                return false;
            new_vars.push_back(new_var);
        }
        new_monomial = m_util.mk_mul(new_vars.size(), new_vars.data());
        return true;
    }
    else {
        return elim_to_real_var(monomial, new_monomial);
    }
}

bool arith_rewriter::elim_to_real_pol(expr * p, expr_ref & new_p) {
    if (m_util.is_add(p)) {
        expr_ref_buffer new_monomials(m());
        expr_ref new_monomial(m());
        for (expr* arg : *to_app(p)) {
            if (!elim_to_real_mon(arg, new_monomial))
                return false;
            new_monomials.push_back(new_monomial);
        }
        new_p = m_util.mk_add(new_monomials.size(), new_monomials.data());
        return true;
    }
    else {
        return elim_to_real_mon(p, new_p);
    }
}

bool arith_rewriter::elim_to_real(expr * arg1, expr * arg2, expr_ref & new_arg1, expr_ref & new_arg2) {
    if (!m_util.is_real(arg1))
        return false;
    return elim_to_real_pol(arg1, new_arg1) && elim_to_real_pol(arg2, new_arg2);
}

bool arith_rewriter::is_reduce_power_target(expr * arg, bool is_eq) {
    unsigned sz;
    expr * const * args;
    if (m_util.is_mul(arg)) {
        sz = to_app(arg)->get_num_args();
        args = to_app(arg)->get_args();
    }
    else {
        sz = 1;
        args = &arg;
    }
    for (unsigned i = 0; i < sz; i++) {
        expr * arg = args[i];
        expr* arg0, *arg1;
        if (m_util.is_power(arg, arg0, arg1)) {
            rational k;
            if (m_util.is_numeral(arg1, k) && k.is_int() && ((is_eq && k > rational(1)) || (!is_eq && k > rational(2))))
                return true;
        }
    }
    return false;
}

expr * arith_rewriter::reduce_power(expr * arg, bool is_eq) {
    if (is_zero(arg))
        return arg;
    unsigned sz;
    expr * const * args;
    if (m_util.is_mul(arg)) {
        sz = to_app(arg)->get_num_args();
        args = to_app(arg)->get_args();
    }
    else {
        sz = 1;
        args = &arg;
    }
    ptr_buffer<expr> new_args;
    rational k;
    for (unsigned i = 0; i < sz; i++) {
        expr * arg = args[i];
        expr * arg0, *arg1;
        if (m_util.is_power(arg, arg0, arg1) && m_util.is_numeral(arg1, k) && k.is_int() &&
            ((is_eq && k > rational(1)) || (!is_eq && k > rational(2)))) {
            if (is_eq || !k.is_even()) {
                if (m_util.is_int(arg0))
                    arg0 = m_util.mk_to_real(arg0);
                new_args.push_back(arg0);
            }
            else {
                new_args.push_back(m_util.mk_power(arg0, m_util.mk_real(2)));
            }
        }
        else {
            new_args.push_back(arg);
        }
    }
    SASSERT(new_args.size() >= 1);
    if (new_args.size() == 1)
        return new_args[0];
    else
        return m_util.mk_mul(new_args.size(), new_args.data());
}

br_status arith_rewriter::reduce_power(expr * arg1, expr * arg2, op_kind kind, expr_ref & result) {
    expr * new_arg1 = reduce_power(arg1, kind == EQ);
    expr * new_arg2 = reduce_power(arg2, kind == EQ);
    switch (kind) {
    case LE: result = m_util.mk_le(new_arg1, new_arg2); return BR_REWRITE1;
    case GE: result = m_util.mk_ge(new_arg1, new_arg2); return BR_REWRITE1;
    default: result = m().mk_eq(new_arg1, new_arg2); return BR_REWRITE1;
    }
}

br_status arith_rewriter::mk_le_ge_eq_core(expr * arg1, expr * arg2, op_kind kind, expr_ref & result) {
    expr *orig_arg1 = arg1, *orig_arg2 = arg2;
    expr_ref new_arg1(m());
    expr_ref new_arg2(m());
    if ((is_zero(arg1) && is_reduce_power_target(arg2, kind == EQ)) ||
        (is_zero(arg2) && is_reduce_power_target(arg1, kind == EQ)))
        return reduce_power(arg1, arg2, kind, result);
    br_status st = cancel_monomials(arg1, arg2, m_arith_ineq_lhs || m_arith_lhs, new_arg1, new_arg2);
    TRACE("mk_le_bug", tout << "st: " << st << " " << new_arg1 << " " << new_arg2 << "\n";);
    if (st != BR_FAILED) {
        arg1 = new_arg1;
        arg2 = new_arg2;
    }
    expr_ref new_new_arg1(m());
    expr_ref new_new_arg2(m());
    if (m_elim_to_real && elim_to_real(arg1, arg2, new_new_arg1, new_new_arg2)) {
        arg1 = new_new_arg1;
        arg2 = new_new_arg2;
        CTRACE("elim_to_real", m_elim_to_real, tout << "after_elim_to_real\n" << mk_ismt2_pp(arg1, m()) << "\n" << mk_ismt2_pp(arg2, m()) << "\n";);
        if (st == BR_FAILED)
            st = BR_DONE;
    }
    numeral a1, a2;
    if (is_numeral(arg1, a1) && is_numeral(arg2, a2)) {
        switch (kind) {
        case LE: result = a1 <= a2 ? m().mk_true() : m().mk_false(); return BR_DONE;
        case GE: result = a1 >= a2 ? m().mk_true() : m().mk_false(); return BR_DONE;
        default: result = a1 == a2 ? m().mk_true() : m().mk_false(); return BR_DONE;
        }
    }

#define ANUM_LE_GE_EQ() {                                                               \
    switch (kind) {                                                                     \
    case LE: result = am.le(v1, v2) ? m().mk_true() : m().mk_false(); return BR_DONE;   \
    case GE: result = am.ge(v1, v2) ? m().mk_true() : m().mk_false(); return BR_DONE;   \
    default: result = am.eq(v1, v2) ? m().mk_true() : m().mk_false(); return BR_DONE;   \
    }                                                                                   \
}

    if (m_anum_simp) {
        if (is_numeral(arg1, a1) && m_util.is_irrational_algebraic_numeral(arg2)) {
            anum_manager & am = m_util.am();
            scoped_anum v1(am);
            am.set(v1, a1.to_mpq());
            anum const & v2 = m_util.to_irrational_algebraic_numeral(arg2);
            ANUM_LE_GE_EQ();
        }
        if (m_util.is_irrational_algebraic_numeral(arg1) && is_numeral(arg2, a2)) {
            anum_manager & am = m_util.am();
            anum const & v1 = m_util.to_irrational_algebraic_numeral(arg1);
            scoped_anum v2(am);
            am.set(v2, a2.to_mpq());
            ANUM_LE_GE_EQ();
        }
        if (m_util.is_irrational_algebraic_numeral(arg1) && m_util.is_irrational_algebraic_numeral(arg2)) {
            anum_manager & am = m_util.am();
            anum const & v1 = m_util.to_irrational_algebraic_numeral(arg1);
            anum const & v2 = m_util.to_irrational_algebraic_numeral(arg2);
            ANUM_LE_GE_EQ();
        }
    }
    br_status st1 = is_separated(arg1, arg2, kind, result);
    if (st1 != BR_FAILED)
        return st1;
    if (is_bound(arg1, arg2, kind, result))
        return BR_DONE;
    if (is_bound(arg2, arg1, inv(kind), result))
        return BR_DONE;
    bool is_int = m_util.is_int(arg1);
    if (is_int && m_gcd_rounding) {
        bool first = true;
        numeral g;
        unsigned num_consts = 0;
        get_coeffs_gcd(arg1, g, first, num_consts);
        TRACE("arith_rewriter_gcd", tout << "[step1] g: " << g << ", num_consts: " << num_consts << "\n";);
        if ((first || !g.is_one()) && num_consts <= 1)
            get_coeffs_gcd(arg2, g, first, num_consts);
        TRACE("arith_rewriter_gcd", tout << "[step2] g: " << g << ", num_consts: " << num_consts << "\n";);
        g = abs(g);
        if (!first && !g.is_one() && num_consts <= 1) {
            bool is_sat = div_polynomial(arg1, g, (kind == LE ? CT_CEIL : (kind == GE ? CT_FLOOR : CT_FALSE)), new_arg1);
            if (!is_sat) {
                result = m().mk_false();
                return BR_DONE;
            }
            is_sat = div_polynomial(arg2, g, (kind == LE ? CT_FLOOR : (kind == GE ? CT_CEIL : CT_FALSE)), new_arg2);
            if (!is_sat) {
                result = m().mk_false();
                return BR_DONE;
            }
            arg1 = new_arg1.get();
            arg2 = new_arg2.get();
            st = BR_DONE;
        }
    }
    expr* c = nullptr, *t = nullptr, *e = nullptr;
    if (m().is_ite(arg1, c, t, e) && is_numeral(t, a1) && is_numeral(arg2, a2)) {
        switch (kind) {
        case LE: result = a1 <= a2 ? m().mk_or(c, m_util.mk_le(e, arg2)) : m().mk_and(m().mk_not(c), m_util.mk_le(e, arg2)); return BR_REWRITE2;
        case GE: result = a1 >= a2 ? m().mk_or(c, m_util.mk_ge(e, arg2)) : m().mk_and(m().mk_not(c), m_util.mk_ge(e, arg2)); return BR_REWRITE2;
        case EQ: result = a1 == a2 ? m().mk_or(c, m().mk_eq(e, arg2))    : m().mk_and(m().mk_not(c), m_util.mk_eq(e, arg2)); return BR_REWRITE2;
        }
    }
    if (m().is_ite(arg1, c, t, e) && is_numeral(e, a1) && is_numeral(arg2, a2)) {
        switch (kind) {
        case LE: result = a1 <= a2 ? m().mk_or(m().mk_not(c), m_util.mk_le(t, arg2)) : m().mk_and(c, m_util.mk_le(t, arg2)); return BR_REWRITE2;
        case GE: result = a1 >= a2 ? m().mk_or(m().mk_not(c), m_util.mk_ge(t, arg2)) : m().mk_and(c, m_util.mk_ge(t, arg2)); return BR_REWRITE2;
        case EQ: result = a1 == a2 ? m().mk_or(m().mk_not(c), m().mk_eq(t, arg2))    : m().mk_and(c, m_util.mk_eq(t, arg2)); return BR_REWRITE2;
        }
    }
    if (m().is_ite(arg1, c, t, e) && arg1->get_ref_count() == 1) {
        switch (kind) {
        case LE: result = m().mk_ite(c, m_util.mk_le(t, arg2), m_util.mk_le(e, arg2)); return BR_REWRITE2;
        case GE: result = m().mk_ite(c, m_util.mk_ge(t, arg2), m_util.mk_ge(e, arg2)); return BR_REWRITE2;
        case EQ: result = m().mk_ite(c, m().mk_eq(t, arg2), m().mk_eq(e, arg2)); return BR_REWRITE2;
        }
    }
    if (m_util.is_to_int(arg2) && is_numeral(arg1)) {        
        kind = inv(kind);
        std::swap(arg1, arg2);
    } 
    if (m_util.is_to_int(arg1, t) && is_numeral(arg2, a2)) {        
        switch (kind) {
        case LE: 
            result = m_util.mk_lt(t, m_util.mk_numeral(a2+1, false)); 
            return BR_REWRITE1;
        case GE: 
            result = m_util.mk_ge(t, m_util.mk_numeral(a2, false)); 
            return BR_REWRITE1;
        case EQ: 
            result = m_util.mk_ge(t, m_util.mk_numeral(a2, false));
            result = m().mk_and(m_util.mk_lt(t, m_util.mk_numeral(a2+1, false)), result);
            return BR_REWRITE3;
        }        
    }
    if ((m_arith_lhs || m_arith_ineq_lhs) && is_numeral(arg2, a2) && is_neg_poly(arg1, new_arg1)) {
        a2.neg();
        new_arg2 = m_util.mk_numeral(a2, m_util.is_int(new_arg1));
        switch (kind) {
        case LE: result = m_util.mk_ge(new_arg1, new_arg2); return BR_DONE;
        case GE: result = m_util.mk_le(new_arg1, new_arg2); return BR_DONE;
        case EQ: result = m_util.mk_eq(new_arg1, new_arg2); return BR_DONE;
        }
    }
    else if (st == BR_DONE && arg1 == orig_arg1 && arg2 == orig_arg2) {
        // Nothing new; return BR_FAILED to avoid rewriting loops.
        return BR_FAILED;
    }
    else if (st != BR_FAILED) {
        switch (kind) {
        case LE: result = m_util.mk_le(arg1, arg2); return BR_DONE;
        case GE: result = m_util.mk_ge(arg1, arg2); return BR_DONE;
        default: result = m().mk_eq(arg1, arg2); return BR_DONE;
        }
    }
    return BR_FAILED;
}

br_status arith_rewriter::mk_le_core(expr * arg1, expr * arg2, expr_ref & result) {
    return mk_le_ge_eq_core(arg1, arg2, LE, result);
}

br_status arith_rewriter::mk_lt_core(expr * arg1, expr * arg2, expr_ref & result) {
    result = m().mk_not(m_util.mk_le(arg2, arg1));
    return BR_REWRITE2;
}

br_status arith_rewriter::mk_ge_core(expr * arg1, expr * arg2, expr_ref & result) {
    return mk_le_ge_eq_core(arg1, arg2, GE, result);
}

br_status arith_rewriter::mk_gt_core(expr * arg1, expr * arg2, expr_ref & result) {
    result = m().mk_not(m_util.mk_le(arg1, arg2));
    return BR_REWRITE2;
}

bool arith_rewriter::is_arith_term(expr * n) const {
    return n->get_kind() == AST_APP && to_app(n)->get_family_id() == get_fid();
}

br_status arith_rewriter::mk_eq_core(expr * arg1, expr * arg2, expr_ref & result) {
    br_status st = BR_FAILED;
    if (m_eq2ineq) {
        result = m().mk_and(m_util.mk_le(arg1, arg2), m_util.mk_ge(arg1, arg2));
        st = BR_REWRITE2;
    }
    else if (m_arith_lhs || is_arith_term(arg1) || is_arith_term(arg2)) {
        st = mk_le_ge_eq_core(arg1, arg2, EQ, result);
    }
    return st;
}

expr_ref arith_rewriter::neg_monomial(expr* e) const {
    expr_ref_vector args(m());
    rational a1;
    if (is_app(e) && m_util.is_mul(e)) {
        if (is_numeral(to_app(e)->get_arg(0), a1)) {
            if (!a1.is_minus_one()) {
                args.push_back(m_util.mk_numeral(-a1, m_util.is_int(e)));
            }
            args.append(to_app(e)->get_num_args() - 1, to_app(e)->get_args() + 1);
        }
        else {
            args.push_back(m_util.mk_numeral(rational(-1), m_util.is_int(e)));
            args.push_back(e);
        }
    }
    else {
        args.push_back(m_util.mk_numeral(rational(-1), m_util.is_int(e)));
        args.push_back(e);
    }
    if (args.size() == 1) {
        return expr_ref(args.back(), m());
    }
    else {
        return expr_ref(m_util.mk_mul(args.size(), args.data()), m());
    }
}

bool arith_rewriter::is_neg_poly(expr* t, expr_ref& neg) const {
    rational r;
    if (m_util.is_mul(t) && is_numeral(to_app(t)->get_arg(0), r) && r.is_neg()) {
        neg = neg_monomial(t);
        return true;
    }

    if (!m_util.is_add(t)) {
        return false;
    }
    expr * t2 = to_app(t)->get_arg(0);

    if (m_util.is_mul(t2) && is_numeral(to_app(t2)->get_arg(0), r) && r.is_neg()) {
        expr_ref_vector args1(m());
        for (expr* e1 : *to_app(t)) {
            args1.push_back(neg_monomial(e1));
        }       
        neg = m_util.mk_add(args1.size(), args1.data());      
        return true;
    }    
    return false;
}

bool arith_rewriter::is_anum_simp_target(unsigned num_args, expr * const * args) {
    if (!m_anum_simp)
        return false;
    unsigned num_irrat = 0;
    unsigned num_rat   = 0;
    for (unsigned i = 0; i < num_args; i++) {
        if (m_util.is_numeral(args[i])) {
            num_rat++;
            if (num_irrat > 0)
                return true;
        }
        if (m_util.is_irrational_algebraic_numeral(args[i]) &&
            m_util.am().degree(m_util.to_irrational_algebraic_numeral(args[i])) <= m_max_degree) {
            num_irrat++;
            if (num_irrat > 1 || num_rat > 0)
                return true;
        }
    }
    return false;
}

br_status arith_rewriter::mk_add_core(unsigned num_args, expr * const * args, expr_ref & result) {
    if (is_anum_simp_target(num_args, args)) {
        expr_ref_buffer new_args(m());
        anum_manager & am = m_util.am();
        scoped_anum r(am);
        scoped_anum arg(am);
        rational rarg;
        am.set(r, 0);
        for (unsigned i = 0; i < num_args; i ++) {
            unsigned d = am.degree(r);
            if (d > 1 && d > m_max_degree) {
                new_args.push_back(m_util.mk_numeral(am, r, false));
                am.set(r, 0);
            }

            if (m_util.is_numeral(args[i], rarg)) {
                am.set(arg, rarg.to_mpq());
                am.add(r, arg, r);
                continue;
            }

            if (m_util.is_irrational_algebraic_numeral(args[i])) {
                anum const & irarg = m_util.to_irrational_algebraic_numeral(args[i]);
                if (am.degree(irarg) <= m_max_degree) {
                    am.add(r, irarg, r);
                    continue;
                }
            }

            new_args.push_back(args[i]);
        }

        if (new_args.empty()) {
            result = m_util.mk_numeral(am, r, false);
            return BR_DONE;
        }

        new_args.push_back(m_util.mk_numeral(am, r, false));
<<<<<<< HEAD
        br_status st = poly_rewriter<arith_rewriter_core>::mk_add_core(new_args.size(), new_args.c_ptr(), result);
=======
        br_status st = poly_rewriter<arith_rewriter_core>::mk_add_core(new_args.size(), new_args.data(), result);
>>>>>>> 39af2a18
        if (st == BR_FAILED) {
            result = m().mk_app(get_fid(), OP_ADD, new_args.size(), new_args.data());
            return BR_DONE;
        }
        return st;
    }
    else {
        return poly_rewriter<arith_rewriter_core>::mk_add_core(num_args, args, result);
    }
}

br_status arith_rewriter::mk_mul_core(unsigned num_args, expr * const * args, expr_ref & result) {
    if (is_anum_simp_target(num_args, args)) {
        expr_ref_buffer new_args(m());
        anum_manager & am = m_util.am();
        scoped_anum r(am);
        scoped_anum arg(am);
        rational rarg;
        am.set(r, 1);
        for (unsigned i = 0; i < num_args; i ++) {
            unsigned d = am.degree(r);
            if (d > 1 && d > m_max_degree) {
                new_args.push_back(m_util.mk_numeral(am, r, false));
                am.set(r, 1);
            }

            if (m_util.is_numeral(args[i], rarg)) {
                am.set(arg, rarg.to_mpq());
                am.mul(r, arg, r);
                continue;
            }
            if (m_util.is_irrational_algebraic_numeral(args[i])) {
                anum const & irarg = m_util.to_irrational_algebraic_numeral(args[i]);
                if (am.degree(irarg) <= m_max_degree) {
                    am.mul(r, irarg, r);
                    continue;
                }
            }

            new_args.push_back(args[i]);
        }

        if (new_args.empty()) {
            result = m_util.mk_numeral(am, r, false);
            return BR_DONE;
        }
        new_args.push_back(m_util.mk_numeral(am, r, false));

        br_status st = poly_rewriter<arith_rewriter_core>::mk_mul_core(new_args.size(), new_args.data(), result);
        if (st == BR_FAILED) {
            result = m().mk_app(get_fid(), OP_MUL, new_args.size(), new_args.data());
            return BR_DONE;
        }
        return st;
    }
    else {
        return poly_rewriter<arith_rewriter_core>::mk_mul_core(num_args, args, result);
    }
}

br_status arith_rewriter::mk_div_irrat_rat(expr * arg1, expr * arg2, expr_ref & result) {
    SASSERT(m_util.is_real(arg1));
    SASSERT(m_util.is_irrational_algebraic_numeral(arg1));
    SASSERT(m_util.is_numeral(arg2));
    anum_manager & am = m_util.am();
    anum const & val1  = m_util.to_irrational_algebraic_numeral(arg1);
    rational rval2;
    VERIFY(m_util.is_numeral(arg2, rval2));
    if (rval2.is_zero())
        return BR_FAILED;
    scoped_anum val2(am);
    am.set(val2, rval2.to_mpq());
    scoped_anum r(am);
    am.div(val1, val2, r);
    result = m_util.mk_numeral(am, r, false);
    return BR_DONE;
}

br_status arith_rewriter::mk_div_rat_irrat(expr * arg1, expr * arg2, expr_ref & result) {
    SASSERT(m_util.is_real(arg1));
    SASSERT(m_util.is_numeral(arg1));
    SASSERT(m_util.is_irrational_algebraic_numeral(arg2));
    anum_manager & am = m_util.am();
    rational rval1;
    VERIFY(m_util.is_numeral(arg1, rval1));
    scoped_anum val1(am);
    am.set(val1, rval1.to_mpq());
    anum const & val2  = m_util.to_irrational_algebraic_numeral(arg2);
    scoped_anum r(am);
    am.div(val1, val2, r);
    result = m_util.mk_numeral(am, r, false);
    return BR_DONE;
}

br_status arith_rewriter::mk_div_irrat_irrat(expr * arg1, expr * arg2, expr_ref & result) {
    SASSERT(m_util.is_real(arg1));
    SASSERT(m_util.is_irrational_algebraic_numeral(arg1));
    SASSERT(m_util.is_irrational_algebraic_numeral(arg2));
    anum_manager & am = m_util.am();
    anum const & val1  = m_util.to_irrational_algebraic_numeral(arg1);
    if (am.degree(val1) > m_max_degree)
        return BR_FAILED;
    anum const & val2  = m_util.to_irrational_algebraic_numeral(arg2);
    if (am.degree(val2) > m_max_degree)
        return BR_FAILED;
    scoped_anum r(am);
    am.div(val1, val2, r);
    result = m_util.mk_numeral(am, r.get(), false);
    return BR_DONE;
}

br_status arith_rewriter::mk_div_core(expr * arg1, expr * arg2, expr_ref & result) {
    if (m_anum_simp) {
        if (m_util.is_irrational_algebraic_numeral(arg1) && m_util.is_numeral(arg2))
            return mk_div_irrat_rat(arg1, arg2, result);
        if (m_util.is_irrational_algebraic_numeral(arg1) && m_util.is_irrational_algebraic_numeral(arg2))
            return mk_div_irrat_irrat(arg1, arg2, result);
        if (m_util.is_irrational_algebraic_numeral(arg2) && m_util.is_numeral(arg1))
            return mk_div_rat_irrat(arg1, arg2, result);
    }
    set_curr_sort(arg1->get_sort());
    numeral v1, v2;
    bool is_int;
    if (m_util.is_numeral(arg2, v2, is_int)) {
        SASSERT(!is_int);
        if (v2.is_zero()) {
            return BR_FAILED;
        }
        else if (m_util.is_numeral(arg1, v1, is_int)) {
            result = m_util.mk_numeral(v1/v2, false);
            return BR_DONE;
        }
        else {
            numeral k(1);
            k /= v2;
            result = m().mk_app(get_fid(), OP_MUL,
                                m_util.mk_numeral(k, false),
                                arg1);
            return BR_REWRITE1;
        }
    }

#if 0
    if (!m_util.is_int(arg1)) {
        // (/ (* v1 b) (* v2 d)) --> (* v1/v2 (/ b d))
        expr * a, * b, * c, * d;
        if (m_util.is_mul(arg1, a, b) && m_util.is_numeral(a, v1)) {
            // do nothing arg1 is of the form v1 * b
        }
        else {
            v1 = rational(1);
            b  = arg1;
        }
        if (m_util.is_mul(arg2, c, d) && m_util.is_numeral(c, v2)) {
            // do nothing arg2 is of the form v2 * d
        }
        else {
            v2 = rational(1);
            d  = arg2;
        }
        TRACE("div_bug", tout << "v1: " << v1 << ", v2: " << v2 << "\n";);
        if (!v1.is_one() || !v2.is_one()) {
            v1 /= v2;
            result = m_util.mk_mul(m_util.mk_numeral(v1, false),
                                   m_util.mk_div(b, d));
            expr_ref z(m_util.mk_real(0), m());
            result = m().mk_ite(m().mk_eq(d, z), m_util.mk_div(arg1, z), result);
            return BR_REWRITE2;
        }
    }
#endif

    return BR_FAILED;
}

br_status arith_rewriter::mk_idivides(unsigned k, expr * arg, expr_ref & result) {
    result = m().mk_eq(m_util.mk_mod(arg, m_util.mk_int(k)), m_util.mk_int(0));
    return BR_REWRITE2;
}

br_status arith_rewriter::mk_idiv_core(expr * arg1, expr * arg2, expr_ref & result) {
    set_curr_sort(arg1->get_sort());
    numeral v1, v2;
    bool is_int;
    if (m_util.is_numeral(arg1, v1, is_int) && m_util.is_numeral(arg2, v2, is_int) && !v2.is_zero()) {
        result = m_util.mk_numeral(div(v1, v2), is_int);
        return BR_DONE;
    }
    if (m_util.is_numeral(arg2, v2, is_int) && v2.is_one()) {
        result = arg1; 
        return BR_DONE; 
    } 
    if (m_util.is_numeral(arg2, v2, is_int) && v2.is_minus_one()) {
        result = m_util.mk_mul(m_util.mk_int(-1), arg1); 
        return BR_REWRITE1; 
    }
    if (m_util.is_numeral(arg2, v2, is_int) && v2.is_zero()) { 
        return BR_FAILED; 
    } 
    if (arg1 == arg2) { 
        expr_ref zero(m_util.mk_int(0), m()); 
        result = m().mk_ite(m().mk_eq(arg1, zero), m_util.mk_idiv(zero, zero), m_util.mk_int(1)); 
        return BR_REWRITE3; 
    } 
    if (m_util.is_numeral(arg2, v2, is_int) && v2.is_pos() && m_util.is_add(arg1)) { 
        expr_ref_buffer args(m());
        bool change = false;
        rational add(0);
        for (expr* arg : *to_app(arg1)) {
            rational arg_v;
            if (m_util.is_numeral(arg, arg_v) && arg_v.is_pos() && mod(arg_v, v2) != arg_v) {
                change = true;
                args.push_back(m_util.mk_numeral(mod(arg_v, v2), true));
                add += div(arg_v, v2);
            }
            else {
                args.push_back(arg);
            }
        }
        if (change) {
            result = m_util.mk_idiv(m().mk_app(to_app(arg1)->get_decl(), args.size(), args.data()), arg2);
            result = m_util.mk_add(m_util.mk_numeral(add, true), result);
            TRACE("div_bug", tout << "mk_div result: " << result << "\n";);
            return BR_REWRITE3;
        }
    } 
    if (divides(arg1, arg2, result)) { 
        expr_ref zero(m_util.mk_int(0), m()); 
        result = m().mk_ite(m().mk_eq(zero, arg2), m_util.mk_idiv(arg1, zero), result);
        return BR_REWRITE_FULL; 
    } 
    return BR_FAILED;
}
<<<<<<< HEAD
 
=======
>>>>>>> 39af2a18

//  
// implement div ab ac = floor( ab / ac) = floor (b / c) = div b c 
//
bool arith_rewriter::divides(expr* num, expr* den, expr_ref& result) { 
    expr_fast_mark1 mark; 
    rational num_r(1), den_r(1); 
    expr* num_e = nullptr, *den_e = nullptr; 
    ptr_buffer<expr> args1, args2; 
    flat_mul(num, args1); 
    flat_mul(den, args2); 
    for (expr * arg : args1) { 
        mark.mark(arg); 
        if (m_util.is_numeral(arg, num_r)) num_e = arg; 
    } 
    for (expr* arg : args2) { 
        // dont remove divisor on (div (* -1 x) (* -1 y)) because rewriting would diverge. 
        if (mark.is_marked(arg) && (!m_util.is_numeral(arg, num_r) || !num_r.is_minus_one())) { 
            result = remove_divisor(arg, num, den); 
            return true; 
        } 
        if (m_util.is_numeral(arg, den_r)) den_e = arg; 
    } 
    rational g = gcd(num_r, den_r); 
    if (!g.is_one()) { 
        SASSERT(g.is_pos()); 
        // replace num_e, den_e by their gcd reduction. 
        for (unsigned i = 0; i < args1.size(); ++i) { 
            if (args1[i] == num_e) { 
                args1[i] = m_util.mk_numeral(num_r / g, true); 
                break; 
            } 
        } 
        for (unsigned i = 0; i < args2.size(); ++i) { 
            if (args2[i] == den_e) { 
                args2[i] = m_util.mk_numeral(den_r / g, true); 
                break; 
            } 
        } 
        num = m_util.mk_mul(args1.size(), args1.data()); 
        den = m_util.mk_mul(args2.size(), args2.data()); 
        result = m_util.mk_idiv(num, den); 
        return true; 
    } 
    return false; 
} 


expr_ref arith_rewriter::remove_divisor(expr* arg, expr* num, expr* den) { 
    ptr_buffer<expr> args1, args2; 
    flat_mul(num, args1); 
    flat_mul(den, args2); 
    remove_divisor(arg, args1); 
    remove_divisor(arg, args2); 
    expr_ref zero(m_util.mk_int(0), m()); 
    num = args1.empty() ? m_util.mk_int(1) : m_util.mk_mul(args1.size(), args1.data()); 
    den = args2.empty() ? m_util.mk_int(1) : m_util.mk_mul(args2.size(), args2.data()); 
    expr_ref d(m_util.mk_idiv(num, den), m());
    expr_ref nd(m_util.mk_idiv(m_util.mk_uminus(num), m_util.mk_uminus(den)), m());
    return expr_ref(m().mk_ite(m().mk_eq(zero, arg), 
                               m_util.mk_idiv(zero, zero), 
                               m().mk_ite(m_util.mk_ge(arg, zero), 
                                          d,
                                          nd)),
                    m());
} 
 
void arith_rewriter::flat_mul(expr* e, ptr_buffer<expr>& args) { 
    args.push_back(e); 
    for (unsigned i = 0; i < args.size(); ++i) { 
        e = args[i]; 
        if (m_util.is_mul(e)) { 
            args.append(to_app(e)->get_num_args(), to_app(e)->get_args()); 
            args[i] = args.back(); 
            args.shrink(args.size()-1); 
            --i; 
        }                 
    } 
} 
 
void arith_rewriter::remove_divisor(expr* d, ptr_buffer<expr>& args) { 
    for (unsigned i = 0; i < args.size(); ++i) { 
        if (args[i] == d) { 
            args[i] = args.back(); 
            args.shrink(args.size()-1); 
            return; 
        } 
    } 
    UNREACHABLE(); 
} 

static rational symmod(rational const& a, rational const& b) {
    rational r = mod(a, b);
    if (2*r > b) r -= b;
    return r;
}
    
br_status arith_rewriter::mk_mod_core(expr * arg1, expr * arg2, expr_ref & result) {
    set_curr_sort(arg1->get_sort());
    numeral v1, v2;
    bool is_int;
    if (m_util.is_numeral(arg1, v1, is_int) && m_util.is_numeral(arg2, v2, is_int) && !v2.is_zero()) {
        result = m_util.mk_numeral(mod(v1, v2), is_int);
        return BR_DONE;
    }

    if (m_util.is_numeral(arg2, v2, is_int) && is_int && (v2.is_one() || v2.is_minus_one())) {
        result = m_util.mk_numeral(numeral(0), true);
        return BR_DONE;
    }

    if (arg1 == arg2 && !m_util.is_numeral(arg2)) {
        expr_ref zero(m_util.mk_int(0), m());
        result = m().mk_ite(m().mk_eq(arg2, zero), m_util.mk_mod(zero, zero), zero);
        return BR_DONE;
    }

    // mod is idempotent on non-zero modulus.
    expr* t1, *t2;
    if (m_util.is_mod(arg1, t1, t2) && t2 == arg2 && m_util.is_numeral(arg2, v2, is_int) && is_int && !v2.is_zero()) {
        result = arg1;
        return BR_DONE;
    }

    // propagate mod inside only if there is something to reduce.
    if (m_util.is_numeral(arg2, v2, is_int) && is_int && v2.is_pos() && (is_add(arg1) || is_mul(arg1))) {
        TRACE("mod_bug", tout << "mk_mod:\n" << mk_ismt2_pp(arg1, m()) << "\n" << mk_ismt2_pp(arg2, m()) << "\n";);
        expr_ref_buffer args(m());
        bool change = false;
        for (expr* arg : *to_app(arg1)) {
            rational arg_v;
            if (m_util.is_numeral(arg, arg_v) && mod(arg_v, v2) != arg_v) {
                change = true;
                args.push_back(m_util.mk_numeral(mod(arg_v, v2), true));
            }
            else if (m_util.is_mod(arg, t1, t2) && t2 == arg2) {
                change = true;
                args.push_back(t1);
            }
            else if (m_util.is_mul(arg, t1, t2) && m_util.is_numeral(t1, arg_v) && symmod(arg_v, v2) != arg_v) {
                change = true;
                args.push_back(m_util.mk_mul(m_util.mk_numeral(symmod(arg_v, v2), true), t2));
            }
            else {
                args.push_back(arg);
            }
        }
        if (!change) {
            return BR_FAILED; // did not find any target for applying simplification
        }
        result = m_util.mk_mod(m().mk_app(to_app(arg1)->get_decl(), args.size(), args.data()), arg2);
        TRACE("mod_bug", tout << "mk_mod result: " << mk_ismt2_pp(result, m()) << "\n";);
        return BR_REWRITE3;
    }

    return BR_FAILED;
}

br_status arith_rewriter::mk_rem_core(expr * arg1, expr * arg2, expr_ref & result) {
    set_curr_sort(arg1->get_sort());
    numeral v1, v2;
    bool is_int;
    if (m_util.is_numeral(arg1, v1, is_int) && m_util.is_numeral(arg2, v2, is_int) && !v2.is_zero()) {
        numeral m = mod(v1, v2);
        //
        // rem(v1,v2) = if v2 >= 0 then mod(v1,v2) else -mod(v1,v2)
        //
        if (v2.is_neg()) {
            m.neg();
        }
        result = m_util.mk_numeral(m, is_int);
        return BR_DONE;
    }
    else if (m_util.is_numeral(arg2, v2, is_int) && is_int && v2.is_one()) {
        result = m_util.mk_numeral(numeral(0), true);
        return BR_DONE;
    }
    else if (m_util.is_numeral(arg2, v2, is_int) && is_int && !v2.is_zero()) {
        if (is_add(arg1) || is_mul(arg1)) {
            return BR_FAILED;
        }
        else {
            if (v2.is_neg()) {
                result = m_util.mk_uminus(m_util.mk_mod(arg1, arg2));
                return BR_REWRITE2;
            }
            else {
                result = m_util.mk_mod(arg1, arg2);
                return BR_REWRITE1;
            }
        }
    }
    else if (m_elim_rem) {
        expr * mod = m_util.mk_mod(arg1, arg2);
        result = m().mk_ite(m_util.mk_ge(arg2, m_util.mk_numeral(rational(0), true)),
                            mod,
                            m_util.mk_uminus(mod));
        TRACE("elim_rem", tout << "result: " << mk_ismt2_pp(result, m()) << "\n";);
        return BR_REWRITE3;
    }
    return BR_FAILED;
}

expr* arith_rewriter_core::coerce(expr* x, sort* s) {
    if (m_util.is_int(x) && m_util.is_real(s))
        return m_util.mk_to_real(x);
    if (m_util.is_real(x) && m_util.is_int(s))
        return m_util.mk_to_int(x);
    return x;
}

app* arith_rewriter_core::mk_power(expr* x, rational const& r, sort* s) { 
    SASSERT(r.is_unsigned() && r.is_pos());
    bool is_int = m_util.is_int(x);
    app* y = m_util.mk_power(x, m_util.mk_numeral(r, is_int));
    if (m_util.is_int(s))
        y = m_util.mk_to_int(y);
    return y;
}

br_status arith_rewriter::mk_power_core(expr * arg1, expr * arg2, expr_ref & result) {
    numeral x, y;
    bool is_num_x    = m_util.is_numeral(arg1, x);
    bool is_num_y    = m_util.is_numeral(arg2, y);
    auto ensure_real = [&](expr* e) { return m_util.is_int(e) ? m_util.mk_to_real(e) : e;  };

    TRACE("arith", tout << mk_pp(arg1, m()) << " " << mk_pp(arg2, m()) << "\n";);
    if (is_num_x && x.is_one()) {
        result = m_util.mk_numeral(x, false);
        return BR_DONE;
    }

    if (is_num_y && y.is_one()) {
        result = ensure_real(arg1);
        return BR_REWRITE1;
    }

    if (is_num_x && is_num_y) {
        if (x.is_zero() && y.is_zero())
            return BR_FAILED;

        if (y.is_zero()) {
            result = m_util.mk_numeral(rational(1), false);
            return BR_DONE;
        }

        if (x.is_zero()) {
            result = m_util.mk_numeral(x, false);
            return BR_DONE;
        }

        if (y.is_unsigned() && y.get_unsigned() <= m_max_degree) {
            x = power(x, y.get_unsigned());
            result = m_util.mk_numeral(x, false);
            return BR_DONE;
        }

        if ((-y).is_unsigned() && (-y).get_unsigned() <= m_max_degree) {
            x = power(rational(1)/x, (-y).get_unsigned());
            result = m_util.mk_numeral(x, false);
            return BR_DONE;
        }

        if (y.is_minus_one()) {
            result = m_util.mk_numeral(rational(1) / x, false);
            return BR_DONE;
        }
    }

    expr* arg10, *arg11;
    if (m_util.is_power(arg1, arg10, arg11) && is_num_y && y.is_int() && !y.is_zero()) {
        // (^ (^ t y2) y) --> (^ t (* y2 y))  If y2 > 0 && y != 0 && y and y2 are integers
        rational y2;
        if (m_util.is_numeral(arg11, y2) && y2.is_int() && y2.is_pos()) {
            result = m_util.mk_power(ensure_real(arg10), m_util.mk_numeral(y*y2, false));
            return BR_REWRITE2;
        }
    }

    if (is_num_y && y.is_minus_one()) {        
        result = m_util.mk_div(m_util.mk_real(1), ensure_real(arg1));
        result = m().mk_ite(m().mk_eq(arg1, m_util.mk_numeral(rational(0), m_util.is_int(arg1))),
                            m_util.mk_real(0),
                            result);        
        return BR_REWRITE2;
    }

    if (is_num_y && y.is_neg()) {
        // (^ t -k) --> (^ (/ 1 t) k)
        result = m_util.mk_power(m_util.mk_div(m_util.mk_numeral(rational(1), false), arg1),
                                 m_util.mk_numeral(-y, false));
<<<<<<< HEAD
        result = m().mk_ite(m().mk_eq(arg1, m_util.mk_real(0)),
=======
        result = m().mk_ite(m().mk_eq(arg1, m_util.mk_numeral(rational(0), m_util.is_int(arg1))),
>>>>>>> 39af2a18
                            m_util.mk_real(0),
                            result);
        return BR_REWRITE3;
    }

    if (is_num_y && !y.is_int() && !numerator(y).is_one()) {
        // (^ t (/ p q)) --> (^ (^ t (/ 1 q)) p)
        result = m_util.mk_power(m_util.mk_power(ensure_real(arg1), m_util.mk_numeral(rational(1)/denominator(y), false)),
                                 m_util.mk_numeral(numerator(y), false));
        return BR_REWRITE3;
    }

    if ((m_expand_power || (m_som && is_app(arg1) && to_app(arg1)->get_family_id() == get_fid())) &&
        is_num_y && y.is_unsigned() && 1 < y.get_unsigned() && y.get_unsigned() <= m_max_degree) {
        ptr_buffer<expr> args;
        unsigned k = y.get_unsigned();
        for (unsigned i = 0; i < k; i++) {
            args.push_back(arg1);
        }
        result = ensure_real(m_util.mk_mul(args.size(), args.data()));
        return BR_REWRITE2;
    }

    if (!is_num_y)
        return BR_FAILED;

    bool is_irrat_x = m_util.is_irrational_algebraic_numeral(arg1);

    if (!is_num_x && !is_irrat_x)
        return BR_FAILED;

    if (y.is_zero()) {
        return BR_FAILED;
    }

    rational num_y = numerator(y);
    rational den_y = denominator(y);
    bool is_neg_y  = false;
    if (num_y.is_neg()) {
        num_y.neg();
        is_neg_y = true;
    }
    SASSERT(num_y.is_pos());
    SASSERT(den_y.is_pos());

    if (!num_y.is_unsigned() || !den_y.is_unsigned())
        return BR_FAILED;

    unsigned u_num_y = num_y.get_unsigned();
    unsigned u_den_y = den_y.get_unsigned();

    if (u_num_y > m_max_degree || u_den_y > m_max_degree)
        return BR_FAILED;

    if (is_num_x) {
        rational xk, r;
        xk = power(x, u_num_y);
        if (xk.is_neg() && u_den_y % 2 == 0) {
            return BR_FAILED;
        }
        if (xk.root(u_den_y, r)) {
            if (is_neg_y)
                r = rational(1)/r;
            result = m_util.mk_numeral(r, false);
            return BR_DONE;
        }
        if (m_anum_simp) {
            anum_manager & am = m_util.am();
            scoped_anum r(am);
            am.set(r, xk.to_mpq());
            am.root(r, u_den_y, r);
            if (is_neg_y)
                am.inv(r);
            result = m_util.mk_numeral(am, r, false);
            return BR_DONE;
        }
        return BR_FAILED;
    }

    SASSERT(is_irrat_x);
    if (!m_anum_simp)
        return BR_FAILED;

    anum const & val  = m_util.to_irrational_algebraic_numeral(arg1);
    anum_manager & am = m_util.am();
    if (am.degree(val) > m_max_degree)
        return BR_FAILED;
    scoped_anum r(am);
    am.power(val, u_num_y, r);
    am.root(r, u_den_y, r);
    if (is_neg_y)
        am.inv(r);
    result = m_util.mk_numeral(am, r, false);
    return BR_DONE;
}

br_status arith_rewriter::mk_to_int_core(expr * arg, expr_ref & result) {
    numeral a;
    expr* x = nullptr;
    if (m_util.convert_int_numerals_to_real())
        return BR_FAILED;

    if (m_util.is_numeral(arg, a)) {
        result = m_util.mk_numeral(floor(a), true);
        return BR_DONE;
    }

    if (m_util.is_to_real(arg, x)) {
        result = x;
        return BR_DONE;
    }

    if (m_util.is_add(arg) || m_util.is_mul(arg) || m_util.is_power(arg)) {
        // Try to apply simplifications such as:
        //    (to_int (+ 1.0 (to_real x)) y) --> (+ 1 x (to_int y))
        
        expr_ref_buffer int_args(m()), real_args(m());
        for (expr* c : *to_app(arg)) {
            if (m_util.is_numeral(c, a) && a.is_int()) {
                int_args.push_back(m_util.mk_numeral(a, true));
            }
            else if (m_util.is_to_real(c, x)) {
                int_args.push_back(x);
            }
            else {
                real_args.push_back(c);
            }
        }
        if (real_args.empty() && m_util.is_power(arg))
            return BR_FAILED;
        
        if (real_args.empty()) {
            result = m().mk_app(get_fid(), to_app(arg)->get_decl()->get_decl_kind(), int_args.size(), int_args.data());
            return BR_REWRITE1;
        }
        if (!int_args.empty() && m_util.is_add(arg)) {
            decl_kind k = to_app(arg)->get_decl()->get_decl_kind();
            expr_ref t1(m().mk_app(get_fid(), k, int_args.size(), int_args.data()), m());
            expr_ref t2(m().mk_app(get_fid(), k, real_args.size(), real_args.data()), m());
            int_args.reset();
            int_args.push_back(t1);
            int_args.push_back(m_util.mk_to_int(t2));
            result = m().mk_app(get_fid(), k, int_args.size(), int_args.data());
            return BR_REWRITE3;
        }
    }
    return BR_FAILED;
}

br_status arith_rewriter::mk_to_real_core(expr * arg, expr_ref & result) {
    numeral a;
    if (m_util.is_numeral(arg, a)) {
        result = m_util.mk_numeral(a, false);
        return BR_DONE;
    }
    // push to_real over OP_ADD, OP_MUL
    if (m_push_to_real) {
        if (m_util.is_add(arg) || m_util.is_mul(arg)) {
            ptr_buffer<expr> new_args;
            for (expr* e : *to_app(arg))
                new_args.push_back(m_util.mk_to_real(e));            
            if (m_util.is_add(arg))
                result = m().mk_app(get_fid(), OP_ADD, new_args.size(), new_args.data());
            else
                result = m().mk_app(get_fid(), OP_MUL, new_args.size(), new_args.data());
            return BR_REWRITE2;
        }
    }
    return BR_FAILED;
}

br_status arith_rewriter::mk_is_int(expr * arg, expr_ref & result) {
    numeral a;
    if (m_util.is_numeral(arg, a)) {
        result = a.is_int() ? m().mk_true() : m().mk_false();
        return BR_DONE;
    }
    else if (m_util.is_to_real(arg)) {
        result = m().mk_true();
        return BR_DONE;
    }
    else {
        result = m().mk_eq(m().mk_app(get_fid(), OP_TO_REAL,
                                      m().mk_app(get_fid(), OP_TO_INT, arg)),
                           arg);
        return BR_REWRITE3;
    }
}

br_status arith_rewriter::mk_abs_core(expr * arg, expr_ref & result) {
    result = m().mk_ite(m_util.mk_ge(arg, m_util.mk_numeral(rational(0), m_util.is_int(arg))), arg, m_util.mk_uminus(arg));
    return BR_REWRITE2;
}


// Return true if t is of the form  c*Pi where c is a numeral.
// Store c into k
bool arith_rewriter::is_pi_multiple(expr * t, rational & k) {
    if (m_util.is_pi(t)) {
        k = rational(1);
        return true;
    }
    expr * a, * b;
    return m_util.is_mul(t, a, b) && m_util.is_pi(b) && m_util.is_numeral(a, k);
}

// Return true if t is of the form  (+ s c*Pi) where c is a numeral.
// Store c into k, and c*Pi into m.
bool arith_rewriter::is_pi_offset(expr * t, rational & k, expr * & m) {
    if (m_util.is_add(t)) {
        for (expr* arg : *to_app(t)) 
            if (is_pi_multiple(arg, k)) {
                m = arg;
                return true;
            }        
    }
    return false;
}

// Return true if t is of the form 2*pi*to_real(s).
bool arith_rewriter::is_2_pi_integer(expr * t) {
    expr * a, * m, * b, * c;
    rational k;
    return
        m_util.is_mul(t, a, m) &&
        m_util.is_numeral(a, k) &&
        k.is_int() &&
        mod(k, rational(2)).is_zero() &&
        m_util.is_mul(m, b, c) &&
        ((m_util.is_pi(b) && m_util.is_to_real(c)) || (m_util.is_to_real(b) && m_util.is_pi(c)));
}

// Return true if t is of the form s + 2*pi*to_real(s).
// Store 2*pi*to_real(s) into m.
bool arith_rewriter::is_2_pi_integer_offset(expr * t, expr * & m) {
    if (m_util.is_add(t)) {
        for (expr* arg : *to_app(t))
            if (is_2_pi_integer(arg)) {
                m = arg;
                return true;
            }        
    }
    return false;
}

// Return true if t is of the form pi*to_real(s).
bool arith_rewriter::is_pi_integer(expr * t) {
    expr * a, * b;
    if (m_util.is_mul(t, a, b)) {
        rational k;
        if (m_util.is_numeral(a, k)) {
            if (!k.is_int())
                return false;
            expr * c, * d;
            if (!m_util.is_mul(b, c, d))
                return false;
            a = c;
            b = d;
        }
        TRACE("tan", tout << "is_pi_integer " << mk_ismt2_pp(t, m()) << "\n";
              tout << "a: " << mk_ismt2_pp(a, m()) << "\n";
              tout << "b: " << mk_ismt2_pp(b, m()) << "\n";);
        return
            (m_util.is_pi(a) && m_util.is_to_real(b)) ||
            (m_util.is_to_real(a) && m_util.is_pi(b));
    }
    return false;
}

// Return true if t is of the form s + pi*to_real(s).
// Store 2*pi*to_real(s) into m.
bool arith_rewriter::is_pi_integer_offset(expr * t, expr * & m) {
    if (m_util.is_add(t)) {
        for (expr* arg : *to_app(t))
            if (is_pi_integer(arg)) {
                m = arg;
                return true;
            }        
    }
    return false;
}

app * arith_rewriter::mk_sqrt(rational const & k) {
    return m_util.mk_power(m_util.mk_numeral(k, false), m_util.mk_numeral(rational(1, 2), false));
}

// Return a constant representing sin(k * pi).
// Return 0 if failed.
expr * arith_rewriter::mk_sin_value(rational const & k) {
    rational k_prime = mod(floor(k), rational(2)) + k - floor(k);
    TRACE("sine", tout << "k: " << k << ", k_prime: " << k_prime << "\n";);
    SASSERT(k_prime >= rational(0) && k_prime < rational(2));
    bool     neg = false;
    if (k_prime >= rational(1)) {
        neg     = true;
        k_prime = k_prime - rational(1);
    }
    SASSERT(k_prime >= rational(0) && k_prime < rational(1));
    if (k_prime.is_zero() || k_prime.is_one()) {
        // sin(0) == sin(pi) == 0
        return m_util.mk_numeral(rational(0), false);
    }
    if (k_prime == rational(1, 2)) {
        // sin(pi/2) == 1,  sin(3/2 pi) == -1
        return m_util.mk_numeral(rational(neg ? -1 : 1), false);
    }
    if (k_prime == rational(1, 6) || k_prime == rational(5, 6)) {
        // sin(pi/6)   == sin(5/6 pi)  == 1/2
        // sin(7 pi/6) == sin(11/6 pi) == -1/2
        return m_util.mk_numeral(rational(neg ? -1 : 1, 2), false);
    }
    if (k_prime == rational(1, 4) || k_prime == rational(3, 4)) {
        // sin(pi/4)   == sin(3/4 pi) ==   Sqrt(1/2)
        // sin(5/4 pi) == sin(7/4 pi) == - Sqrt(1/2)
        expr * result = mk_sqrt(rational(1, 2));
        return neg ? m_util.mk_uminus(result) : result;
    }
    if (k_prime == rational(1, 3) || k_prime == rational(2, 3)) {
        // sin(pi/3)   == sin(2/3 pi) ==   Sqrt(3)/2
        // sin(4/3 pi) == sin(5/3 pi) == - Sqrt(3)/2
        expr * result = m_util.mk_div(mk_sqrt(rational(3)), m_util.mk_numeral(rational(2), false));
        return neg ? m_util.mk_uminus(result) : result;
    }
    if (k_prime == rational(1, 12) || k_prime == rational(11, 12)) {
        // sin(1/12 pi)  == sin(11/12 pi)  ==  [sqrt(6) - sqrt(2)]/4
        // sin(13/12 pi) == sin(23/12 pi)  == -[sqrt(6) - sqrt(2)]/4
        expr * result = m_util.mk_div(m_util.mk_sub(mk_sqrt(rational(6)), mk_sqrt(rational(2))), m_util.mk_numeral(rational(4), false));
        return neg ? m_util.mk_uminus(result) : result;
    }
    if (k_prime == rational(5, 12) || k_prime == rational(7, 12)) {
        // sin(5/12 pi)  == sin(7/12 pi)   == [sqrt(6) + sqrt(2)]/4
        // sin(17/12 pi) == sin(19/12 pi)  == -[sqrt(6) + sqrt(2)]/4
        expr * result = m_util.mk_div(m_util.mk_add(mk_sqrt(rational(6)), mk_sqrt(rational(2))), m_util.mk_numeral(rational(4), false));
        return neg ? m_util.mk_uminus(result) : result;
    }
    return nullptr;
}

br_status arith_rewriter::mk_sin_core(expr * arg, expr_ref & result) {
    expr * m, *x;
    if (m_util.is_asin(arg, x)) {
        // sin(asin(x)) == x
        result = x;
        return BR_DONE;
    }
    if (m_util.is_acos(arg, x)) {
        // sin(acos(x)) == sqrt(1 - x^2)
        result = m_util.mk_power(m_util.mk_sub(m_util.mk_real(1), m_util.mk_mul(x,x)), m_util.mk_numeral(rational(1,2), false));
        return BR_REWRITE_FULL;
    }
    rational k;
    if (is_numeral(arg, k) && k.is_zero()) {
        // sin(0) == 0
        result = arg;
        return BR_DONE;
    }

    if (is_pi_multiple(arg, k)) {
        result = mk_sin_value(k);
        if (result.get() != nullptr)
            return BR_REWRITE_FULL;
    }

    if (is_pi_offset(arg, k, m)) {
        rational k_prime = mod(floor(k), rational(2)) + k - floor(k);
        SASSERT(k_prime >= rational(0) && k_prime < rational(2));
        if (k_prime.is_zero()) {
            // sin(x + 2*n*pi) == sin(x)
            result = m_util.mk_sin(m_util.mk_sub(arg, m));
            return BR_REWRITE2;
        }
        if (k_prime == rational(1, 2)) {
            // sin(x + pi/2 + 2*n*pi) == cos(x)
            result = m_util.mk_cos(m_util.mk_sub(arg, m));
            return BR_REWRITE2;
        }
        if (k_prime.is_one()) {
            // sin(x + pi + 2*n*pi) == -sin(x)
            result = m_util.mk_uminus(m_util.mk_sin(m_util.mk_sub(arg, m)));
            return BR_REWRITE3;
        }
        if (k_prime == rational(3, 2)) {
            // sin(x + 3/2*pi + 2*n*pi) == -cos(x)
            result = m_util.mk_uminus(m_util.mk_cos(m_util.mk_sub(arg, m)));
            return BR_REWRITE3;
        }
    }

    if (is_2_pi_integer_offset(arg, m)) {
        // sin(x + 2*pi*to_real(a)) == sin(x)
        result = m_util.mk_sin(m_util.mk_sub(arg, m));
        return BR_REWRITE2;
    }

    return BR_FAILED;
}

br_status arith_rewriter::mk_cos_core(expr * arg, expr_ref & result) {
    expr* x;
    if (m_util.is_acos(arg, x)) {
        // cos(acos(x)) == x
        result = x;
        return BR_DONE;
    }
    if (m_util.is_asin(arg, x)) {
        // cos(asin(x)) == ...
    }

    rational k;
    if (is_numeral(arg, k) && k.is_zero()) {
        // cos(0) == 1
        result = m_util.mk_numeral(rational(1), false);
        return BR_DONE;
    }

    if (is_pi_multiple(arg, k)) {
        k = k + rational(1, 2);
        result = mk_sin_value(k);
        if (result.get() != nullptr)
            return BR_REWRITE_FULL;
    }

    expr * m;
    if (is_pi_offset(arg, k, m)) {
        rational k_prime = mod(floor(k), rational(2)) + k - floor(k);
        SASSERT(k_prime >= rational(0) && k_prime < rational(2));
        if (k_prime.is_zero()) {
            // cos(x + 2*n*pi) == cos(x)
            result = m_util.mk_cos(m_util.mk_sub(arg, m));
            return BR_REWRITE2;
        }
        if (k_prime == rational(1, 2)) {
            // cos(x + pi/2 + 2*n*pi) == -sin(x)
            result = m_util.mk_uminus(m_util.mk_sin(m_util.mk_sub(arg, m)));
            return BR_REWRITE3;
        }
        if (k_prime.is_one()) {
            // cos(x + pi + 2*n*pi) == -cos(x)
            result = m_util.mk_uminus(m_util.mk_cos(m_util.mk_sub(arg, m)));
            return BR_REWRITE3;
        }
        if (k_prime == rational(3, 2)) {
            // cos(x + 3/2*pi + 2*n*pi) == sin(x)
            result = m_util.mk_sin(m_util.mk_sub(arg, m));
            return BR_REWRITE2;
        }
    }

    if (is_2_pi_integer_offset(arg, m)) {
        // cos(x + 2*pi*to_real(a)) == cos(x)
        result = m_util.mk_cos(m_util.mk_sub(arg, m));
        return BR_REWRITE2;
    }

    return BR_FAILED;
}

br_status arith_rewriter::mk_tan_core(expr * arg, expr_ref & result) {
    expr* x;
    if (m_util.is_atan(arg, x)) {
        // tan(atan(x)) == x
        result = x;
        return BR_DONE;
    }

    rational k;
    if (is_numeral(arg, k) && k.is_zero()) {
        // tan(0) == 0
        result = arg;
        return BR_DONE;
    }

    if (is_pi_multiple(arg, k)) {
        expr_ref n(m()), d(m());
        n = mk_sin_value(k);
        if (n.get() == nullptr)
            goto end;
        if (is_zero(n)) {
            result = n;
            return BR_DONE;
        }
        k = k + rational(1, 2);
        d = mk_sin_value(k);
        SASSERT(d.get() != 0);
        if (is_zero(d)) {
            goto end;
        }
        result = m_util.mk_div(n, d);
        return BR_REWRITE_FULL;
    }

    expr * m;
    if (is_pi_offset(arg, k, m)) {
        rational k_prime = k - floor(k);
        SASSERT(k_prime >= rational(0) && k_prime < rational(1));
        if (k_prime.is_zero()) {
            // tan(x + n*pi) == tan(x)
            result = m_util.mk_tan(m_util.mk_sub(arg, m));
            return BR_REWRITE2;
        }
    }

    if (is_pi_integer_offset(arg, m)) {
        // tan(x + pi*to_real(a)) == tan(x)
        result = m_util.mk_tan(m_util.mk_sub(arg, m));
        return BR_REWRITE2;
    }

 end:
    if (m_expand_tan) {
        result = m_util.mk_div(m_util.mk_sin(arg), m_util.mk_cos(arg));
        return BR_REWRITE2;
    }
    return BR_FAILED;
}

br_status arith_rewriter::mk_asin_core(expr * arg, expr_ref & result) {
    // Remark: we assume that ForAll x : asin(-x) == asin(x).
    // Mathematica uses this as an axiom. Although asin is an underspecified function for x < -1 or x > 1.
    // Actually, in Mathematica, asin(x) is a total function that returns a complex number fo x < -1 or x > 1.
    rational k;
    if (is_numeral(arg, k)) {
        if (k.is_zero()) {
            result = arg;
            return BR_DONE;
        }
        if (k < rational(-1)) {
            // asin(-2) == -asin(2)
            // asin(-3) == -asin(3)
            k.neg();
            result = m_util.mk_uminus(m_util.mk_asin(m_util.mk_numeral(k, false)));
            return BR_REWRITE2;
        }

        if (k > rational(1))
            return BR_FAILED;

        bool neg = false;
        if (k.is_neg()) {
            neg = true;
            k.neg();
        }

        if (k.is_one()) {
            // asin(1)  == pi/2
            // asin(-1) == -pi/2
            result = m_util.mk_mul(m_util.mk_numeral(rational(neg ? -1 : 1, 2), false), m_util.mk_pi());
            return BR_REWRITE2;
        }

        if (k == rational(1, 2)) {
            // asin(1/2)  == pi/6
            // asin(-1/2) == -pi/6
            result = m_util.mk_mul(m_util.mk_numeral(rational(neg ? -1 : 1, 6), false), m_util.mk_pi());
            return BR_REWRITE2;
        }
    }

    expr * t;
    if (m_util.is_times_minus_one(arg, t)) {
        // See comment above
        // asin(-x) ==> -asin(x)
        result = m_util.mk_uminus(m_util.mk_asin(t));
        return BR_REWRITE2;
    }

    return BR_FAILED;
}

br_status arith_rewriter::mk_acos_core(expr * arg, expr_ref & result) {
    rational k;
    if (is_numeral(arg, k)) {
        if (k.is_zero()) {
            // acos(0) = pi/2
            result = m_util.mk_mul(m_util.mk_numeral(rational(1, 2), false), m_util.mk_pi());
            return BR_REWRITE2;
        }
        if (k.is_one()) {
            // acos(1) = 0
            result = m_util.mk_numeral(rational(0), false);
            return BR_DONE;
        }
        if (k.is_minus_one()) {
            // acos(-1) = pi
            result = m_util.mk_pi();
            return BR_DONE;
        }
        if (k == rational(1, 2)) {
            // acos(1/2) = pi/3
            result = m_util.mk_mul(m_util.mk_numeral(rational(1, 3), false), m_util.mk_pi());
            return BR_REWRITE2;
        }
        if (k == rational(-1, 2)) {
            // acos(-1/2) = 2/3 pi
            result = m_util.mk_mul(m_util.mk_numeral(rational(2, 3), false), m_util.mk_pi());
            return BR_REWRITE2;
        }
    }
    return BR_FAILED;
}

br_status arith_rewriter::mk_atan_core(expr * arg, expr_ref & result) {
    rational k;
    if (is_numeral(arg, k)) {
        if (k.is_zero()) {
            result = arg;
            return BR_DONE;
        }

        if (k.is_one()) {
            // atan(1)  == pi/4
            result = m_util.mk_mul(m_util.mk_numeral(rational(1, 4), false), m_util.mk_pi());
            return BR_REWRITE2;
        }

        if (k.is_minus_one()) {
            // atan(-1) == -pi/4
            result = m_util.mk_mul(m_util.mk_numeral(rational(-1, 4), false), m_util.mk_pi());
            return BR_REWRITE2;
        }

        if (k < rational(-1)) {
            // atan(-2) == -tan(2)
            // atan(-3) == -tan(3)
            k.neg();
            result = m_util.mk_uminus(m_util.mk_atan(m_util.mk_numeral(k, false)));
            return BR_REWRITE2;
        }
        return BR_FAILED;
    }

    expr * t;
    if (m_util.is_times_minus_one(arg, t)) {
        // atan(-x) ==> -atan(x)
        result = m_util.mk_uminus(m_util.mk_atan(t));
        return BR_REWRITE2;
    }
    return BR_FAILED;
}

br_status arith_rewriter::mk_sinh_core(expr * arg, expr_ref & result) {
    expr* x;
    if (m_util.is_asinh(arg, x)) {
        // sinh(asinh(x)) == x
        result = x;
        return BR_DONE;
    }
    expr * t;
    if (m_util.is_times_minus_one(arg, t)) {
        // sinh(-t) == -sinh(t)
        result = m_util.mk_uminus(m_util.mk_sinh(t));
        return BR_REWRITE2;
    }
    return BR_FAILED;
}

br_status arith_rewriter::mk_cosh_core(expr * arg, expr_ref & result) {
    expr* t;
    if (m_util.is_acosh(arg, t)) {
        // cosh(acosh(t)) == t
        result = t;
        return BR_DONE;
    }
    if (m_util.is_times_minus_one(arg, t)) {
        // cosh(-t) == cosh
        result = m_util.mk_cosh(t);
        return BR_DONE;
    }
    return BR_FAILED;
}

br_status arith_rewriter::mk_tanh_core(expr * arg, expr_ref & result) {
    expr * t;
    if (m_util.is_atanh(arg, t)) {
        // tanh(atanh(t)) == t
        result = t;
        return BR_DONE;
    }
    if (m_util.is_times_minus_one(arg, t)) {
        // tanh(-t) == -tanh(t)
        result = m_util.mk_uminus(m_util.mk_tanh(t));
        return BR_REWRITE2;
    }
    return BR_FAILED;
}

template class poly_rewriter<arith_rewriter_core>;<|MERGE_RESOLUTION|>--- conflicted
+++ resolved
@@ -256,10 +256,6 @@
         unsigned pu;
         return m_util.is_power(e, n, p) && m_util.is_unsigned(p, pu) && (pu % 2 == 0);
     };
-<<<<<<< HEAD
-    if (is_even_power(e)) 
-        return true;
-=======
     auto is_power_of_positive = [&](expr* e) {
         expr* n = nullptr, * p = nullptr;
         return m_util.is_power(e, n, p) && m_util.is_numeral(n, r) && r.is_pos(); 
@@ -268,7 +264,6 @@
         return true;
     if (is_power_of_positive(e))
         return true;
->>>>>>> 39af2a18
     if (seq().str.is_length(e))
         return true;
     if (!m_util.is_mul(e)) 
@@ -280,11 +275,8 @@
     for (expr* arg : args) {
         if (is_even_power(arg))
             continue;
-<<<<<<< HEAD
-=======
         if (is_power_of_positive(arg))
             continue;
->>>>>>> 39af2a18
         if (seq().str.is_length(e))
             continue;
         if (m_util.is_numeral(arg, r)) {
@@ -352,11 +344,7 @@
     }
 
     SASSERT(r1 == r2);
-<<<<<<< HEAD
-    expr_ref zero(m_util.mk_numeral(rational(0), m().get_sort(arg1)), m());
-=======
     expr_ref zero(m_util.mk_numeral(rational(0), arg1->get_sort()), m());
->>>>>>> 39af2a18
 
     if (r1.is_zero() && m_util.is_mul(arg1)) {
         expr_ref_buffer eqs(m());
@@ -824,11 +812,7 @@
         }
 
         new_args.push_back(m_util.mk_numeral(am, r, false));
-<<<<<<< HEAD
-        br_status st = poly_rewriter<arith_rewriter_core>::mk_add_core(new_args.size(), new_args.c_ptr(), result);
-=======
         br_status st = poly_rewriter<arith_rewriter_core>::mk_add_core(new_args.size(), new_args.data(), result);
->>>>>>> 39af2a18
         if (st == BR_FAILED) {
             result = m().mk_app(get_fid(), OP_ADD, new_args.size(), new_args.data());
             return BR_DONE;
@@ -1062,10 +1046,6 @@
     } 
     return BR_FAILED;
 }
-<<<<<<< HEAD
- 
-=======
->>>>>>> 39af2a18
 
 //  
 // implement div ab ac = floor( ab / ac) = floor (b / c) = div b c 
@@ -1357,11 +1337,7 @@
         // (^ t -k) --> (^ (/ 1 t) k)
         result = m_util.mk_power(m_util.mk_div(m_util.mk_numeral(rational(1), false), arg1),
                                  m_util.mk_numeral(-y, false));
-<<<<<<< HEAD
-        result = m().mk_ite(m().mk_eq(arg1, m_util.mk_real(0)),
-=======
         result = m().mk_ite(m().mk_eq(arg1, m_util.mk_numeral(rational(0), m_util.is_int(arg1))),
->>>>>>> 39af2a18
                             m_util.mk_real(0),
                             result);
         return BR_REWRITE3;
