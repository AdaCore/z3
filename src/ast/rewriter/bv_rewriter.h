/*++
Copyright (c) 2011 Microsoft Corporation

Module Name:

    bv_rewriter.h

Abstract:

    Basic rewriting rules for bit-vectors

Author:

    Leonardo (leonardo) 2011-04-14

Notes:

--*/
#pragma once

#include "ast/rewriter/poly_rewriter.h"
#include "ast/bv_decl_plugin.h"
#include "ast/arith_decl_plugin.h"
#include "ast/rewriter/mk_extract_proc.h"

class bv_rewriter_core {
protected:
    typedef rational numeral;
    bv_util         m_util;
    ast_manager & m() const { return m_util.get_manager(); }
    family_id get_fid() const { return m_util.get_family_id(); }

    bool is_numeral(expr * n) const { return m_util.is_numeral(n); }
    bool is_numeral(expr * n, numeral & r) const { unsigned sz; return m_util.is_numeral(n, r, sz); }
    bool is_zero(expr * n) const { return m_util.is_zero(n); }
    bool is_minus_one(expr * n) const { return m_util.is_allone(n); }
    void normalize(numeral & c, sort * s) { unsigned bv_size = m_util.get_bv_size(s); c = m_util.norm(c, bv_size); }
    app * mk_numeral(numeral const & r, sort * s) { return m_util.mk_numeral(r, s); }
    decl_kind add_decl_kind() const { return OP_BADD; }
    decl_kind mul_decl_kind() const { return OP_BMUL; }
    bool use_power() const { return false; }
    app* mk_power(expr* x, rational const& r, sort* s) { UNREACHABLE(); return nullptr; }
    expr* coerce(expr* x, sort* s) { UNREACHABLE(); return nullptr; }
    decl_kind power_decl_kind() const { UNREACHABLE(); return static_cast<decl_kind>(UINT_MAX); }

public:
    bv_rewriter_core(ast_manager & m):m_util(m) {}
};

class bv_rewriter : public poly_rewriter<bv_rewriter_core> {
    mk_extract_proc m_mk_extract;
    arith_util m_autil;
    bool       m_hi_div0;
    bool       m_elim_sign_ext;
    bool       m_mul2concat;
    bool       m_bit2bool;
    bool       m_blast_eq_value;
    bool       m_mkbv2num;
    bool       m_ite2id;
    bool       m_split_concat_eq;
<<<<<<< HEAD
    bool       m_bvnot2arith;
=======
>>>>>>> 39af2a18
    bool       m_bv_sort_ac;
    bool       m_extract_prop;
    bool       m_bvnot_simpl;
    bool       m_le_extra;

    bool is_zero_bit(expr * x, unsigned idx);

    br_status mk_ule(expr * a, expr * b, expr_ref & result);
    br_status mk_uge(expr * a, expr * b, expr_ref & result);
    br_status mk_ult(expr * a, expr * b, expr_ref & result);
    br_status mk_sle(expr * a, expr * b, expr_ref & result);
    br_status mk_sge(expr * a, expr * b, expr_ref & result);
    br_status mk_slt(expr * a, expr * b, expr_ref & result);
    br_status rw_leq_concats(bool is_signed, expr * a, expr * b, expr_ref & result);
    bool are_eq_upto_num(expr * a, expr * b, expr_ref& common, numeral& a0_val, numeral& b0_val);
    br_status rw_leq_overflow(bool is_signed, expr * _a, expr * _b, expr_ref & result);
    br_status mk_leq_core(bool is_signed, expr * a, expr * b, expr_ref & result);

    br_status mk_concat(unsigned num_args, expr * const * args, expr_ref & result);
    unsigned propagate_extract(unsigned high,  expr * arg, expr_ref & result);
    br_status mk_extract(unsigned high, unsigned low, expr * arg, expr_ref & result);
    br_status mk_repeat(unsigned n, expr * arg, expr_ref & result);
    br_status mk_zero_extend(unsigned n, expr * arg, expr_ref & result);
    br_status mk_sign_extend(unsigned n, expr * arg, expr_ref & result);
    bool is_negatable(expr * arg, expr_ref& x);
    br_status mk_bv_not(expr * arg, expr_ref & result);
    br_status mk_bv_or(unsigned num, expr * const * args, expr_ref & result);
    br_status mk_bv_xor(unsigned num, expr * const * args, expr_ref & result);
    br_status mk_bv_and(unsigned num, expr * const * args, expr_ref & result);
    br_status mk_bv_nand(unsigned num, expr * const * args, expr_ref & result);
    br_status mk_bv_nor(unsigned num, expr * const * args, expr_ref & result);
    br_status mk_bv_xnor(unsigned num_args, expr * const * args, expr_ref & result);
    br_status mk_bv_rotate_left(unsigned n, expr * arg, expr_ref & result);
    br_status mk_bv_rotate_right(unsigned n, expr * arg, expr_ref & result);
    br_status mk_bv_ext_rotate_left(expr * arg1, expr * arg2, expr_ref & result);
    br_status mk_bv_ext_rotate_right(expr * arg1, expr * arg2, expr_ref & result);
    br_status mk_bv_add(expr* a, expr* b, expr_ref& result) { expr* args[2] = { a, b }; return mk_bv_add(2, args, result); }
    br_status mk_bv_sub(expr* a, expr* b, expr_ref& result) { expr* args[2] = { a, b }; return mk_sub(2, args, result); }
    br_status mk_bv_mul(expr* a, expr* b, expr_ref& result) { expr* args[2] = { a, b }; return mk_bv_mul(2, args, result); }
    br_status mk_bv_add(unsigned num_args, expr * const * args, expr_ref & result);
    br_status mk_bv_mul(unsigned num_args, expr * const * args, expr_ref & result);
    br_status mk_bv_shl(expr * arg1, expr * arg2, expr_ref & result);
    br_status mk_bv_lshr(expr * arg1, expr * arg2, expr_ref & result);
    br_status mk_bv_ashr(expr * arg1, expr * arg2, expr_ref & result);
    bool distribute_concat(decl_kind op, unsigned n, expr* const* args, expr_ref& result);
    bool is_minus_one_core(expr * arg) const;
    bool is_x_minus_one(expr * arg, expr * & x);
    bool is_add_no_overflow(expr* e);
    bool is_mul_no_overflow(expr* e);
    unsigned num_leading_zero_bits(expr* e);

    br_status mk_bv_sdiv_core(expr * arg1, expr * arg2, bool hi_div0, expr_ref & result);
    br_status mk_bv_udiv_core(expr * arg1, expr * arg2, bool hi_div0, expr_ref & result);
    br_status mk_bv_srem_core(expr * arg1, expr * arg2, bool hi_div0, expr_ref & result);
    br_status mk_bv_urem_core(expr * arg1, expr * arg2, bool hi_div0, expr_ref & result);
    br_status mk_bv_smod_core(expr * arg1, expr * arg2, bool hi_div0, expr_ref & result);
    br_status mk_bv_sdiv(expr * arg1, expr * arg2, expr_ref & result) { return mk_bv_sdiv_core(arg1, arg2, m_hi_div0, result); }
    br_status mk_bv_udiv(expr * arg1, expr * arg2, expr_ref & result) { return mk_bv_udiv_core(arg1, arg2, m_hi_div0, result); }
    br_status mk_bv_srem(expr * arg1, expr * arg2, expr_ref & result) { return mk_bv_srem_core(arg1, arg2, m_hi_div0, result); }
    br_status mk_bv_urem(expr * arg1, expr * arg2, expr_ref & result) { return mk_bv_urem_core(arg1, arg2, m_hi_div0, result); }
    br_status mk_bv_smod(expr * arg1, expr * arg2, expr_ref & result) { return mk_bv_smod_core(arg1, arg2, m_hi_div0, result); }
    br_status mk_bv_sdiv_i(expr * arg1, expr * arg2, expr_ref & result) { return mk_bv_sdiv_core(arg1, arg2, true, result); }
    br_status mk_bv_udiv_i(expr * arg1, expr * arg2, expr_ref & result) { return mk_bv_udiv_core(arg1, arg2, true, result); }
    br_status mk_bv_srem_i(expr * arg1, expr * arg2, expr_ref & result) { return mk_bv_srem_core(arg1, arg2, true, result); }
    br_status mk_bv_urem_i(expr * arg1, expr * arg2, expr_ref & result) { return mk_bv_urem_core(arg1, arg2, true, result); }
    br_status mk_bv_smod_i(expr * arg1, expr * arg2, expr_ref & result) { return mk_bv_smod_core(arg1, arg2, true, result); }
    br_status mk_int2bv(unsigned bv_size, expr * arg, expr_ref & result);
    br_status mk_bv2int(expr * arg, expr_ref & result);
    br_status mk_bv_redor(expr * arg, expr_ref & result);
    br_status mk_bv_redand(expr * arg, expr_ref & result);
    br_status mk_bv_comp(expr * arg1, expr * arg2, expr_ref & result);
    br_status mk_bit2bool(expr * lhs, expr * rhs, expr_ref & result);
    br_status mk_bit2bool(expr * lhs, int idx, expr_ref & result);
    br_status mk_blast_eq_value(expr * lhs, expr * rhs, expr_ref & result);
    br_status mk_eq_concat(expr * lhs, expr * rhs, expr_ref & result);
    br_status mk_mkbv(unsigned num, expr * const * args, expr_ref & result);
    br_status mk_bvsmul_no_overflow(unsigned num, expr * const * args, expr_ref & result);
    br_status mk_bvumul_no_overflow(unsigned num, expr * const * args, expr_ref & result);
    br_status mk_bvsmul_no_underflow(unsigned num, expr * const * args, expr_ref & result);
    bool is_minus_one_times_t(expr * arg);
    void mk_t1_add_t2_eq_c(expr * t1, expr * t2, expr * c, expr_ref & result);

    bool is_concat_split_target(expr * t) const;

    br_status mk_mul_eq(expr * lhs, expr * rhs, expr_ref & result);
    bool is_add_mul_const(expr* e) const;
    bool isolate_term(expr* lhs, expr* rhs, expr_ref & result);
    bool has_numeral(app* e) const;
    bool is_concat_target(expr* lhs, expr* rhs) const;

    void updt_local_params(params_ref const & p);

    expr * concat(unsigned num_args, expr * const * args);
public:
    bv_rewriter(ast_manager & m, params_ref const & p = params_ref()):
        poly_rewriter<bv_rewriter_core>(m, p),
        m_mk_extract(m_util),
        m_autil(m) {
        updt_local_params(p);
    }

    void updt_params(params_ref const & p);

    static void get_param_descrs(param_descrs & r);

    void set_mkbv2num(bool f) { m_mkbv2num = f; }

    unsigned get_bv_size(expr * t) const {return m_util.get_bv_size(t); }
    bool is_numeral(expr * t) const { return m_util.is_numeral(t); }
    bool is_numeral(expr * t, numeral & r, unsigned & sz) const { return m_util.is_numeral(t, r, sz); }
    bool is_bv(expr * t) const { return m_util.is_bv(t); }
    expr * mk_numeral(numeral const & v, unsigned sz) { return m_util.mk_numeral(v, sz); }
    expr * mk_numeral(unsigned v, unsigned sz) { return m_util.mk_numeral(numeral(v), sz); }

    br_status mk_app_core(func_decl * f, unsigned num_args, expr * const * args, expr_ref & result);
    void mk_app(func_decl * f, unsigned num_args, expr * const * args, expr_ref & result) {
        if (mk_app_core(f, num_args, args, result) == BR_FAILED)
            result = m().mk_app(f, num_args, args);
    }

    bool is_urem_any(expr * e, expr * & dividend,  expr * & divisor);
    br_status mk_eq_core(expr * lhs, expr * rhs, expr_ref & result);
    br_status mk_ite_core(expr * c, expr * t, expr * e, expr_ref & resul);

    bool hi_div0() const { return m_hi_div0; }

    bv_util & get_util() { return m_util; }

#define MK_BV_BINARY(OP)                         \
    expr_ref OP(expr* a, expr* b) {              \
        expr_ref result(m());                    \
        if (BR_FAILED == OP(a, b, result))       \
            result = m_util.OP(a, b);            \
        return result;                           \
    }                                            \
    
    expr_ref mk_zero_extend(unsigned n, expr * arg) {       
        expr_ref result(m());                   
        if (BR_FAILED == mk_zero_extend(n, arg, result))    
            result = m_util.mk_zero_extend(n, arg);         
        return result;                          
    }                                           

    MK_BV_BINARY(mk_bv_urem);
    MK_BV_BINARY(mk_ule);
    MK_BV_BINARY(mk_bv_add);
    MK_BV_BINARY(mk_bv_mul);
    MK_BV_BINARY(mk_bv_sub);


    expr_ref mk_bv2int(expr* a) {
        expr_ref result(m());
        if (BR_FAILED == mk_bv2int(a, result)) 
            result = m_util.mk_bv2int(a);
        return result;        
    }



};
<|MERGE_RESOLUTION|>--- conflicted
+++ resolved
@@ -58,10 +58,6 @@
     bool       m_mkbv2num;
     bool       m_ite2id;
     bool       m_split_concat_eq;
-<<<<<<< HEAD
-    bool       m_bvnot2arith;
-=======
->>>>>>> 39af2a18
     bool       m_bv_sort_ac;
     bool       m_extract_prop;
     bool       m_bvnot_simpl;
