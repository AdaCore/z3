--- conflicted
+++ resolved
@@ -102,13 +102,8 @@
 expr * mk_and(ast_manager & m, unsigned num_args, expr * const * args);
 app  * mk_and(ast_manager & m, unsigned num_args, app * const * args);
 inline expr * mk_and(ast_manager & m, expr* a, expr* b) { expr* args[2] = { a, b }; return mk_and(m, 2, args); }
-<<<<<<< HEAD
-inline app_ref mk_and(app_ref_vector const& args) { return app_ref(mk_and(args.get_manager(), args.size(), args.c_ptr()), args.get_manager()); }
-inline expr_ref mk_and(expr_ref_vector const& args) { return expr_ref(mk_and(args.get_manager(), args.size(), args.c_ptr()), args.get_manager()); }
-=======
 inline app_ref mk_and(app_ref_vector const& args) { return app_ref(mk_and(args.get_manager(), args.size(), args.data()), args.get_manager()); }
 inline expr_ref mk_and(expr_ref_vector const& args) { return expr_ref(mk_and(args.get_manager(), args.size(), args.data()), args.get_manager()); }
->>>>>>> 39af2a18
 
 inline app_ref operator&(expr_ref& a, expr* b) { return app_ref(a.m().mk_and(a, b), a.m()); }
 inline app_ref operator&(app_ref& a,  expr* b) { return app_ref(a.m().mk_and(a, b), a.m()); }
@@ -129,13 +124,8 @@
 expr * mk_or(ast_manager & m, unsigned num_args, expr * const * args);
 app  * mk_or(ast_manager & m, unsigned num_args, app * const * args);
 inline expr * mk_or(ast_manager & m, expr* a, expr* b) { expr* args[2] = { a, b }; return mk_or(m, 2, args); }
-<<<<<<< HEAD
-inline app_ref mk_or(app_ref_vector const& args) { return app_ref(mk_or(args.get_manager(), args.size(), args.c_ptr()), args.get_manager()); }
-inline expr_ref mk_or(expr_ref_vector const& args) { return expr_ref(mk_or(args.get_manager(), args.size(), args.c_ptr()), args.get_manager()); }
-=======
 inline app_ref mk_or(app_ref_vector const& args) { return app_ref(mk_or(args.get_manager(), args.size(), args.data()), args.get_manager()); }
 inline expr_ref mk_or(expr_ref_vector const& args) { return expr_ref(mk_or(args.get_manager(), args.size(), args.data()), args.get_manager()); }
->>>>>>> 39af2a18
 
 /**
    Return a          if arg = (not a)
