--- conflicted
+++ resolved
@@ -293,7 +293,6 @@
     return res;
 }
 
-<<<<<<< HEAD
 bool quasi_macros::find_macros(unsigned n, justified_expr const * exprs) {
     TRACE("quasi_macros", tout << "Finding quasi-macros in: " << std::endl;
                           for (unsigned i = 0 ; i < n ; i++) 
@@ -332,29 +331,18 @@
     return res;
 }
 
-void quasi_macros::apply_macros(unsigned n, expr * const * exprs, proof * const * prs, expr_ref_vector & new_exprs, proof_ref_vector & new_prs) {     
+void quasi_macros::apply_macros(unsigned n, expr * const * exprs, proof * const * prs, expr_dependency * const* deps, expr_ref_vector & new_exprs, proof_ref_vector & new_prs, expr_dependency_ref_vector& new_deps) {     
     for ( unsigned i = 0 ; i < n ; i++ ) {
         expr_ref r(m_manager), rs(m_manager);
         proof_ref pr(m_manager), ps(m_manager);
+        expr_dependency_ref dep(m_manager);
         proof * p = m_manager.proofs_enabled() ? prs[i] : 0;
-        m_macro_manager.expand_macros(exprs[i], p, r, pr);
+        
+        m_macro_manager.expand_macros(exprs[i], p, deps[i], r, pr, dep);
         m_rewriter(r);
         new_exprs.push_back(r);
         new_prs.push_back(ps);    
-=======
-void quasi_macros::apply_macros(unsigned n, expr * const * exprs, proof * const * prs, expr_dependency * const * deps, expr_ref_vector & new_exprs, proof_ref_vector & new_prs, expr_dependency_ref_vector & new_deps) {
-    for (unsigned i = 0 ; i < n ; i++) {
-        expr_ref r(m_manager), rs(m_manager);
-        proof_ref pr(m_manager), ps(m_manager);
-        proof * p = m_manager.proofs_enabled() ? prs[i] : 0;
-        expr_dependency * dep = deps[i];
-        expr_dependency_ref new_dep(m_manager);
-        m_macro_manager.expand_macros(exprs[i], p, dep, r, pr, new_dep);
-        m_simplifier(r, rs, ps);
-        new_exprs.push_back(rs);
-        new_prs.push_back(ps);
-        new_deps.push_back(new_dep);
->>>>>>> b8a81bcb
+        new_deps.push_back(dep);
     }
 }
 
@@ -362,7 +350,8 @@
     if (find_macros(n, exprs)) {
         apply_macros(n, exprs, prs, deps, new_exprs, new_prs, new_deps);
         return true;
-    } else {
+    } 
+    else {
         // just copy them over
         for ( unsigned i = 0 ; i < n ; i++ ) {
             new_exprs.push_back(exprs[i]);
@@ -370,8 +359,7 @@
                 new_prs.push_back(prs[i]);
         }
         return false;
-<<<<<<< HEAD
-    }    
+    }
 }
 
 void quasi_macros::apply_macros(unsigned n, justified_expr const* fmls, vector<justified_expr>& new_fmls) {     
@@ -379,7 +367,8 @@
         expr_ref r(m_manager), rs(m_manager);
         proof_ref pr(m_manager), ps(m_manager);
         proof * p = m_manager.proofs_enabled() ? fmls[i].get_proof() : 0;
-        m_macro_manager.expand_macros(fmls[i].get_fml(), p, r, pr);
+        expr_dependency_ref dep(m_manager);
+        m_macro_manager.expand_macros(fmls[i].get_fml(), p, 0, r, pr, dep);
         m_rewriter(r);
         new_fmls.push_back(justified_expr(m_manager, r, pr));
     }
@@ -396,7 +385,4 @@
         }
         return false;
     }    
-=======
-    }
->>>>>>> b8a81bcb
 }