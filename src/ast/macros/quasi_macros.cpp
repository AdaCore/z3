/*++
Copyright (c) 2010 Microsoft Corporation

Module Name:

    quasi_macros.cpp

Abstract:

    <abstract>

Author:

    Christoph Wintersteiger (t-cwinte) 2010-04-23

Revision History:

--*/
#include "ast/macros/quasi_macros.h"
#include "ast/for_each_expr.h"
#include "ast/ast_pp.h"
#include "util/uint_set.h"
#include "ast/rewriter/var_subst.h"

quasi_macros::quasi_macros(ast_manager & m, macro_manager & mm) :
  m(m),
  m_macro_manager(mm),
  m_rewriter(m),
  m_new_vars(m),
  m_new_eqs(m),
  m_new_qsorts(m) {
}

quasi_macros::~quasi_macros() {
}

void quasi_macros::find_occurrences(expr * e) {
    unsigned j;
    m_todo.reset();
    m_todo.push_back(e);

    // we remember whether we have seen an expr once, or more than once;
    // when we see it the second time, we don't have to visit it another time,
    // as we are only interested in finding unique function applications.
    m_visited_once.reset();
    m_visited_more.reset();

    while (!m_todo.empty()) {
        expr * cur = m_todo.back();
        m_todo.pop_back();

        if (m_visited_more.is_marked(cur))
            continue;

        if (m_visited_once.is_marked(cur))
            m_visited_more.mark(cur, true);

        m_visited_once.mark(cur, true);

        switch (cur->get_kind()) {
            case AST_VAR: break;
            case AST_QUANTIFIER: m_todo.push_back(to_quantifier(cur)->get_expr()); break;
            case AST_APP:
                if (is_non_ground_uninterp(cur)) {
                    func_decl * f = to_app(cur)->get_decl();
                    m_occurrences.insert_if_not_there(f, 0);
                    occurrences_map::iterator it = m_occurrences.find_iterator(f);
                    it->m_value++;
                }
                j = to_app(cur)->get_num_args();
                while (j)
                    m_todo.push_back(to_app(cur)->get_arg(--j));
                break;
            default: UNREACHABLE();
        }
    }
};

bool quasi_macros::is_non_ground_uninterp(expr const * e) const {
    return is_non_ground(e) && is_uninterp(e);
}

bool quasi_macros::is_unique(func_decl * f) const {
    return m_occurrences.find(f) == 1;
}

struct var_dep_proc {
    bit_vector m_bitset;
public:
    var_dep_proc(quantifier * q) { m_bitset.resize(q->get_num_decls(), false); }
    void operator()(var * n) { m_bitset.set(n->get_idx(), true); }
    void operator()(quantifier * n) {}
    void operator()(app * n) {}
    bool all_used() {
        for (unsigned i = 0; i < m_bitset.size() ; i++)
            if (!m_bitset.get(i))
                return false;
        return true;
    }
};

bool quasi_macros::fully_depends_on(app * a, quantifier * q) const {
    // CMW: This checks whether all variables in q are used _somewhere_ deep down in the children of a

    /* var_dep_proc proc(q);
    for_each_expr(proc, a);
    return proc.all_used(); */

    // CMW: This code instead checks that all variables appear at least once as a
    // direct argument of a, i.e., a->get_arg(i) == v for some i
    bit_vector bitset;
    bitset.resize(q->get_num_decls(), false);
    for (unsigned i = 0 ; i < a->get_num_args() ; i++) {
        if (is_var(a->get_arg(i)))
            bitset.set(to_var(a->get_arg(i))->get_idx(), true);
    }

    for (unsigned i = 0; i < bitset.size() ; i++) {
        if (!bitset.get(i))
            return false;
    }

    return true;
}

bool quasi_macros::depends_on(expr * e, func_decl * f) const {
    ptr_vector<expr> todo;
    expr_mark visited;
    todo.push_back(e);
    while(!todo.empty()) {
        expr * cur = todo.back();
        todo.pop_back();

        if (visited.is_marked(cur))
            continue;

        if (is_app(cur)) {
            app * a = to_app(cur);
            if (a->get_decl() == f)
                return true;

            unsigned j = a->get_num_args();
            while (j>0)
                todo.push_back(a->get_arg(--j));
        }

        visited.mark(cur, true);
    }
    return false;
}

bool quasi_macros::is_quasi_macro(expr * e, app_ref & a, expr_ref & t) const {
    // Our definition of a quasi-macro:
    // Forall X. f[X] = T[X], where f[X] is a term starting with symbol f, f is uninterpreted,
    // f[X] contains all universally quantified variables, and f does not occur in T[X].
    TRACE("quasi_macros", tout << "Checking for quasi macro: " << mk_pp(e, m) << std::endl;);

    if (is_forall(e)) {
        quantifier * q = to_quantifier(e);
        expr * qe = q->get_expr(), *lhs = nullptr, *rhs = nullptr;
<<<<<<< HEAD
        if ((m.is_eq(qe, lhs, rhs))) {

=======
        if (m.is_eq(qe, lhs, rhs)) {
>>>>>>> 39af2a18
            if (is_non_ground_uninterp(lhs) && is_unique(to_app(lhs)->get_decl()) &&
                !depends_on(rhs, to_app(lhs)->get_decl()) && fully_depends_on(to_app(lhs), q)) {
                a = to_app(lhs);
                t = rhs;
                return true;
            } else if (is_non_ground_uninterp(rhs) && is_unique(to_app(rhs)->get_decl()) &&
                !depends_on(lhs, to_app(rhs)->get_decl()) && fully_depends_on(to_app(rhs), q)) {
                a = to_app(rhs);
                t = lhs;
                return true;
            }
        } else if (m.is_not(qe, lhs) && is_non_ground_uninterp(lhs) &&
                   is_unique(to_app(lhs)->get_decl())) { // this is like f(...) = false
            a = to_app(lhs);
            t = m.mk_false();
            return true;
        } else if (is_non_ground_uninterp(qe) && is_unique(to_app(qe)->get_decl())) { // this is like f(...) = true
            a = to_app(qe);
            t = m.mk_true();
            return true;
        }
    }

    return false;
}

bool quasi_macros::quasi_macro_to_macro(quantifier * q, app * a, expr * t, quantifier_ref & macro) {
    m_new_var_names.reset();
    m_new_vars.reset();
    m_new_qsorts.reset();
    m_new_eqs.reset();

    func_decl * f = a->get_decl();

    // CMW: we rely on the fact that all variables in q appear at least once as
    // a direct argument of `a'.

    bit_vector v_seen;
    v_seen.resize(q->get_num_decls(), false);
    for (unsigned i = 0; i < a->get_num_args(); ++i) {
        expr* arg = a->get_arg(i);
        if (!is_var(arg) && !is_ground(arg))
            return false;
        if (!is_var(arg) || v_seen.get(to_var(arg)->get_idx())) {
            unsigned inx = m_new_var_names.size();
            m_new_name.str("");
            m_new_name << 'X' << inx;
            m_new_var_names.push_back(symbol(m_new_name.str()));
            m_new_qsorts.push_back(f->get_domain()[i]);

            m_new_vars.push_back(m.mk_var(inx + q->get_num_decls(), f->get_domain()[i]));
            m_new_eqs.push_back(m.mk_eq(m_new_vars.back(), a->get_arg(i)));
        } else {
            var * v = to_var(arg);
            m_new_vars.push_back(v);
            v_seen.set(v->get_idx(), true);
        }
    }

    // Reverse the new variable names and sorts. [CMW: There is a smarter way to do this.]
    vector<symbol> new_var_names_rev;
    sort_ref_vector new_qsorts_rev(m);
    unsigned i = m_new_var_names.size();
    while (i > 0) {
        i--;
        new_var_names_rev.push_back(m_new_var_names.get(i));
        new_qsorts_rev.push_back(m_new_qsorts.get(i));
    }

    // We want to keep all the old variables [already reversed]
    for (unsigned i = 0 ; i < q->get_num_decls() ; i++) {
        new_var_names_rev.push_back(q->get_decl_name(i));
        new_qsorts_rev.push_back(q->get_decl_sort(i));
    }

    // Macro  :=  Forall m_new_vars . appl = ITE( m_new_eqs, t, f_else)

<<<<<<< HEAD
    app_ref appl(m.mk_app(f, m_new_vars.size(), m_new_vars.c_ptr()), m);
=======
    app_ref appl(m.mk_app(f, m_new_vars.size(), m_new_vars.data()), m);
>>>>>>> 39af2a18

    func_decl * fd = m.mk_fresh_func_decl(f->get_name(), symbol("else"),
                                                  f->get_arity(), f->get_domain(),
                                                  f->get_range());
<<<<<<< HEAD
    expr_ref f_else(m.mk_app(fd, m_new_vars.size(), m_new_vars.c_ptr()), m);
    expr_ref ite(m.mk_ite(m.mk_and(m_new_eqs.size(), m_new_eqs.c_ptr()), t, f_else), m);

    expr_ref eq(m.mk_eq(appl, ite), m);

    macro = m.mk_quantifier(forall_k, new_var_names_rev.size(),
                                    new_qsorts_rev.c_ptr(), new_var_names_rev.c_ptr(), eq);

=======
    expr_ref f_else(m.mk_app(fd, m_new_vars.size(), m_new_vars.data()), m);
    expr_ref ite(m.mk_ite(m.mk_and(m_new_eqs.size(), m_new_eqs.data()), t, f_else), m);

    expr_ref eq(m.mk_eq(appl, ite), m);

    macro = m.mk_quantifier(forall_k, new_var_names_rev.size(),
                                    new_qsorts_rev.data(), new_var_names_rev.data(), eq);

>>>>>>> 39af2a18
    return true;
}

bool quasi_macros::find_macros(unsigned n, expr * const * exprs) {
    TRACE("quasi_macros", tout << "Finding quasi-macros in: " << std::endl;
                          for (unsigned i = 0 ; i < n ; i++)
                              tout << i << ": " << mk_pp(exprs[i], m) << std::endl; );
    bool res = false;
    m_occurrences.reset();


    // Find out how many non-ground appearances for each uninterpreted function there are
    for (unsigned i = 0 ; i < n ; i++)
        find_occurrences(exprs[i]);

    TRACE("quasi_macros",
        tout << "Occurrences: " << std::endl;
        for (auto & kd : m_occurrences)
            tout << kd.m_key->get_name() << ": " << kd.m_value << std::endl; );

    // Find all macros
    for (unsigned i = 0 ; i < n ; i++) {
        app_ref a(m);
        expr_ref t(m);
        quantifier_ref macro(m);
        if (is_quasi_macro(exprs[i], a, t) && 
            quasi_macro_to_macro(to_quantifier(exprs[i]), a, t, macro)) {
            TRACE("quasi_macros", tout << "Found quasi macro: " << mk_pp(exprs[i], m) << std::endl;
                                  tout << "Macro: " << mk_pp(macro, m) << std::endl; );
            proof * pr = nullptr;
            if (m.proofs_enabled())
                pr = m.mk_def_axiom(macro);
            expr_dependency * dep = nullptr;
            if (m_macro_manager.insert(a->get_decl(), macro, pr, dep))
                res = true;
        }
    }

    return res;
}

bool quasi_macros::find_macros(unsigned n, justified_expr const * exprs) {
    TRACE("quasi_macros", tout << "Finding quasi-macros in: " << std::endl;
<<<<<<< HEAD
                          for (unsigned i = 0 ; i < n ; i++)
                              tout << i << ": " << mk_pp(exprs[i].get_fml(), m) << std::endl; );
=======
          for (unsigned i = 0; i < n; i++)
              tout << i << ": " << mk_pp(exprs[i].get_fml(), m) << std::endl; );
>>>>>>> 39af2a18
    bool res = false;
    m_occurrences.reset();


    // Find out how many non-ground appearances for each uninterpreted function there are
    for (unsigned i = 0 ; i < n ; i++)
        find_occurrences(exprs[i].get_fml());

    TRACE("quasi_macros", tout << "Occurrences: " << std::endl;
<<<<<<< HEAD
    for (occurrences_map::iterator it = m_occurrences.begin();
         it != m_occurrences.end();
         it++)
        tout << it->m_key->get_name() << ": " << it->m_value << std::endl; );

    // Find all macros
    for ( unsigned i = 0 ; i < n ; i++ ) {
=======
          for (auto kv : m_occurrences) 
              tout << kv.m_key->get_name() << ": " << kv.m_value << std::endl; );

    // Find all macros
    for (unsigned i = 0 ; i < n ; i++) {
>>>>>>> 39af2a18
        app_ref a(m);
        expr_ref t(m);
        quantifier_ref macro(m);
        if (is_quasi_macro(exprs[i].get_fml(), a, t) && 
            quasi_macro_to_macro(to_quantifier(exprs[i].get_fml()), a, t, macro)) {
            TRACE("quasi_macros", tout << "Found quasi macro: " << mk_pp(exprs[i].get_fml(), m) << std::endl;
                                  tout << "Macro: " << mk_pp(macro, m) << std::endl; );
            proof * pr = nullptr;
            if (m.proofs_enabled())
                pr = m.mk_def_axiom(macro);
            if (m_macro_manager.insert(a->get_decl(), macro, pr))
                res = true;
        }
    }

    return res;
}

void quasi_macros::apply_macros(expr_ref_vector & exprs, proof_ref_vector & prs, expr_dependency_ref_vector& deps) {
    unsigned n = exprs.size();
    for (unsigned i = 0 ; i < n ; i++ ) {
        expr_ref r(m), rr(m);
        proof_ref pr(m), prr(m);
        expr_dependency_ref dep(m);
        proof * p = m.proofs_enabled() ? prs.get(i) : nullptr;
        m_macro_manager.expand_macros(exprs.get(i), p, deps.get(i), r, pr, dep);
        m_rewriter(r, rr, prr);
        if (pr) pr = m.mk_modus_ponens(pr, prr);
        exprs[i] = rr;
        prs[i] = pr;
        deps[i] = dep;
    }
}

bool quasi_macros::operator()(expr_ref_vector & exprs, proof_ref_vector & prs, expr_dependency_ref_vector & deps) {
    unsigned n = exprs.size();
<<<<<<< HEAD
    if (find_macros(n, exprs.c_ptr())) {
=======
    if (find_macros(n, exprs.data())) {
>>>>>>> 39af2a18
        apply_macros(exprs, prs, deps);
        return true;
    }
    else {
        return false;
    }
}

void quasi_macros::apply_macros(unsigned n, justified_expr const* fmls, vector<justified_expr>& new_fmls) {
    for (unsigned i = 0 ; i < n ; i++) {
        expr_ref r(m), rr(m);
        proof_ref pr(m), prr(m);
        proof * p = m.proofs_enabled() ? fmls[i].get_proof() : nullptr;
        expr_dependency_ref dep(m);
        m_macro_manager.expand_macros(fmls[i].get_fml(), p, nullptr, r, pr, dep);
        m_rewriter(r, rr, prr);
        if (pr) pr = m.mk_modus_ponens(pr, prr);
        new_fmls.push_back(justified_expr(m, rr, pr));
    }
}

bool quasi_macros::operator()(unsigned n, justified_expr const* fmls, vector<justified_expr>& new_fmls) {
    TRACE("quasi_macros", m_macro_manager.display(tout););
    if (find_macros(n, fmls)) {
        apply_macros(n, fmls, new_fmls);
        return true;
    } 
    else {
        // just copy them over
        for (unsigned i = 0 ; i < n ; i++ ) {
            new_fmls.push_back(fmls[i]);
        }
        return false;
    }
}<|MERGE_RESOLUTION|>--- conflicted
+++ resolved
@@ -158,12 +158,7 @@
     if (is_forall(e)) {
         quantifier * q = to_quantifier(e);
         expr * qe = q->get_expr(), *lhs = nullptr, *rhs = nullptr;
-<<<<<<< HEAD
-        if ((m.is_eq(qe, lhs, rhs))) {
-
-=======
         if (m.is_eq(qe, lhs, rhs)) {
->>>>>>> 39af2a18
             if (is_non_ground_uninterp(lhs) && is_unique(to_app(lhs)->get_decl()) &&
                 !depends_on(rhs, to_app(lhs)->get_decl()) && fully_depends_on(to_app(lhs), q)) {
                 a = to_app(lhs);
@@ -241,25 +236,11 @@
 
     // Macro  :=  Forall m_new_vars . appl = ITE( m_new_eqs, t, f_else)
 
-<<<<<<< HEAD
-    app_ref appl(m.mk_app(f, m_new_vars.size(), m_new_vars.c_ptr()), m);
-=======
     app_ref appl(m.mk_app(f, m_new_vars.size(), m_new_vars.data()), m);
->>>>>>> 39af2a18
 
     func_decl * fd = m.mk_fresh_func_decl(f->get_name(), symbol("else"),
                                                   f->get_arity(), f->get_domain(),
                                                   f->get_range());
-<<<<<<< HEAD
-    expr_ref f_else(m.mk_app(fd, m_new_vars.size(), m_new_vars.c_ptr()), m);
-    expr_ref ite(m.mk_ite(m.mk_and(m_new_eqs.size(), m_new_eqs.c_ptr()), t, f_else), m);
-
-    expr_ref eq(m.mk_eq(appl, ite), m);
-
-    macro = m.mk_quantifier(forall_k, new_var_names_rev.size(),
-                                    new_qsorts_rev.c_ptr(), new_var_names_rev.c_ptr(), eq);
-
-=======
     expr_ref f_else(m.mk_app(fd, m_new_vars.size(), m_new_vars.data()), m);
     expr_ref ite(m.mk_ite(m.mk_and(m_new_eqs.size(), m_new_eqs.data()), t, f_else), m);
 
@@ -268,7 +249,6 @@
     macro = m.mk_quantifier(forall_k, new_var_names_rev.size(),
                                     new_qsorts_rev.data(), new_var_names_rev.data(), eq);
 
->>>>>>> 39af2a18
     return true;
 }
 
@@ -312,13 +292,8 @@
 
 bool quasi_macros::find_macros(unsigned n, justified_expr const * exprs) {
     TRACE("quasi_macros", tout << "Finding quasi-macros in: " << std::endl;
-<<<<<<< HEAD
-                          for (unsigned i = 0 ; i < n ; i++)
-                              tout << i << ": " << mk_pp(exprs[i].get_fml(), m) << std::endl; );
-=======
           for (unsigned i = 0; i < n; i++)
               tout << i << ": " << mk_pp(exprs[i].get_fml(), m) << std::endl; );
->>>>>>> 39af2a18
     bool res = false;
     m_occurrences.reset();
 
@@ -328,21 +303,11 @@
         find_occurrences(exprs[i].get_fml());
 
     TRACE("quasi_macros", tout << "Occurrences: " << std::endl;
-<<<<<<< HEAD
-    for (occurrences_map::iterator it = m_occurrences.begin();
-         it != m_occurrences.end();
-         it++)
-        tout << it->m_key->get_name() << ": " << it->m_value << std::endl; );
-
-    // Find all macros
-    for ( unsigned i = 0 ; i < n ; i++ ) {
-=======
           for (auto kv : m_occurrences) 
               tout << kv.m_key->get_name() << ": " << kv.m_value << std::endl; );
 
     // Find all macros
     for (unsigned i = 0 ; i < n ; i++) {
->>>>>>> 39af2a18
         app_ref a(m);
         expr_ref t(m);
         quantifier_ref macro(m);
@@ -379,11 +344,7 @@
 
 bool quasi_macros::operator()(expr_ref_vector & exprs, proof_ref_vector & prs, expr_dependency_ref_vector & deps) {
     unsigned n = exprs.size();
-<<<<<<< HEAD
-    if (find_macros(n, exprs.c_ptr())) {
-=======
     if (find_macros(n, exprs.data())) {
->>>>>>> 39af2a18
         apply_macros(exprs, prs, deps);
         return true;
     }
