/*++
Copyright (c) 2006 Microsoft Corporation

Module Name:

    macro_manager.cpp

Abstract:

    <abstract>

Author:

    Leonardo de Moura (leonardo) 2010-04-05.

Revision History:

    Christoph Wintersteiger (t-cwinte), 2010-04-13: Added cycle detection for macro definitions
    Leonardo de Moura (leonardo) 2010-12-15: Moved dependency management to func_decl_dependencies.h

--*/
#include "ast/macros/macro_manager.h"
#include "ast/for_each_expr.h"
#include "ast/rewriter/var_subst.h"
#include "ast/rewriter/th_rewriter.h"
#include "ast/rewriter/rewriter_def.h"
#include "ast/ast_pp.h"
#include "ast/ast_translation.h"
#include "ast/recurse_expr_def.h"


macro_manager::macro_manager(ast_manager & m):
    m(m),
    m_util(m),
    m_decls(m),
    m_macros(m),
    m_macro_prs(m),
    m_macro_deps(m),
    m_forbidden(m),
    m_deps(m) {
    m_util.set_forbidden_set(&m_forbidden_set);
}

macro_manager::~macro_manager() {
}

void macro_manager::push_scope() {
    m_scopes.push_back(scope());
    scope & s              = m_scopes.back();
    s.m_decls_lim          = m_decls.size();
    s.m_forbidden_lim      = m_forbidden.size();
}

void macro_manager::pop_scope(unsigned num_scopes) {
    unsigned new_lvl    = m_scopes.size() - num_scopes;
    scope & s           = m_scopes[new_lvl];
    restore_decls(s.m_decls_lim);
    restore_forbidden(s.m_forbidden_lim);
    m_scopes.shrink(new_lvl);
}

void macro_manager::restore_decls(unsigned old_sz) {
    unsigned sz         = m_decls.size();
    for (unsigned i = old_sz; i < sz; i++) {
        m_decl2macro.erase(m_decls.get(i));
        m_deps.erase(m_decls.get(i));
        if (m.proofs_enabled())
            m_decl2macro_pr.erase(m_decls.get(i));
        m_decl2macro_dep.erase(m_decls.get(i));
    }
    m_decls.shrink(old_sz);
    m_macros.shrink(old_sz);
    if (m.proofs_enabled())
        m_macro_prs.shrink(old_sz);
    m_macro_deps.shrink(old_sz);
}

void macro_manager::restore_forbidden(unsigned old_sz) {
    unsigned sz         = m_forbidden.size();
    for (unsigned i = old_sz; i < sz; i++)
        m_forbidden_set.erase(m_forbidden.get(i));
    m_forbidden.shrink(old_sz);
}

void macro_manager::reset() {
    m_decl2macro.reset();
    m_decl2macro_pr.reset();
    m_decl2macro_dep.reset();
    m_decls.reset();
    m_macros.reset();
    m_macro_prs.reset();
    m_macro_deps.reset();
    m_scopes.reset();
    m_forbidden_set.reset();
    m_forbidden.reset();
    m_deps.reset();
}

void macro_manager::copy_to(macro_manager& dst) {
    ast_manager& tm = dst.get_manager();
    ast_translation tr(m, tm);
    for (func_decl* f : m_decls) {
        func_decl_ref f2(tr(f), tm);
        quantifier_ref q2(tr(m_decl2macro[f]), tm);
        proof_ref pr2(tm);
        expr_dependency_ref dep2(tm);
        proof* pr1 = nullptr;
        if (m_decl2macro_pr.find(f, pr1)) {
            pr2 = tr(pr1);
        }
        expr_dependency* dep1 = m_decl2macro_dep[f];
        if (dep1) {
            dep2 = ::translate(dep1, m, tm);
        }
        dst.insert(f2, q2, pr2, dep2);        
    }
}

bool macro_manager::insert(func_decl * f, quantifier * q, proof * pr, expr_dependency* dep) {
    TRACE("macro_insert", tout << "trying to create macro: " << f->get_name() << "\n" << mk_pp(q, m) << "\n";);

    // if we already have a macro for f then return false;
    if (m_decls.contains(f)) {
        TRACE("macro_insert", tout << "we already have a macro for: " << f->get_name() << "\n";);
        return false;
    }

    app * head;
    expr * definition;
    bool revert = false;
    get_head_def(q, f, head, definition, revert);

    func_decl_set * s = m_deps.mk_func_decl_set();
    m_deps.collect_func_decls(definition, s);
    if (!m_deps.insert(f, s)) {
        return false;
    }

    // add macro
    m_decl2macro.insert(f, q);
    m_decls.push_back(f);
    m_macros.push_back(q);
    if (m.proofs_enabled()) {
        m_macro_prs.push_back(pr);
        m_decl2macro_pr.insert(f, pr);       
        SASSERT(m.get_fact(pr) == q);
    }
    m_macro_deps.push_back(dep);
    m_decl2macro_dep.insert(f, dep);

    TRACE("macro_insert", tout << "A macro was successfully created for: " << f->get_name() << "\n";);

    // Nothing's forbidden anymore; if something's bad, we detected it earlier.
    // mark_forbidden(m->get_expr());
    return true;
}

namespace macro_manager_ns {
    struct proc {
        obj_hashtable<func_decl> &  m_forbidden_set;
        func_decl_ref_vector     &  m_forbidden;
        proc(obj_hashtable<func_decl> & s, func_decl_ref_vector & v):m_forbidden_set(s), m_forbidden(v) {}
        void operator()(var * n) {}
        void operator()(quantifier * n) {}
        void operator()(app * n) {
            func_decl * d = n->get_decl();
            if (n->get_num_args() > 0 && n->get_family_id() == null_family_id && !m_forbidden_set.contains(d)) {
                m_forbidden_set.insert(d);
                m_forbidden.push_back(d);
            }
        }
    };
};

/**
   \brief Mark all func_decls used in exprs as forbidden.
*/
void macro_manager::mark_forbidden(unsigned n, expr * const * exprs) {
    expr_mark visited;
    macro_manager_ns::proc p(m_forbidden_set, m_forbidden);
    for (unsigned i = 0; i < n; i++)
        for_each_expr(p, visited, exprs[i]);
}

void macro_manager::mark_forbidden(unsigned n, justified_expr const * exprs) {
    expr_mark visited;
    macro_manager_ns::proc p(m_forbidden_set, m_forbidden);
    for (unsigned i = 0; i < n; i++)
        for_each_expr(p, visited, exprs[i].get_fml());
}


void macro_manager::get_head_def(quantifier * q, func_decl * d, app * & head, expr * & def, bool& revert) const {
    app * body = to_app(q->get_expr());
    expr * lhs = nullptr, *rhs = nullptr;
    VERIFY(m.is_eq(body, lhs, rhs));
    SASSERT(is_app_of(lhs, d) || is_app_of(rhs, d));
    SASSERT(!is_app_of(lhs, d) || !is_app_of(rhs, d));
    if (is_app_of(lhs, d)) {
        revert = false;
        head = to_app(lhs);
        def  = rhs;
    }
    else {
        revert = true;
        head = to_app(rhs);
        def  = lhs;
    }
}

void macro_manager::display(std::ostream & out) {
    unsigned sz = m_decls.size();
    for (unsigned i = 0; i < sz; i++) {
        func_decl * f  = m_decls.get(i);
        quantifier * q = nullptr;
        m_decl2macro.find(f, q);
        app * head;
        expr * def;
        bool r;
        get_head_def(q, f, head, def, r);
        SASSERT(q);
        out << mk_pp(head, m) << " ->\n" << mk_pp(def, m) << "\n";
    }
}

func_decl * macro_manager::get_macro_interpretation(unsigned i, expr_ref & interp) const {
    func_decl * f  = m_decls.get(i);
    quantifier * q = m_macros.get(i);
    app * head;
    expr * def;
    bool r;
    get_head_def(q, f, head, def, r);
    TRACE("macro_bug",
          tout << f->get_name() << "\n" << mk_pp(head, m) << "\n" << mk_pp(q, m) << "\n";);
    m_util.mk_macro_interpretation(head, q->get_num_decls(), def, interp);
    return f;
}

struct macro_manager::macro_expander_cfg : public default_rewriter_cfg {
    ast_manager& m; 
    macro_manager& mm;
    expr_dependency_ref m_used_macro_dependencies; 
    expr_ref_vector m_trail;

    macro_expander_cfg(ast_manager& m, macro_manager& mm):
        m(m),
        mm(mm),
        m_used_macro_dependencies(m),
        m_trail(m)
    {}

    bool rewrite_patterns() const { return false; }
    bool flat_assoc(func_decl * f) const { return false; }
    br_status reduce_app(func_decl * f, unsigned num, expr * const * args, expr_ref & result, proof_ref & result_pr) {
        result_pr = nullptr;
        return BR_FAILED;
    }

    bool reduce_quantifier(quantifier * old_q, 
                           expr * new_body, 
                           expr * const * new_patterns, 
                           expr * const * new_no_patterns,
                           expr_ref & result,
                           proof_ref & result_pr) {

        // If a macro was expanded in a pattern, we must erase it since it may not be a valid pattern anymore.
        // The MAM assumes valid patterns, and it crashes if invalid patterns are provided.
        // For example, it will crash if the pattern does not contain all variables.
        //
        // Alternative solution: use pattern_validation to check if the pattern is still valid.
        // I'm not sure if this is a good solution, since the pattern may be meaningless after the macro expansion.
        // So, I'm just erasing them.

        bool erase_patterns = false;
        for (unsigned i = 0; !erase_patterns && i < old_q->get_num_patterns(); i++) {
            if (old_q->get_pattern(i) != new_patterns[i]) 
                erase_patterns = true;
        }
        for (unsigned i = 0; !erase_patterns && i < old_q->get_num_no_patterns(); i++) {
            if (old_q->get_no_pattern(i) != new_no_patterns[i])
                erase_patterns = true;
        }
        if (erase_patterns) {
            result = m.update_quantifier(old_q, 0, nullptr, 0, nullptr, new_body);
        }
        if (erase_patterns && m.proofs_enabled()) {
            result_pr = m.mk_rewrite(old_q, result);
        }
        return erase_patterns;
    }

    bool get_subst(expr * _n, expr* & r, proof* & p) {
        if (!is_app(_n))
            return false;
        app * n = to_app(_n);
        quantifier * q = nullptr;
        func_decl * d  = n->get_decl();
        TRACE("macro_manager", tout << "trying to expand:\n" << mk_pp(n, m) << "\nd:\n" << d->get_name() << "\n";);
        if (mm.m_decl2macro.find(d, q)) {            
            app * head = nullptr;
            expr * def = nullptr;
            bool revert = false;
            mm.get_head_def(q, d, head, def, revert);
            unsigned num = n->get_num_args();
            SASSERT(head && def);
            TRACE("macro_manager", tout << "expanding: " << mk_pp(n, m) << "\n" << mk_pp(head, m) << " " << mk_pp(def, m) << "\n";);
            ptr_buffer<expr> subst_args;
            subst_args.resize(num, 0);
            for (unsigned i = 0; i < num; i++) {
                var * v = to_var(head->get_arg(i));
                if (v->get_idx() >= num)
                    return false;
                unsigned nidx = num - v->get_idx() - 1;
                SASSERT(subst_args[nidx] == 0);
                subst_args[nidx] = n->get_arg(i);
            }
            var_subst s(m);
            expr_ref rr = s(def, num, subst_args.data());
            m_trail.push_back(rr);
            r = rr;
            if (m.proofs_enabled()) {
<<<<<<< HEAD
                expr_ref instance = s(q->get_expr(), num, subst_args.c_ptr());
                proof * qi_pr = m.mk_quant_inst(m.mk_or(m.mk_not(q), instance), num, subst_args.c_ptr());
=======
                expr_ref instance = s(q->get_expr(), num, subst_args.data());
                proof * qi_pr = m.mk_quant_inst(m.mk_or(m.mk_not(q), instance), num, subst_args.data());
>>>>>>> 39af2a18
                proof * q_pr  = mm.m_decl2macro_pr.find(d);
                proof * prs[2] = { qi_pr, q_pr };
                p = m.mk_unit_resolution(2, prs);
                if (revert) p = m.mk_symmetry(p);
            }
            else {
                p = nullptr;
            }
            expr_dependency * ed = mm.m_decl2macro_dep.find(d); 
            m_used_macro_dependencies = m.mk_join(m_used_macro_dependencies, ed); 
            return true;
        }
        return false;
    }
};

struct macro_manager::macro_expander_rw : public rewriter_tpl<macro_manager::macro_expander_cfg> {
    macro_expander_cfg m_cfg;

    macro_expander_rw(ast_manager& m, macro_manager& mm):
        rewriter_tpl<macro_manager::macro_expander_cfg>(m, m.proofs_enabled(), m_cfg),
        m_cfg(m, mm) 
    {}
};


void macro_manager::expand_macros(expr * n, proof * pr, expr_dependency * dep, expr_ref & r, proof_ref & new_pr, expr_dependency_ref & new_dep) {
    if (has_macros()) {
        // Expand macros with "real" proof production support (NO rewrite*)
        expr_ref old_n(m);
        proof_ref old_pr(m);
        expr_dependency_ref old_dep(m);
        old_n  = n;
        old_pr = pr;
        old_dep = dep;
        bool change = false;
        for (;;) {
            macro_expander_rw proc(m, *this);
            proof_ref n_eq_r_pr(m);
            SASSERT(!old_pr || m.get_fact(old_pr) == old_n);
            TRACE("macro_manager_bug", tout << "expand_macros:\n" << mk_pp(n, m) << "\n";);
            proc(old_n, r, n_eq_r_pr);
            new_pr = m.mk_modus_ponens(old_pr, n_eq_r_pr);
            new_dep = m.mk_join(old_dep, proc.m_cfg.m_used_macro_dependencies); 
            if (r.get() == old_n.get())
                break;
            old_n  = r;
            old_pr = new_pr;
            old_dep = new_dep;
            change = true;
            SASSERT(!new_pr || m.get_fact(new_pr) == r);
        }
        // apply th_rewrite to the result.
        if (change) {
            th_rewriter rw(m);
            proof_ref rw_pr(m);
            expr_ref r1(r, m);
            rw(r1, r, rw_pr);
            new_pr = m.mk_modus_ponens(new_pr, rw_pr);
            SASSERT(!new_pr || m.get_fact(new_pr) == r);
        }
    }
    else {
        r      = n;
        new_pr = pr;
        new_dep = dep;
    }

    SASSERT(!new_pr || m.get_fact(new_pr) == r);
    SASSERT(!dep || new_dep);
}
<|MERGE_RESOLUTION|>--- conflicted
+++ resolved
@@ -319,13 +319,8 @@
             m_trail.push_back(rr);
             r = rr;
             if (m.proofs_enabled()) {
-<<<<<<< HEAD
-                expr_ref instance = s(q->get_expr(), num, subst_args.c_ptr());
-                proof * qi_pr = m.mk_quant_inst(m.mk_or(m.mk_not(q), instance), num, subst_args.c_ptr());
-=======
                 expr_ref instance = s(q->get_expr(), num, subst_args.data());
                 proof * qi_pr = m.mk_quant_inst(m.mk_or(m.mk_not(q), instance), num, subst_args.data());
->>>>>>> 39af2a18
                 proof * q_pr  = mm.m_decl2macro_pr.find(d);
                 proof * prs[2] = { qi_pr, q_pr };
                 p = m.mk_unit_resolution(2, prs);
