/*++
Copyright (c) 2007 Microsoft Corporation

Module Name:

    expr_abstract.h

Abstract:

    Abstract occurrences of constants to bound variables.

Author:

    Nikolaj Bjorner (nbjorner) 2008-03-08

Notes:

--*/    

#include "ast/expr_abstract.h"
#include "util/map.h"
#include "ast/ast_pp.h"

void expr_abstractor::operator()(unsigned base, unsigned num_bound, expr* const* bound, expr* n, expr_ref& result) {
    
    if (num_bound == 0) {
        result = n;
        return;
    }
    expr * curr = nullptr, *b = nullptr;
    SASSERT(n->get_ref_count() > 0);

    m_stack.push_back(n);

    for (unsigned i = 0; i < num_bound; ++i) {
        b = bound[i];
        expr* v = m.mk_var(base + num_bound - i - 1, b->get_sort());
        m_pinned.push_back(v);
        m_map.insert(b, v);
    }

    while(!m_stack.empty()) {
        curr = m_stack.back();
        if (m_map.contains(curr)) {
            m_stack.pop_back();
            continue;
        }
        switch(curr->get_kind()) {
        case AST_VAR: {
            m_map.insert(curr, curr);
            m_stack.pop_back();
            break;
        }
        case AST_APP: {
            app* a = to_app(curr);
            bool all_visited = true;
            bool changed = false;
            m_args.reset();
            for (unsigned i = 0; i < a->get_num_args(); ++i) {
                if (!m_map.find(a->get_arg(i), b)) {
                    m_stack.push_back(a->get_arg(i));
                    all_visited = false;
                }
                else {
                    changed |= b != a->get_arg(i);
                    m_args.push_back(b);
                }
            }
            if (all_visited) {
                if (changed) {
                    b = m.mk_app(a->get_decl(), m_args.size(), m_args.data());
                    m_pinned.push_back(b);
                } else {
                    b = curr;
                }
                m_map.insert(curr, b);
                m_stack.pop_back();
            }
            break;
        }
        case AST_QUANTIFIER: {
            quantifier* q = to_quantifier(curr);
            expr_ref_buffer patterns(m);
            expr_ref result1(m);
            unsigned new_base = base + q->get_num_decls();
        
            for (unsigned i = 0; i < q->get_num_patterns(); ++i) {
                result1 = expr_abstract(m, new_base, num_bound, bound, q->get_pattern(i));
                patterns.push_back(result1.get());
            }
            result1 = expr_abstract(m, new_base, num_bound, bound, q->get_expr());
<<<<<<< HEAD
            b = m.update_quantifier(q, patterns.size(), patterns.c_ptr(), result1.get());
=======
            b = m.update_quantifier(q, patterns.size(), patterns.data(), result1.get());
>>>>>>> 39af2a18
            m_pinned.push_back(b);            
            m_map.insert(curr, b);
            m_stack.pop_back();            
            break;
        }
        default:
            UNREACHABLE();
        }
    }
    VERIFY (m_map.find(n, b));
    result = b;
    m_pinned.reset();
    m_map.reset();
    m_stack.reset();
    m_args.reset();   
}

void expr_abstract(ast_manager& m, unsigned base, unsigned num_bound, expr* const* bound, expr* n, expr_ref&  result) {
    expr_abstractor abs(m);
    abs(base, num_bound, bound, n, result);
    TRACE("expr_abstract",
          tout << expr_ref(n, m) << "\n";
          tout << result << "\n";);
}

expr_ref mk_quantifier(quantifier_kind k, ast_manager& m, unsigned num_bound, app* const* bound, expr* n) {
    expr_ref result(m);
    expr_abstract(m, 0, num_bound, (expr* const*)bound, n, result);    
    if (num_bound > 0) {
        ptr_vector<sort> sorts;
        svector<symbol> names;
        for (unsigned i = 0; i < num_bound; ++i) {
            sorts.push_back(bound[i]->get_sort());
            names.push_back(bound[i]->get_decl()->get_name());
        }
        result = m.mk_quantifier(k, num_bound, sorts.data(), names.data(), result);
    }
    TRACE("expr_abstract",
          tout << expr_ref(n, m) << "\n";
          for (unsigned i = 0; i < num_bound; ++i) tout << expr_ref(bound[i], m) << " ";
          tout << "\n";
          tout << result << "\n";);
    return result;

}

expr_ref mk_forall(ast_manager& m, unsigned num_bound, app* const* bound, expr* n) {
    return mk_quantifier(forall_k, m, num_bound, bound, n);
}

expr_ref mk_exists(ast_manager& m, unsigned num_bound, app* const* bound, expr* n) {
    return mk_quantifier(exists_k, m, num_bound, bound, n);
}<|MERGE_RESOLUTION|>--- conflicted
+++ resolved
@@ -89,11 +89,7 @@
                 patterns.push_back(result1.get());
             }
             result1 = expr_abstract(m, new_base, num_bound, bound, q->get_expr());
-<<<<<<< HEAD
-            b = m.update_quantifier(q, patterns.size(), patterns.c_ptr(), result1.get());
-=======
             b = m.update_quantifier(q, patterns.size(), patterns.data(), result1.get());
->>>>>>> 39af2a18
             m_pinned.push_back(b);            
             m_map.insert(curr, b);
             m_stack.pop_back();            
