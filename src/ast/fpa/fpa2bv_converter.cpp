--- conflicted
+++ resolved
@@ -1142,15 +1142,9 @@
     dbg_decouple("fpa2bv_rem_exp_diff", exp_diff);
 
     // CMW: This creates _huge_ bit-vectors, which is potentially sub-optimal,
-<<<<<<< HEAD
-    // but calculating this via rem = x - y * nearest(x/y) creates huge
-    // circuits, too. Lazy instantiation seems the way to go in the long run
-    // (using the lazy bit-blaster helps on simple instances).
-=======
     // but calculating this via successive approx. of rem = x - y * nearest(x/y)
     // as in mpf::rem creates huge circuits, too. Lazy instantiation seems the
     // way to go in the long run (using the lazy bit-blaster helps on simple instances).
->>>>>>> 39af2a18
     expr_ref lshift(m), rshift(m), shifted(m), huge_rem(m), huge_div(m), huge_div_is_even(m);
     expr_ref a_sig_ext_l = a_sig, b_sig_ext_l = b_sig;
     scoped_mpz remaining(m_mpz_manager);
@@ -1176,19 +1170,8 @@
     m_mpz_manager.add(max_exp_diff_adj, 1, max_exp_diff_adj);
     expr_ref edr_tmp = exp_diff, nedr_tmp = neg_exp_diff;
     m_mpz_manager.set(remaining, max_exp_diff_adj);
-<<<<<<< HEAD
-    while (m_mpz_manager.gt(remaining, INT32_MAX)) {
-        throw default_exception("zero extension overflow floating point types are too large");
-#if 0
-        edr_tmp = m_bv_util.mk_zero_extend(INT32_MAX, edr_tmp);
-        nedr_tmp = m_bv_util.mk_zero_extend(INT32_MAX, nedr_tmp);
-        m_mpz_manager.sub(remaining, INT32_MAX, remaining);
-#endif
-    }
-=======
     if (m_mpz_manager.gt(remaining, INT32_MAX))
         throw default_exception("zero extension bit-vector types are too large; would exhaust memory");
->>>>>>> 39af2a18
     if (!m_mpz_manager.is_zero(remaining)) {
         edr_tmp = m_bv_util.mk_zero_extend(m_mpz_manager.get_uint(remaining), edr_tmp);
         nedr_tmp = m_bv_util.mk_zero_extend(m_mpz_manager.get_uint(remaining), nedr_tmp);
@@ -4237,21 +4220,12 @@
     for (auto const& kv : m_uf2bvuf) {
         m.dec_ref(kv.m_key);
         m.dec_ref(kv.m_value);
-<<<<<<< HEAD
     }
     for (auto const& kv : m_min_max_ufs) {
         m.dec_ref(kv.m_key);
         m.dec_ref(kv.m_value.first);
         m.dec_ref(kv.m_value.second);
     }
-=======
-    }
-    for (auto const& kv : m_min_max_ufs) {
-        m.dec_ref(kv.m_key);
-        m.dec_ref(kv.m_value.first);
-        m.dec_ref(kv.m_value.second);
-    }
->>>>>>> 39af2a18
     m_uf2bvuf.reset();
     m_min_max_ufs.reset();
     m_extra_assertions.reset();
@@ -4300,20 +4274,12 @@
 
     if (m_util.is_fp(e)) {
         expr* cargs[3] = { to_app(e)->get_arg(0), to_app(e)->get_arg(1), to_app(e)->get_arg(2) };
-<<<<<<< HEAD
-        expr_ref tmp(m_bv_util.mk_concat(3, cargs), m);        
-=======
         expr_ref tmp(m_bv_util.mk_concat(3, cargs), m);
->>>>>>> 39af2a18
         m_rw(tmp);
         res = to_app(tmp);
     }
     else {
-<<<<<<< HEAD
-        sort* es = m.get_sort(e);
-=======
         sort* es = e->get_sort();
->>>>>>> 39af2a18
 
         sort_ref bv_srt(m);
         if (is_rm(es))
@@ -4387,13 +4353,8 @@
     rational val(0);
     VERIFY(m_bv_util.is_numeral(b, val, bv_sz));
     SASSERT(bv_sz == 3);
-<<<<<<< HEAD
-    
-    switch (val.get_uint64()) {        
-=======
 
     switch (val.get_uint64()) {
->>>>>>> 39af2a18
     case BV_RM_TIES_TO_AWAY: result = m_util.mk_round_nearest_ties_to_away(); break;
     case BV_RM_TIES_TO_EVEN: result = m_util.mk_round_nearest_ties_to_even(); break;
     case BV_RM_TO_NEGATIVE: result = m_util.mk_round_toward_negative(); break;
@@ -4401,11 +4362,7 @@
     case BV_RM_TO_ZERO:
     default: result = m_util.mk_round_toward_zero();
     }
-<<<<<<< HEAD
-    
-=======
-
->>>>>>> 39af2a18
+
     TRACE("t_fpa", tout << "result: " << mk_ismt2_pp(result, m) << std::endl;);
     return result;
 }
@@ -4416,71 +4373,39 @@
     app* result;
     unsigned ebits = m_util.get_ebits(s);
     unsigned sbits = m_util.get_sbits(s);
-<<<<<<< HEAD
-    
+
     scoped_mpz bias(mpzm);
     mpzm.power(mpz(2), ebits - 1, bias);
     mpzm.dec(bias);
-    
+
     scoped_mpz sgn_z(mpzm), sig_z(mpzm), exp_z(mpzm);
     unsigned bv_sz;
-    
+
     if (b == nullptr) {
         SASSERT(m_bv_util.is_bv(a));
         SASSERT(m_bv_util.get_bv_size(a) == (ebits + sbits));
-        
+
         rational all_r(0);
         scoped_mpz all_z(mpzm);
-        
-=======
-
-    scoped_mpz bias(mpzm);
-    mpzm.power(mpz(2), ebits - 1, bias);
-    mpzm.dec(bias);
-
-    scoped_mpz sgn_z(mpzm), sig_z(mpzm), exp_z(mpzm);
-    unsigned bv_sz;
-
-    if (b == nullptr) {
-        SASSERT(m_bv_util.is_bv(a));
-        SASSERT(m_bv_util.get_bv_size(a) == (ebits + sbits));
-
-        rational all_r(0);
-        scoped_mpz all_z(mpzm);
-
->>>>>>> 39af2a18
+
         VERIFY(m_bv_util.is_numeral(a, all_r, bv_sz));
         SASSERT(bv_sz == (ebits + sbits));
         SASSERT(all_r.is_int());
         mpzm.set(all_z, all_r.to_mpq().numerator());
-<<<<<<< HEAD
-        
+
         mpzm.machine_div2k(all_z, ebits + sbits - 1, sgn_z);
         mpzm.mod(all_z, mpfm.m_powers2(ebits + sbits - 1), all_z);
-        
+
         mpzm.machine_div2k(all_z, sbits - 1, exp_z);
         mpzm.mod(all_z, mpfm.m_powers2(sbits - 1), all_z);
-        
-=======
-
-        mpzm.machine_div2k(all_z, ebits + sbits - 1, sgn_z);
-        mpzm.mod(all_z, mpfm.m_powers2(ebits + sbits - 1), all_z);
-
-        mpzm.machine_div2k(all_z, sbits - 1, exp_z);
-        mpzm.mod(all_z, mpfm.m_powers2(sbits - 1), all_z);
-
->>>>>>> 39af2a18
+
         mpzm.set(sig_z, all_z);
     }
     else {
         SASSERT(b);
         SASSERT(c);
         rational sgn_r(0), exp_r(0), sig_r(0);
-<<<<<<< HEAD
-        
-=======
-
->>>>>>> 39af2a18
+
         bool r = m_bv_util.is_numeral(a, sgn_r, bv_sz);
         SASSERT(r && bv_sz == 1);
         r = m_bv_util.is_numeral(b, exp_r, bv_sz);
@@ -4488,51 +4413,28 @@
         r = m_bv_util.is_numeral(c, sig_r, bv_sz);
         SASSERT(r && bv_sz == sbits - 1);
         (void)r;
-<<<<<<< HEAD
-        
+
         SASSERT(mpzm.is_one(sgn_r.to_mpq().denominator()));
         SASSERT(mpzm.is_one(exp_r.to_mpq().denominator()));
         SASSERT(mpzm.is_one(sig_r.to_mpq().denominator()));
-        
-=======
-
-        SASSERT(mpzm.is_one(sgn_r.to_mpq().denominator()));
-        SASSERT(mpzm.is_one(exp_r.to_mpq().denominator()));
-        SASSERT(mpzm.is_one(sig_r.to_mpq().denominator()));
-
->>>>>>> 39af2a18
+
         mpzm.set(sgn_z, sgn_r.to_mpq().numerator());
         mpzm.set(exp_z, exp_r.to_mpq().numerator());
         mpzm.set(sig_z, sig_r.to_mpq().numerator());
     }
-<<<<<<< HEAD
-    
+
     scoped_mpz exp_u = exp_z - bias;
     SASSERT(mpzm.is_int64(exp_u));
-    
+
     scoped_mpf f(mpfm);
     mpfm.set(f, ebits, sbits, mpzm.is_one(sgn_z), mpzm.get_int64(exp_u), sig_z);
     result = m_util.mk_value(f);
-    
-=======
-
-    scoped_mpz exp_u = exp_z - bias;
-    SASSERT(mpzm.is_int64(exp_u));
-
-    scoped_mpf f(mpfm);
-    mpfm.set(f, ebits, sbits, mpzm.is_one(sgn_z), mpzm.get_int64(exp_u), sig_z);
-    result = m_util.mk_value(f);
-
->>>>>>> 39af2a18
+
     TRACE("t_fpa", tout << "result: [" <<
           mpzm.to_string(sgn_z) << "," <<
           mpzm.to_string(exp_z) << "," <<
           mpzm.to_string(sig_z) << "] --> " <<
           mk_ismt2_pp(result, m) << std::endl;);
-<<<<<<< HEAD
-    
-=======
-
->>>>>>> 39af2a18
+
     return result;
 }