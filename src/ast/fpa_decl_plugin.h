--- conflicted
+++ resolved
@@ -223,13 +223,8 @@
     sort * mk_rm_sort() { return m().mk_sort(m_fid, ROUNDING_MODE_SORT); }
     bool is_float(sort * s) const { return is_sort_of(s, m_fid, FLOATING_POINT_SORT); }
     bool is_rm(sort * s) const { return is_sort_of(s, m_fid, ROUNDING_MODE_SORT); }
-<<<<<<< HEAD
-    bool is_float(expr * e) const { return is_float(m_manager.get_sort(e)); }
-    bool is_rm(expr * e) const { return is_rm(m_manager.get_sort(e)); }
-=======
     bool is_float(expr * e) const { return is_float(e->get_sort()); }
     bool is_rm(expr * e) const { return is_rm(e->get_sort()); }
->>>>>>> 39af2a18
     bool is_fp(expr const * e) const { return is_app_of(e, m_fid, OP_FPA_FP); }
     unsigned get_ebits(sort * s) const;
     unsigned get_sbits(sort * s) const;
