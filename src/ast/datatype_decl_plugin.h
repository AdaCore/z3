--- conflicted
+++ resolved
@@ -194,11 +194,7 @@
         sort_ref_vector const& params() const { return m_params; }
         util& u() const { return m_util; }
         param_size::size* sort_size() { return m_sort_size; }
-<<<<<<< HEAD
-        void set_sort_size(param_size::size* p) { m_sort_size = p; if (p) p->inc_ref(); m_sort = nullptr; }
-=======
         void set_sort_size(param_size::size* p) { auto* q = m_sort_size;  m_sort_size = p; if (p) p->inc_ref(); if (q) q->dec_ref(); m_sort = nullptr; }
->>>>>>> 39af2a18
         def* translate(ast_translation& tr, util& u);
     };
 
@@ -334,10 +330,7 @@
         bool is_datatype(sort const* s) const { return is_sort_of(s, fid(), DATATYPE_SORT); }
         bool is_enum_sort(sort* s);
         bool is_recursive(sort * ty);
-<<<<<<< HEAD
-=======
         bool is_recursive_array(sort * ty);
->>>>>>> 39af2a18
         bool is_constructor(func_decl * f) const { return is_decl_of(f, fid(), OP_DT_CONSTRUCTOR); }
         bool is_recognizer(func_decl * f) const { return is_recognizer0(f) || is_is(f); }
         bool is_recognizer0(func_decl * f) const { return is_decl_of(f, fid(), OP_DT_RECOGNISER); }
@@ -350,11 +343,8 @@
         bool is_is(app const * f) const { return is_app_of(f, fid(), OP_DT_IS);} 
         bool is_is(expr const * e) const { return is_app(e) && is_is(to_app(e)); }
         bool is_recognizer(expr const * f) const { return is_app(f) && (is_recognizer0(to_app(f)) || is_is(to_app(f))); }
-<<<<<<< HEAD
-=======
         bool is_considered_uninterpreted(func_decl * f, unsigned n, expr* const* args);
 
->>>>>>> 39af2a18
         MATCH_UNARY(is_recognizer);
         bool is_accessor(expr const* e) const { return is_app(e) && is_app_of(to_app(e), fid(), OP_DT_ACCESSOR); }
         MATCH_UNARY(is_accessor);
