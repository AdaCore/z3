/*++
Copyright (c) 2006 Microsoft Corporation

Module Name:

    bv_decl_plugin.cpp

Abstract:

    <abstract>

Author:

    Leonardo de Moura (leonardo) 2008-01-09.

Revision History:

--*/
#include<sstream>
#include "ast/bv_decl_plugin.h"
#include "ast/arith_decl_plugin.h"
#include "util/warning.h"
#include "ast/ast_pp.h"
#include "ast/ast_smt2_pp.h"

bv_decl_plugin::bv_decl_plugin():
    m_bv_sym("bv"),
    m_concat_sym("concat"),
    m_sign_extend_sym("sign_extend"),
    m_zero_extend_sym("zero_extend"),
    m_extract_sym("extract"),
    m_rotate_left_sym("rotate_left"),
    m_rotate_right_sym("rotate_right"),
    m_repeat_sym("repeat"),
    m_bit2bool_sym("bit2bool"),
    m_mkbv_sym("mkbv"),
    m_bit0(nullptr),
    m_bit1(nullptr),
    m_carry(nullptr),
    m_xor3(nullptr),
    m_int_sort(nullptr) {
}

void bv_decl_plugin::set_manager(ast_manager * m, family_id id) {
    decl_plugin::set_manager(m, id);

    for (unsigned i = 1; i <= 64; i++) 
        mk_bv_sort(i);

    m_bit0 = m->mk_const_decl(symbol("bit0"), get_bv_sort(1), func_decl_info(m_family_id, OP_BIT0));
    m_bit1 = m->mk_const_decl(symbol("bit1"), get_bv_sort(1), func_decl_info(m_family_id, OP_BIT1));
    m->inc_ref(m_bit0);
    m->inc_ref(m_bit1);

    sort * b = m->mk_bool_sort();
    sort * d[3] = {b, b, b};
    m_carry = m_manager->mk_func_decl(symbol("carry"), 3, d, b, func_decl_info(m_family_id, OP_CARRY));
    m_manager->inc_ref(m_carry);
    m_xor3 = m_manager->mk_func_decl(symbol("xor3"), 3, d, b, func_decl_info(m_family_id, OP_XOR3));
    m_manager->inc_ref(m_xor3);

    m_int_sort = m_manager->mk_sort(m_manager->mk_family_id("arith"), INT_SORT);
    SASSERT(m_int_sort != 0); // arith_decl_plugin must be installed before bv_decl_plugin.
    m_manager->inc_ref(m_int_sort);
}

void bv_decl_plugin::finalize() {
#define DEC_REF(FIELD) dec_range_ref(FIELD.begin(), FIELD.end(), *m_manager)
    if (m_bit0) { m_manager->dec_ref(m_bit0); }
    if (m_bit1) { m_manager->dec_ref(m_bit1); }
    if (m_carry) { m_manager->dec_ref(m_carry); }
    if (m_xor3) { m_manager->dec_ref(m_xor3); }
    if (m_int_sort) { m_manager->dec_ref(m_int_sort); }

    DEC_REF(m_bv_sorts);

    DEC_REF(m_bv_neg);
    DEC_REF(m_bv_add);
    DEC_REF(m_bv_sub);
    DEC_REF(m_bv_mul);

    DEC_REF(m_bv_sdiv);
    DEC_REF(m_bv_udiv);
    DEC_REF(m_bv_srem);
    DEC_REF(m_bv_urem);
    DEC_REF(m_bv_smod);

    DEC_REF(m_bv_sdiv0);
    DEC_REF(m_bv_udiv0);
    DEC_REF(m_bv_srem0);
    DEC_REF(m_bv_urem0);
    DEC_REF(m_bv_smod0);

    DEC_REF(m_bv_sdiv_i);
    DEC_REF(m_bv_udiv_i);
    DEC_REF(m_bv_srem_i);
    DEC_REF(m_bv_urem_i);
    DEC_REF(m_bv_smod_i);

    DEC_REF(m_bv_uleq);
    DEC_REF(m_bv_sleq);
    DEC_REF(m_bv_ugeq);
    DEC_REF(m_bv_sgeq);
    DEC_REF(m_bv_ult);
    DEC_REF(m_bv_slt);
    DEC_REF(m_bv_ugt);
    DEC_REF(m_bv_sgt);

    DEC_REF(m_bv_and);
    DEC_REF(m_bv_or);
    DEC_REF(m_bv_not);
    DEC_REF(m_bv_xor);
    DEC_REF(m_bv_nand);
    DEC_REF(m_bv_nor);
    DEC_REF(m_bv_xnor);

    DEC_REF(m_bv_redor);
    DEC_REF(m_bv_redand);
    DEC_REF(m_bv_comp);

    DEC_REF(m_bv_mul_ovfl);
    DEC_REF(m_bv_smul_ovfl);
    DEC_REF(m_bv_smul_udfl);

    DEC_REF(m_bv_shl);
    DEC_REF(m_bv_lshr);
    DEC_REF(m_bv_ashr);

    DEC_REF(m_ext_rotate_left);
    DEC_REF(m_ext_rotate_right);

    DEC_REF(m_int2bv);
    DEC_REF(m_bv2int);
    for (auto& ds : m_bit2bool)
        DEC_REF(ds);
    DEC_REF(m_mkbv);
}

void bv_decl_plugin::mk_bv_sort(unsigned bv_size) {
    force_ptr_array_size(m_bv_sorts, bv_size + 1);
    if (!m_bv_sorts[bv_size]) {
        parameter p(bv_size);
        sort_size sz;
        if (sort_size::is_very_big_base2(bv_size)) {
            sz = sort_size::mk_very_big();
        }
        else {
            sz = sort_size(rational::power_of_two(bv_size));
        }
        m_bv_sorts[bv_size] = m_manager->mk_sort(m_bv_sym, sort_info(m_family_id, BV_SORT, sz, 1, &p));
        m_manager->inc_ref(m_bv_sorts[bv_size]);
    }
}

inline sort * bv_decl_plugin::get_bv_sort(unsigned bv_size) {
    if (bv_size < (1 << 12)) {
        mk_bv_sort(bv_size);
        return m_bv_sorts[bv_size];
    }
    parameter p(bv_size);
    sort_size sz(sort_size::mk_very_big());
    return m_manager->mk_sort(m_bv_sym, sort_info(m_family_id, BV_SORT, sz, 1, &p));
}

sort * bv_decl_plugin::mk_sort(decl_kind k, unsigned num_parameters, parameter const * parameters) {
    if (!(num_parameters == 1 && parameters[0].is_int())) {
        m_manager->raise_exception("expecting one integer parameter to bit-vector sort");
    }
    unsigned bv_size = parameters[0].get_int();
    if (bv_size == 0) {
        m_manager->raise_exception("bit-vector size must be greater than zero");
    }
    mk_bv_sort(bv_size);
    return m_bv_sorts[bv_size];
}

func_decl * bv_decl_plugin::mk_binary(ptr_vector<func_decl> & decls, decl_kind k,
                                    char const * name, unsigned bv_size, bool ac, bool idempotent) {
    force_ptr_array_size(decls, bv_size + 1);

    if (decls[bv_size] == 0) {
        sort * s = get_bv_sort(bv_size);
        func_decl_info info(m_family_id, k);
        info.set_associative(ac);
        info.set_flat_associative(ac);
        info.set_commutative(ac);
        info.set_idempotent(idempotent);
        decls[bv_size] = m_manager->mk_func_decl(symbol(name), s, s, s, info);
        m_manager->inc_ref(decls[bv_size]);
    }

    return decls[bv_size];
}

func_decl * bv_decl_plugin::mk_unary(ptr_vector<func_decl> & decls, decl_kind k, char const * name, unsigned bv_size) {
    force_ptr_array_size(decls, bv_size + 1);

    if (decls[bv_size] == 0) {
        sort * s = get_bv_sort(bv_size);
        decls[bv_size] = m_manager->mk_func_decl(symbol(name), s, s, func_decl_info(m_family_id, k));
        m_manager->inc_ref(decls[bv_size]);
    }

    return decls[bv_size];
}

func_decl * bv_decl_plugin::mk_int2bv(unsigned bv_size, unsigned num_parameters, parameter const * parameters,
                                    unsigned arity, sort * const * domain) {
    if (bv_size == 0) {
        m_manager->raise_exception("bit-vector size must be greater than zero");
    }

    force_ptr_array_size(m_int2bv, bv_size + 1);

    if (arity != 1) {
        m_manager->raise_exception("expecting one argument to int2bv");
        return nullptr;
    }

    if (m_int2bv[bv_size] == 0) {
        sort * s = get_bv_sort(bv_size);
        m_int2bv[bv_size] = m_manager->mk_func_decl(symbol("int2bv"), domain[0], s,
                                                    func_decl_info(m_family_id, OP_INT2BV, num_parameters, parameters));
        m_manager->inc_ref(m_int2bv[bv_size]);
    }

    return m_int2bv[bv_size];
}

func_decl * bv_decl_plugin::mk_bv2int(unsigned bv_size, unsigned num_parameters, parameter const * parameters,
                                    unsigned arity, sort * const * domain) {
    force_ptr_array_size(m_bv2int, bv_size + 1);

    if (arity != 1) {
        m_manager->raise_exception("expecting one argument to bv2int");
        return nullptr;
    }

    if (m_bv2int[bv_size] == 0) {
        m_bv2int[bv_size] = m_manager->mk_func_decl(symbol("bv2int"), domain[0], m_int_sort,
                                                    func_decl_info(m_family_id, OP_BV2INT));
        m_manager->inc_ref(m_bv2int[bv_size]);
    }

    return m_bv2int[bv_size];
}

func_decl * bv_decl_plugin::mk_pred(ptr_vector<func_decl> & decls, decl_kind k, char const * name, unsigned bv_size) {
    force_ptr_array_size(decls, bv_size + 1);

    if (decls[bv_size] == 0) {
        sort * s = get_bv_sort(bv_size);
        decls[bv_size] = m_manager->mk_func_decl(symbol(name), s, s, m_manager->mk_bool_sort(), func_decl_info(m_family_id, k));
        m_manager->inc_ref(decls[bv_size]);
    }

    return decls[bv_size];
}

func_decl * bv_decl_plugin::mk_reduction(ptr_vector<func_decl> & decls, decl_kind k, char const * name, unsigned bv_size) {
    force_ptr_array_size(decls, bv_size + 1);

    if (decls[bv_size] == 0) {
        sort * d = get_bv_sort(bv_size);
        sort * r = get_bv_sort(1);
        decls[bv_size] = m_manager->mk_func_decl(symbol(name), d, r, func_decl_info(m_family_id, k));
        m_manager->inc_ref(decls[bv_size]);
    }

    return decls[bv_size];
}

func_decl * bv_decl_plugin::mk_comp(unsigned bv_size) {
    force_ptr_array_size(m_bv_comp, bv_size + 1);

    if (m_bv_comp[bv_size] == 0) {
        sort * d = get_bv_sort(bv_size);
        sort * r = get_bv_sort(1);
        func_decl_info info(m_family_id, OP_BCOMP);
        info.set_commutative();
        m_bv_comp[bv_size] = m_manager->mk_func_decl(symbol("bvcomp"), d, d, r, info);
        m_manager->inc_ref(m_bv_comp[bv_size]);
    }

    return m_bv_comp[bv_size];
}


func_decl * bv_decl_plugin::mk_func_decl(decl_kind k, unsigned bv_size) {
    switch (k) {
    case OP_BNEG:     return mk_unary(m_bv_neg, k, "bvneg", bv_size);
    case OP_BADD:     return mk_binary(m_bv_add, k, "bvadd", bv_size, true);
    case OP_BSUB:     return mk_binary(m_bv_sub, k, "bvsub", bv_size, false);
    case OP_BMUL:     return mk_binary(m_bv_mul, k, "bvmul", bv_size, true);
    case OP_BSDIV:    return mk_binary(m_bv_sdiv, k, "bvsdiv", bv_size, false);
    case OP_BUDIV:    return mk_binary(m_bv_udiv, k, "bvudiv", bv_size, false);
    case OP_BSREM:    return mk_binary(m_bv_srem, k, "bvsrem", bv_size, false);
    case OP_BUREM:    return mk_binary(m_bv_urem, k, "bvurem", bv_size, false);
    case OP_BSMOD:    return mk_binary(m_bv_smod, k, "bvsmod", bv_size, false);
    case OP_BSDIV0:   return mk_unary(m_bv_sdiv0, k, "bvsdiv0", bv_size);
    case OP_BUDIV0:   return mk_unary(m_bv_udiv0, k, "bvudiv0", bv_size);
    case OP_BSREM0:   return mk_unary(m_bv_srem0, k, "bvsrem0", bv_size);
    case OP_BUREM0:   return mk_unary(m_bv_urem0, k, "bvurem0", bv_size);
    case OP_BSMOD0:   return mk_unary(m_bv_smod0, k, "bvsmod0", bv_size);
    case OP_BSDIV_I:  return mk_binary(m_bv_sdiv_i, k, "bvsdiv_i", bv_size, false);
    case OP_BUDIV_I:  return mk_binary(m_bv_udiv_i, k, "bvudiv_i", bv_size, false);
    case OP_BSREM_I:  return mk_binary(m_bv_srem_i, k, "bvsrem_i", bv_size, false);
    case OP_BUREM_I:  return mk_binary(m_bv_urem_i, k, "bvurem_i", bv_size, false);
    case OP_BSMOD_I:  return mk_binary(m_bv_smod_i, k, "bvsmod_i", bv_size, false);
    case OP_ULEQ:     return mk_pred(m_bv_uleq, k, "bvule", bv_size);
    case OP_SLEQ:     return mk_pred(m_bv_sleq, k, "bvsle", bv_size);
    case OP_UGEQ:     return mk_pred(m_bv_ugeq, k, "bvuge", bv_size);
    case OP_SGEQ:     return mk_pred(m_bv_sgeq, k, "bvsge", bv_size);
    case OP_ULT:      return mk_pred(m_bv_ult, k, "bvult", bv_size);
    case OP_SLT:      return mk_pred(m_bv_slt, k, "bvslt", bv_size);
    case OP_UGT:      return mk_pred(m_bv_ugt, k, "bvugt", bv_size);
    case OP_SGT:      return mk_pred(m_bv_sgt, k, "bvsgt", bv_size);

    case OP_BAND:     return mk_binary(m_bv_and, k, "bvand", bv_size, true, true);
    case OP_BOR:      return mk_binary(m_bv_or, k, "bvor", bv_size, true, true);
    case OP_BNOT:     return mk_unary(m_bv_not, k, "bvnot", bv_size);
    case OP_BXOR:     return mk_binary(m_bv_xor, k, "bvxor", bv_size, true);
    case OP_BNAND:    return mk_binary(m_bv_nand, k, "bvnand", bv_size, false);
    case OP_BNOR:     return mk_binary(m_bv_nor, k, "bvnor", bv_size, false);
    case OP_BXNOR:    return mk_binary(m_bv_xnor, k, "bvxnor", bv_size, true);

    case OP_BREDOR:   return mk_reduction(m_bv_redor, k, "bvredor", bv_size);
    case OP_BREDAND:  return mk_reduction(m_bv_redand, k, "bvredand", bv_size);
    case OP_BCOMP:    return mk_comp(bv_size);
    case OP_BUMUL_NO_OVFL: return mk_pred(m_bv_mul_ovfl, k, "bvumul_noovfl", bv_size);
    case OP_BSMUL_NO_OVFL: return mk_pred(m_bv_smul_ovfl, k, "bvsmul_noovfl", bv_size);
    case OP_BSMUL_NO_UDFL: return mk_pred(m_bv_smul_udfl, k, "bvsmul_noudfl", bv_size);

    case OP_BSHL:     return mk_binary(m_bv_shl, k, "bvshl", bv_size, false);
    case OP_BLSHR:    return mk_binary(m_bv_lshr, k, "bvlshr", bv_size, false);
    case OP_BASHR:    return mk_binary(m_bv_ashr, k, "bvashr", bv_size, false);

    case OP_EXT_ROTATE_LEFT: return mk_binary(m_ext_rotate_left, k, "ext_rotate_left", bv_size, false);
    case OP_EXT_ROTATE_RIGHT: return mk_binary(m_ext_rotate_right, k, "ext_rotate_right", bv_size, false);
    default:          return nullptr;
    }
}

inline bool bv_decl_plugin::get_bv_size(sort * s, int & result) {
    if (s->get_family_id() == m_family_id && s->get_decl_kind() == BV_SORT) {
        result = s->get_parameter(0).get_int();
        return true;
    }
    return false;
}

inline bool bv_decl_plugin::get_bv_size(expr * t, int & result) {
    return get_bv_size(t->get_sort(), result);
}

bool bv_decl_plugin::get_concat_size(unsigned arity, sort * const * domain, int & result) {
    result = 0;
    for (unsigned i = 0; i < arity; i++) {
        int sz;
        if (!get_bv_size(domain[i], sz)) {
            return false;
        }
        result += sz;
    }
    return true;
}

bool bv_decl_plugin::get_extend_size(unsigned num_parameters, parameter const * parameters,
    unsigned arity, sort * const * domain, int & result) {
    int arg_sz;
    if (arity != 1 || !get_bv_size(domain[0], arg_sz) ||
        num_parameters != 1 || !parameters[0].is_int() || parameters[0].get_int() < 0) {
        return false;
    }
    result = arg_sz + parameters[0].get_int();
    return true;
}

bool bv_decl_plugin::get_extract_size(unsigned num_parameters, parameter const * parameters,
                                    unsigned arity, sort * const * domain, int & result) {
    int arg_sz;
    if (arity != 1 ||
        !get_bv_size(domain[0], arg_sz) ||
        num_parameters != 2 ||
        !parameters[0].is_int() ||
        !parameters[1].is_int() ||
        parameters[1].get_int() > parameters[0].get_int() ||
        parameters[0].get_int() >= arg_sz) {
        return false;
    }
    result = parameters[0].get_int() - parameters[1].get_int() + 1;
    return true;
}

bool bv_decl_plugin::get_int2bv_size(unsigned num_parameters, parameter const * parameters, int & result) {
    if (num_parameters != 1) {
        m_manager->raise_exception("int2bv expects one parameter");
        return false;
    }
    const parameter &p = parameters[0];
    if (p.is_int()) {
        result = p.get_int();
        return true;
    }
    if (!p.is_ast() || !is_expr(p.get_ast())) {
        m_manager->raise_exception("int2bv expects one integer parameter");
        return false;
    }
    return get_bv_size(to_expr(p.get_ast()), result);
}


func_decl * bv_decl_plugin::mk_num_decl(unsigned num_parameters, parameter const * parameters, unsigned arity) {
    if (!(num_parameters == 2 && arity == 0 && parameters[0].is_rational() && parameters[1].is_int())) {
        m_manager->raise_exception("invalid bit-vector numeral declaration");
        return nullptr;
    }
    unsigned bv_size = parameters[1].get_int();
    if (bv_size == 0) {
        m_manager->raise_exception("bit-vector size must be greater than zero");
    }
    // TODO: sign an error if the parameters[0] is out of range, that is, it is a value not in [0, 2^{bv_size})
    // This cannot be enforced now, since some Z3 modules try to generate these invalid numerals.
    // After SMT-COMP, I should find all offending modules.
    // For now, I will just simplify the numeral here.
    parameter p0(mod(parameters[0].get_rational(), rational::power_of_two(bv_size)));
    parameter ps[2] = { std::move(p0), parameters[1] };
    sort * bv = get_bv_sort(bv_size);
    return m_manager->mk_const_decl(m_bv_sym, bv, func_decl_info(m_family_id, OP_BV_NUM, num_parameters, ps));
}

func_decl * bv_decl_plugin::mk_bit2bool(unsigned bv_size, unsigned num_parameters, parameter const * parameters,
                                        unsigned arity, sort * const * domain) {
    if (!(num_parameters == 1 && parameters[0].is_int() && arity == 1 && parameters[0].get_int() < static_cast<int>(bv_size))) {
        m_manager->raise_exception("invalid bit2bool declaration");
        return nullptr;
    }
    unsigned idx = parameters[0].get_int();
    m_bit2bool.reserve(bv_size+1);
    ptr_vector<func_decl> & v = m_bit2bool[bv_size];
    v.reserve(bv_size, 0);
    if (v[idx] == 0) {
        v[idx] = m_manager->mk_func_decl(m_bit2bool_sym, domain[0], m_manager->mk_bool_sort(),
                                         func_decl_info(m_family_id, OP_BIT2BOOL, num_parameters, parameters));
        m_manager->inc_ref(v[idx]);
    }
    return v[idx];
}

func_decl * bv_decl_plugin::mk_mkbv(unsigned arity, sort * const * domain) {
    for (unsigned i = 0; i < arity; i++) {
        if (!m_manager->is_bool(domain[i])) {
            m_manager->raise_exception("invalid mkbv operator");
            return nullptr;
        }
    }
    unsigned bv_size = arity;
    m_mkbv.reserve(bv_size+1);
    if (m_mkbv[bv_size] == 0) {
        m_mkbv[bv_size] = m_manager->mk_func_decl(m_mkbv_sym, arity, domain, get_bv_sort(bv_size), func_decl_info(m_family_id, OP_MKBV));
        m_manager->inc_ref(m_mkbv[bv_size]);
    }
    return m_mkbv[bv_size];
}

func_decl * bv_decl_plugin::mk_func_decl(decl_kind k, unsigned num_parameters, parameter const * parameters,
                                         unsigned arity, sort * const * domain, sort * range) {
    int bv_size;
    if (k == OP_INT2BV && get_int2bv_size(num_parameters, parameters, bv_size)) {
        // bv_size is filled in.
    }
    else if (k == OP_BV_NUM) {
        return mk_num_decl(num_parameters, parameters, arity);
    }
    else if (k == OP_BIT0) {
        return m_bit0;
    }
    else if (k == OP_BIT1) {
        return m_bit1;
    }
    else if (k == OP_CARRY) {
        return m_carry;
    }
    else if (k == OP_XOR3) {
        return m_xor3;
    }
    else if (k == OP_MKBV) {
        return mk_mkbv(arity, domain);
    }
    else if (arity == 0) {
        m_manager->raise_exception("no arguments supplied to bit-vector operator");
        return nullptr;
    }
    else if (!get_bv_size(domain[0], bv_size)) {
        m_manager->raise_exception("could not extract bit-vector size");
        return nullptr;
    }
    func_decl * r = mk_func_decl(k, bv_size);
    if (r != nullptr) {
        if (arity != r->get_arity()) {
            if (r->get_info()->is_associative())
                arity = r->get_arity();
            else {
                m_manager->raise_exception("declared arity mismatches supplied arity");
                return nullptr;
            }
        }
        for (unsigned i = 0; i < arity; ++i) {
            if (domain[i] != r->get_domain(i)) {
                m_manager->raise_exception("declared sorts do not match supplied sorts");
                return nullptr;
            }
        }
        return r;
    }
    int r_size;
    switch (k) {
    case OP_BIT2BOOL:
        return mk_bit2bool(bv_size, num_parameters, parameters, arity, domain);
    case OP_INT2BV:
        return mk_int2bv(bv_size, num_parameters, parameters, arity, domain);
    case OP_BV2INT:
        return mk_bv2int(bv_size, num_parameters, parameters, arity, domain);
    case OP_CONCAT:
        if (!get_concat_size(arity, domain, r_size))
            m_manager->raise_exception("invalid concat application");
        return m_manager->mk_func_decl(m_concat_sym, arity, domain, get_bv_sort(r_size),
                                       func_decl_info(m_family_id, k));
    case OP_SIGN_EXT:
        if (!get_extend_size(num_parameters, parameters, arity, domain, r_size))
            m_manager->raise_exception("invalid sign_extend application");
        return m_manager->mk_func_decl(m_sign_extend_sym, arity, domain, get_bv_sort(r_size),
                                       func_decl_info(m_family_id, k, num_parameters, parameters));
    case OP_ZERO_EXT:
        if (!get_extend_size(num_parameters, parameters, arity, domain, r_size))
            m_manager->raise_exception("invalid zero_extend application");
        return m_manager->mk_func_decl(m_zero_extend_sym, arity, domain, get_bv_sort(r_size),
                                       func_decl_info(m_family_id, k, num_parameters, parameters));
    case OP_EXTRACT:
        if (!get_extract_size(num_parameters, parameters, arity, domain, r_size))
            m_manager->raise_exception("invalid extract application");
        return m_manager->mk_func_decl(m_extract_sym, arity, domain, get_bv_sort(r_size),
                                       func_decl_info(m_family_id, k, num_parameters, parameters));
    case OP_ROTATE_LEFT:
        if (arity != 1)
            m_manager->raise_exception("rotate left expects one argument");
        if (num_parameters != 1 || !parameters[0].is_int()) 
            m_manager->raise_exception("rotate left expects one integer parameter");
        return m_manager->mk_func_decl(m_rotate_left_sym, arity, domain, domain[0],
                                       func_decl_info(m_family_id, k, num_parameters, parameters));
    case OP_ROTATE_RIGHT:
        if (arity != 1)
            m_manager->raise_exception("rotate right expects one argument");
        if (num_parameters != 1 || !parameters[0].is_int()) 
            m_manager->raise_exception("rotate right expects one integer parameter");
        return m_manager->mk_func_decl(m_rotate_right_sym, arity, domain, domain[0],
                                       func_decl_info(m_family_id, k, num_parameters, parameters));
    case OP_REPEAT:
        if (arity != 1)
            m_manager->raise_exception("repeat expects one argument");
        if (num_parameters != 1 || !parameters[0].is_int() || parameters[0].get_int() == 0)
            m_manager->raise_exception("repeat expects one nonzero integer parameter");
        if (!get_bv_size(domain[0], bv_size))
            m_manager->raise_exception("repeat expects an argument with bit-vector sort");
        return m_manager->mk_func_decl(m_repeat_sym, arity, domain, get_bv_sort(bv_size * parameters[0].get_int()),
                                       func_decl_info(m_family_id, k, num_parameters, parameters));
    default:
        return nullptr;
    }
}

func_decl * bv_decl_plugin::mk_func_decl(decl_kind k, unsigned num_parameters, parameter const * parameters,
                                         unsigned num_args, expr * const * args, sort * range) {
    ast_manager& m = *m_manager;
    int bv_size;
    if (k == OP_INT2BV && get_int2bv_size(num_parameters, parameters, bv_size)) {
        // bv_size is filled in.
    }
    else if (k == OP_BV_NUM) {
        return mk_num_decl(num_parameters, parameters, num_args);
    }
    else if (k == OP_BIT0) {
        return m_bit0;
    }
    else if (k == OP_BIT1) {
        return m_bit1;
    }
    else if (k == OP_CARRY) {
        return m_carry;
    }
    else if (k == OP_XOR3) {
        return m_xor3;
    }
    else if (k == OP_MKBV) {
        return decl_plugin::mk_func_decl(k, num_parameters, parameters, num_args, args, range);
    }
    else if (num_args == 0 || !get_bv_size(args[0], bv_size)) {
        m.raise_exception("operator is applied to arguments of the wrong sort");
        return nullptr;
    }
    func_decl * r = mk_func_decl(k, bv_size);
    if (r != nullptr) {
        if (num_args != r->get_arity()) {
            if (r->get_info()->is_associative()) {
                sort * fs = r->get_domain(0);
                for (unsigned i = 0; i < num_args; ++i) {
                    if (args[i]->get_sort() != fs) {
                        m_manager->raise_exception("declared sorts do not match supplied sorts");
                        return nullptr;
                    }
                }
                return r;
            }
            else {
                m.raise_exception("declared arity mismatches supplied arity");
                return nullptr;
            }
        }
        for (unsigned i = 0; i < num_args; ++i) {
            if (args[i]->get_sort() != r->get_domain(i)) {
                std::ostringstream buffer;
                buffer << "Argument " << mk_pp(args[i], m) << " at position " << i << " does not match declaration " << mk_pp(r, m);
                m.raise_exception(buffer.str());
                return nullptr;
            }
        }
        return r;
    }
    return decl_plugin::mk_func_decl(k, num_parameters, parameters, num_args, args, range);
}

bool bv_decl_plugin::is_value(app* e) const {
    return is_app_of(e, m_family_id, OP_BV_NUM);
}

void bv_decl_plugin::get_offset_term(app * a, expr * & t, rational & offset) const {
    family_id fid = get_family_id();
    if (a->get_num_args() == 2 && is_app_of(a, fid, OP_BADD) && is_app_of(a->get_arg(0), fid, OP_BV_NUM)) {
        unsigned sz;
        func_decl * decl = to_app(a->get_arg(0))->get_decl();
        offset = decl->get_parameter(0).get_rational();
        sz     = decl->get_parameter(1).get_int();
        t      = a->get_arg(1);
        offset = mod(offset, rational::power_of_two(sz));
    }
    else {
        t      = a;
        offset = rational(0);
    }
}

bool bv_decl_plugin::are_distinct(app * a, app * b) const {
#if 1
    // Check for a + k1 != a + k2   when k1 != k2
    rational a_offset;
    expr *   a_term;
    rational b_offset;
    expr *   b_term;
    get_offset_term(a, a_term, a_offset);
    get_offset_term(b, b_term, b_offset);
    TRACE("bv_are_distinct",
          tout << mk_ismt2_pp(a, *m_manager) << "\n" << mk_ismt2_pp(b, *m_manager) << "\n";
          tout << "---->\n";
          tout << "a: " << a_offset << " + " << mk_ismt2_pp(a_term, *m_manager) << "\n";
          tout << "b: " << b_offset << " + " << mk_ismt2_pp(b_term, *m_manager) << "\n";);
    if (a_term == b_term && a_offset != b_offset)
        return true;
#endif
    return decl_plugin::are_distinct(a, b);
}

void bv_decl_plugin::get_sort_names(svector<builtin_name> & sort_names, symbol const & logic) {
    if (logic == symbol::null || logic == symbol("ALL"))
        sort_names.push_back(builtin_name("bv", BV_SORT));
    sort_names.push_back(builtin_name("BitVec", BV_SORT));
}

void bv_decl_plugin::get_op_names(svector<builtin_name> & op_names, symbol const & logic) {
    op_names.push_back(builtin_name("bit1",OP_BIT1));
    op_names.push_back(builtin_name("bit0",OP_BIT0));
    op_names.push_back(builtin_name("bvneg",OP_BNEG));
    op_names.push_back(builtin_name("bvadd",OP_BADD));
    op_names.push_back(builtin_name("bvsub",OP_BSUB));
    op_names.push_back(builtin_name("bvmul",OP_BMUL));
    op_names.push_back(builtin_name("bvsdiv",OP_BSDIV));
    op_names.push_back(builtin_name("bvudiv",OP_BUDIV));
    op_names.push_back(builtin_name("bvsrem",OP_BSREM));
    op_names.push_back(builtin_name("bvurem",OP_BUREM));
    op_names.push_back(builtin_name("bvsmod",OP_BSMOD));

    op_names.push_back(builtin_name("bvule",OP_ULEQ));
    op_names.push_back(builtin_name("bvsle",OP_SLEQ));
    op_names.push_back(builtin_name("bvuge",OP_UGEQ));
    op_names.push_back(builtin_name("bvsge",OP_SGEQ));
    op_names.push_back(builtin_name("bvult",OP_ULT));
    op_names.push_back(builtin_name("bvslt",OP_SLT));
    op_names.push_back(builtin_name("bvugt",OP_UGT));
    op_names.push_back(builtin_name("bvsgt",OP_SGT));
    op_names.push_back(builtin_name("bvand",OP_BAND));
    op_names.push_back(builtin_name("bvor",OP_BOR));
    op_names.push_back(builtin_name("bvnot",OP_BNOT));
    op_names.push_back(builtin_name("bvxor",OP_BXOR));
    op_names.push_back(builtin_name("bvnand",OP_BNAND));
    op_names.push_back(builtin_name("bvnor",OP_BNOR));
    op_names.push_back(builtin_name("bvxnor",OP_BXNOR));
    op_names.push_back(builtin_name("concat",OP_CONCAT));
    op_names.push_back(builtin_name("sign_extend",OP_SIGN_EXT));
    op_names.push_back(builtin_name("zero_extend",OP_ZERO_EXT));
    op_names.push_back(builtin_name("extract",OP_EXTRACT));
    op_names.push_back(builtin_name("repeat",OP_REPEAT));
    op_names.push_back(builtin_name("bvredor",OP_BREDOR));
    op_names.push_back(builtin_name("bvredand",OP_BREDAND));
    op_names.push_back(builtin_name("bvcomp",OP_BCOMP));
    op_names.push_back(builtin_name("bvshl",OP_BSHL));
    op_names.push_back(builtin_name("bvlshr",OP_BLSHR));
    op_names.push_back(builtin_name("bvashr",OP_BASHR));
    op_names.push_back(builtin_name("rotate_left",OP_ROTATE_LEFT));
    op_names.push_back(builtin_name("rotate_right",OP_ROTATE_RIGHT));
    op_names.push_back(builtin_name("bit2bool", OP_BIT2BOOL));

    if (logic == symbol::null || logic == symbol("ALL") || logic == "QF_FD" || logic == "HORN") {
        op_names.push_back(builtin_name("bvumul_noovfl",OP_BUMUL_NO_OVFL));
        op_names.push_back(builtin_name("bvsmul_noovfl",OP_BSMUL_NO_OVFL));
        op_names.push_back(builtin_name("bvsmul_noudfl",OP_BSMUL_NO_UDFL));

        op_names.push_back(builtin_name("bvsdiv0", OP_BSDIV0));
        op_names.push_back(builtin_name("bvudiv0", OP_BUDIV0));
        op_names.push_back(builtin_name("bvsrem0", OP_BSREM0));
        op_names.push_back(builtin_name("bvurem0", OP_BUREM0));
        op_names.push_back(builtin_name("bvsmod0", OP_BSMOD0));

        op_names.push_back(builtin_name("bvsdiv_i", OP_BSDIV_I));
        op_names.push_back(builtin_name("bvudiv_i", OP_BUDIV_I));
        op_names.push_back(builtin_name("bvsrem_i", OP_BSREM_I));
        op_names.push_back(builtin_name("bvurem_i", OP_BUREM_I));
        op_names.push_back(builtin_name("bvsmod_i", OP_BSMOD_I));

        op_names.push_back(builtin_name("ext_rotate_left",OP_EXT_ROTATE_LEFT));
        op_names.push_back(builtin_name("ext_rotate_right",OP_EXT_ROTATE_RIGHT));
        op_names.push_back(builtin_name("int2bv",OP_INT2BV));
        op_names.push_back(builtin_name("bv2int",OP_BV2INT));
        op_names.push_back(builtin_name("bv2nat",OP_BV2INT));
        op_names.push_back(builtin_name("mkbv",OP_MKBV));
    }
}

expr * bv_decl_plugin::get_some_value(sort * s) {
    SASSERT(s->is_sort_of(m_family_id, BV_SORT));
    unsigned bv_size = s->get_parameter(0).get_int();
    parameter p[2] = { parameter(rational::zero()), parameter(static_cast<int>(bv_size)) };
    return m_manager->mk_app(m_family_id, OP_BV_NUM, 2, p, 0, nullptr);
}

rational bv_recognizers::norm(rational const & val, unsigned bv_size, bool is_signed) const {
    rational r = mod(val, rational::power_of_two(bv_size));
    SASSERT(!r.is_neg());
    if (is_signed) {
        if (r >= rational::power_of_two(bv_size - 1)) {
            r -= rational::power_of_two(bv_size);
        }
        if (r < -rational::power_of_two(bv_size - 1)) {
            r += rational::power_of_two(bv_size);
        }
    }
    return r;
}

bool bv_recognizers::has_sign_bit(rational const & n, unsigned bv_size) const {
    SASSERT(bv_size > 0);
    rational m = norm(n, bv_size, false);
    rational p = rational::power_of_two(bv_size - 1);
    return m >= p;
}

bool bv_recognizers::is_bv_sort(sort const * s) const {
    return (s->get_family_id() == get_fid() && s->get_decl_kind() == BV_SORT && s->get_num_parameters() == 1);
}

bool bv_recognizers::is_numeral(expr const * n, rational & val, unsigned & bv_size) const {
    if (!is_app_of(n, get_fid(), OP_BV_NUM)) {
        return false;
    }
    func_decl * decl = to_app(n)->get_decl();
    val     = decl->get_parameter(0).get_rational();
    bv_size = decl->get_parameter(1).get_int();
    return true;
}

bool bv_recognizers::is_numeral(expr const * n, rational & val) const {
    unsigned bv_size = 0;
    return is_numeral(n, val, bv_size);
}


bool bv_recognizers::is_allone(expr const * e) const {
    rational r;
    unsigned bv_size;
    if (!is_numeral(e, r, bv_size)) {
        return false;
    }
    bool result = (r == rational::power_of_two(bv_size) - rational(1));
    TRACE("is_allone", tout << r << " " << result << "\n";);
    return result;
}

bool bv_recognizers::is_zero(expr const * n) const {
    if (!is_app_of(n, get_fid(), OP_BV_NUM)) {
        return false;
    }
    func_decl * decl = to_app(n)->get_decl();
    return decl->get_parameter(0).get_rational().is_zero();
}

bool bv_recognizers::is_one(expr const* n) const {
    if (!is_app_of(n, get_fid(), OP_BV_NUM)) {
        return false;
    }
    func_decl* decl = to_app(n)->get_decl();
    return decl->get_parameter(0).get_rational().is_one();
}

bool bv_recognizers::is_extract(expr const* e, unsigned& low, unsigned& high, expr*& b) const {
    if (!is_extract(e)) return false;
    low = get_extract_low(e);
    high = get_extract_high(e);
    b = to_app(e)->get_arg(0);
    return true;
}

bool bv_recognizers::is_repeat(expr const * e, expr*& arg, unsigned& n) const {
    if (!is_app_of(e, get_fid(), OP_REPEAT))
        return false;
    arg = to_app(e)->get_arg(0);
    n = to_app(e)->get_parameter(0).get_int();
    return true;
}


bool bv_recognizers::is_bv2int(expr const* e, expr*& r) const {
    if (!is_bv2int(e)) return false;
    r = to_app(e)->get_arg(0);
    return true;
}

bool bv_recognizers::is_bit2bool(expr* e, expr*& bv, unsigned& idx) const {
    if (!is_bit2bool(e))
<<<<<<< HEAD
        return false;
    bv = to_app(e)->get_arg(0);
    idx = to_app(e)->get_parameter(0).get_int();
    return true;
}

bool bv_recognizers::mult_inverse(rational const & n, unsigned bv_size, rational & result) {
    if (n.is_one()) {
        result = n;
        return true;
    }

    if (!mod(n, rational(2)).is_one()) {
=======
>>>>>>> 39af2a18
        return false;
    bv = to_app(e)->get_arg(0);
    idx = to_app(e)->get_parameter(0).get_int();
    return true;
}


bv_util::bv_util(ast_manager & m):
    bv_recognizers(m.mk_family_id(symbol("bv"))),
    m_manager(m) {
    m_plugin = static_cast<bv_decl_plugin*>(m.get_plugin(m.mk_family_id("bv")));
    SASSERT(m.has_plugin(symbol("bv")));
    }

app * bv_util::mk_numeral(rational const & val, sort* s) const {
    if (!is_bv_sort(s)) {
        return nullptr;
    }
    unsigned bv_size = get_bv_size(s);
    return mk_numeral(val, bv_size);
}

app * bv_util::mk_numeral(rational const & val, unsigned bv_size) const {
    parameter p[2] = { parameter(val), parameter(static_cast<int>(bv_size)) };
    app * r = m_manager.mk_app(get_fid(), OP_BV_NUM, 2, p, 0, nullptr);

    if (m_plugin->log_constant_meaning_prelude(r)) {
        if (bv_size % 4 == 0) {
            m_manager.trace_stream() << "#x";
            val.display_hex(m_manager.trace_stream(), bv_size);
            m_manager.trace_stream() << "\n";
        } else {
            m_manager.trace_stream() << "#b";
            val.display_bin(m_manager.trace_stream(), bv_size);
            m_manager.trace_stream() << "\n";
        }
    }

    return r;
}

sort * bv_util::mk_sort(unsigned bv_size) {
    parameter p[1] = { parameter(bv_size) };
    return m_manager.mk_sort(get_fid(), BV_SORT, 1, p);
}

unsigned bv_util::get_int2bv_size(parameter const& p) {
    int sz;
    VERIFY(m_plugin->get_int2bv_size(1, &p, sz));
    return static_cast<unsigned>(sz);
}

app * bv_util::mk_bv2int(expr* e) {
    sort* s = m_manager.mk_sort(m_manager.mk_family_id("arith"), INT_SORT);
    parameter p(s);
    return m_manager.mk_app(get_fid(), OP_BV2INT, 1, &p, 1, &e);
}<|MERGE_RESOLUTION|>--- conflicted
+++ resolved
@@ -844,22 +844,6 @@
 
 bool bv_recognizers::is_bit2bool(expr* e, expr*& bv, unsigned& idx) const {
     if (!is_bit2bool(e))
-<<<<<<< HEAD
-        return false;
-    bv = to_app(e)->get_arg(0);
-    idx = to_app(e)->get_parameter(0).get_int();
-    return true;
-}
-
-bool bv_recognizers::mult_inverse(rational const & n, unsigned bv_size, rational & result) {
-    if (n.is_one()) {
-        result = n;
-        return true;
-    }
-
-    if (!mod(n, rational(2)).is_one()) {
-=======
->>>>>>> 39af2a18
         return false;
     bv = to_app(e)->get_arg(0);
     idx = to_app(e)->get_parameter(0).get_int();
