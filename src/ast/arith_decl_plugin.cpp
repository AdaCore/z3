/*++
Copyright (c) 2006 Microsoft Corporation

Module Name:

    arith_decl_plugin.cpp

Abstract:

    <abstract>

Author:

    Leonardo de Moura (leonardo) 2008-01-09

Revision History:

--*/
#include "ast/arith_decl_plugin.h"
#include "util/warning.h"
#include "math/polynomial/algebraic_numbers.h"
#include "util/id_gen.h"
#include "ast/ast_smt2_pp.h"
#include "util/gparams.h"

struct arith_decl_plugin::algebraic_numbers_wrapper {
    unsynch_mpq_manager           m_qmanager;
    algebraic_numbers::manager    m_amanager;
    id_gen                        m_id_gen;
    scoped_anum_vector            m_nums;

    algebraic_numbers_wrapper(reslimit& lim):
        m_amanager(lim, m_qmanager),
        m_nums(m_amanager) {
    }

    ~algebraic_numbers_wrapper() {
    }

    unsigned mk_id(algebraic_numbers::anum const & val) {
        SASSERT(!m_amanager.is_rational(val));
        unsigned idx = m_id_gen.mk();
        m_nums.reserve(idx+1);
        m_amanager.set(m_nums[idx], val);
        TRACE("algebraic2expr", tout << "mk_id -> " << idx << "\n"; m_amanager.display(tout, val); tout << "\n";);
        return idx;
    }

    void recycle_id(unsigned idx) {
        SASSERT(idx < m_nums.size());
        SASSERT(!m_amanager.is_zero(m_nums[idx]));
        TRACE("algebraic2expr", tout << "recycling: " << idx << "\n";);
        m_id_gen.recycle(idx);
        m_amanager.del(m_nums[idx]);
    }

    algebraic_numbers::anum const & idx2anum(unsigned idx) {
        return m_nums[idx];
    }

    algebraic_numbers::anum const & to_anum(func_decl * f) {
        SASSERT(f->get_decl_kind() == OP_IRRATIONAL_ALGEBRAIC_NUM);
        return idx2anum(f->get_parameter(0).get_ext_id());
    }

};

arith_decl_plugin::algebraic_numbers_wrapper & arith_decl_plugin::aw() const {
    if (m_aw == nullptr) 
        const_cast<arith_decl_plugin*>(this)->m_aw = alloc(algebraic_numbers_wrapper, m_manager->limit());    
    return *m_aw;
}

algebraic_numbers::manager & arith_decl_plugin::am() const {
    return aw().m_amanager;
}

app * arith_decl_plugin::mk_numeral(algebraic_numbers::manager& m, algebraic_numbers::anum const & val, bool is_int) {
    if (m.is_rational(val)) {
        rational rval;
        m.to_rational(val, rval);
        return mk_numeral(rval, is_int);
    }
    else {
        if (is_int) {
            m_manager->raise_exception("invalid irrational value passed as an integer");
        }
        unsigned idx = aw().mk_id(val);
        parameter p(idx, true);
        SASSERT(p.is_external());
        func_decl * decl = m_manager->mk_const_decl(m_rootv_sym, m_real_decl, func_decl_info(m_family_id, OP_IRRATIONAL_ALGEBRAIC_NUM, 1, &p));
        app * r = m_manager->mk_const(decl);

        if (log_constant_meaning_prelude(r)) {
            am().display_root_smt2(m_manager->trace_stream(), val);
            m_manager->trace_stream() << "\n";
        }

        return r;
    }
}

app * arith_decl_plugin::mk_numeral(sexpr const * p, unsigned i) {
    scoped_anum r(am());
    am().mk_root(p, i, r);
    return mk_numeral(am(), r, false);
}

void arith_decl_plugin::del(parameter const & p) {
    SASSERT(p.is_external());
    if (m_aw != nullptr) {
        aw().recycle_id(p.get_ext_id());
    }
}

parameter arith_decl_plugin::translate(parameter const & p, decl_plugin & target) {
    SASSERT(p.is_external());
    arith_decl_plugin & _target = static_cast<arith_decl_plugin&>(target);
    return parameter(_target.aw().mk_id(aw().idx2anum(p.get_ext_id())), true);
}


void arith_decl_plugin::set_manager(ast_manager * m, family_id id) {
    decl_plugin::set_manager(m, id);

    m_real_decl = m->mk_sort(symbol("Real"), sort_info(id, REAL_SORT));
    m->inc_ref(m_real_decl);
    sort * r = m_real_decl;

    m_int_decl = m->mk_sort(symbol("Int"), sort_info(id, INT_SORT));
    m->inc_ref(m_int_decl);
    sort * i = m_int_decl;

    sort * b = m->mk_bool_sort();

#define MK_PRED(FIELD, NAME, KIND, SORT) {                      \
    func_decl_info info(id, KIND);                              \
    info.set_chainable(true);                                   \
    FIELD = m->mk_func_decl(symbol(NAME), SORT, SORT, b, info); \
    m->inc_ref(FIELD);                                          \
    }

    MK_PRED(m_r_le_decl, "<=", OP_LE, r);
    MK_PRED(m_r_ge_decl, ">=", OP_GE, r);
    MK_PRED(m_r_lt_decl, "<",  OP_LT, r);
    MK_PRED(m_r_gt_decl, ">",  OP_GT, r);

    MK_PRED(m_i_le_decl, "<=", OP_LE, i);
    MK_PRED(m_i_ge_decl, ">=", OP_GE, i);
    MK_PRED(m_i_lt_decl, "<",  OP_LT, i);
    MK_PRED(m_i_gt_decl, ">",  OP_GT, i);

#define MK_AC_OP(FIELD, NAME, KIND, SORT) {                             \
        func_decl_info info(id, KIND);                                  \
        info.set_associative();                                         \
        info.set_flat_associative();                                    \
        info.set_commutative();                                         \
        FIELD = m->mk_func_decl(symbol(NAME), SORT, SORT, SORT, info);  \
        m->inc_ref(FIELD);                                              \
    }

#define MK_LEFT_ASSOC_OP(FIELD, NAME, KIND, SORT) {                     \
        func_decl_info info(id, KIND);                                  \
        info.set_left_associative();                                    \
        FIELD = m->mk_func_decl(symbol(NAME), SORT, SORT, SORT, info);  \
        m->inc_ref(FIELD);                                              \
    }


#define MK_OP(FIELD, NAME, KIND, SORT)                                                  \
    FIELD = m->mk_func_decl(symbol(NAME), SORT, SORT, SORT, func_decl_info(id, KIND));  \
    m->inc_ref(FIELD)

#define MK_UNARY(FIELD, NAME, KIND, SORT)                                               \
    FIELD = m->mk_func_decl(symbol(NAME), SORT, SORT, func_decl_info(id, KIND));        \
    m->inc_ref(FIELD)

    MK_AC_OP(m_r_add_decl, "+", OP_ADD, r);
    MK_LEFT_ASSOC_OP(m_r_sub_decl, "-", OP_SUB, r);
    MK_AC_OP(m_r_mul_decl, "*", OP_MUL, r);
    MK_LEFT_ASSOC_OP(m_r_div_decl, "/", OP_DIV, r);
    MK_UNARY(m_r_uminus_decl, "-", OP_UMINUS, r);

    MK_AC_OP(m_i_add_decl, "+", OP_ADD, i);
    MK_LEFT_ASSOC_OP(m_i_sub_decl, "-", OP_SUB, i);
    MK_AC_OP(m_i_mul_decl, "*", OP_MUL, i);
    MK_LEFT_ASSOC_OP(m_i_div_decl, "div", OP_IDIV, i);
    MK_OP(m_i_rem_decl, "rem", OP_REM, i);
    MK_OP(m_i_mod_decl, "mod", OP_MOD, i);
    MK_UNARY(m_i_uminus_decl, "-", OP_UMINUS, i);

    m_to_real_decl = m->mk_func_decl(symbol("to_real"), i, r, func_decl_info(id, OP_TO_REAL));
    m->inc_ref(m_to_real_decl);
    m_to_int_decl = m->mk_func_decl(symbol("to_int"), r, i, func_decl_info(id, OP_TO_INT));
    m->inc_ref(m_to_int_decl);
    m_is_int_decl = m->mk_func_decl(symbol("is_int"), r, m->mk_bool_sort(), func_decl_info(id, OP_IS_INT));
    m->inc_ref(m_is_int_decl);

    m_i_power_decl = m->mk_func_decl(symbol("^"), i, i, r, func_decl_info(id, OP_POWER));
    m->inc_ref(m_i_power_decl);
    MK_OP(m_r_power_decl, "^", OP_POWER, r);

    MK_UNARY(m_i_abs_decl, "abs", OP_ABS, i);
    MK_UNARY(m_r_abs_decl, "abs", OP_ABS, r);

    MK_UNARY(m_sin_decl, "sin", OP_SIN, r);
    MK_UNARY(m_cos_decl, "cos", OP_COS, r);
    MK_UNARY(m_tan_decl, "tan", OP_TAN, r);
    MK_UNARY(m_asin_decl, "asin", OP_ASIN, r);
    MK_UNARY(m_acos_decl, "acos", OP_ACOS, r);
    MK_UNARY(m_atan_decl, "atan", OP_ATAN, r);
    MK_UNARY(m_sinh_decl, "sinh", OP_SINH, r);
    MK_UNARY(m_cosh_decl, "cosh", OP_COSH, r);
    MK_UNARY(m_tanh_decl, "tanh", OP_TANH, r);
    MK_UNARY(m_asinh_decl, "asinh", OP_ASINH, r);
    MK_UNARY(m_acosh_decl, "acosh", OP_ACOSH, r);
    MK_UNARY(m_atanh_decl, "atanh", OP_ATANH, r);

    func_decl * pi_decl = m->mk_const_decl(symbol("pi"), r, func_decl_info(id, OP_PI));
    m_pi = m->mk_const(pi_decl);
    m->inc_ref(m_pi);

    func_decl * e_decl  = m->mk_const_decl(symbol("euler"), r, func_decl_info(id, OP_E));
    m_e = m->mk_const(e_decl);
    m->inc_ref(m_e);


    MK_OP(m_neg_root_decl, "neg-root", OP_NEG_ROOT, r);
    MK_UNARY(m_u_asin_decl, "asin-u", OP_U_ASIN, r);
    MK_UNARY(m_u_acos_decl, "acos-u", OP_U_ACOS, r);
}

arith_decl_plugin::arith_decl_plugin():
    m_aw(nullptr),
    m_intv_sym("Int"),
    m_realv_sym("Real"),
    m_rootv_sym("RootObject"),
    m_real_decl(nullptr),
    m_int_decl(nullptr),
    m_r_le_decl(nullptr),
    m_r_ge_decl(nullptr),
    m_r_lt_decl(nullptr),
    m_r_gt_decl(nullptr),
    m_r_add_decl(nullptr),
    m_r_sub_decl(nullptr),
    m_r_uminus_decl(nullptr),
    m_r_mul_decl(nullptr),
    m_r_div_decl(nullptr),
    m_i_le_decl(nullptr),
    m_i_ge_decl(nullptr),
    m_i_lt_decl(nullptr),
    m_i_gt_decl(nullptr),
    m_i_add_decl(nullptr),
    m_i_sub_decl(nullptr),
    m_i_uminus_decl(nullptr),
    m_i_mul_decl(nullptr),
    m_i_div_decl(nullptr),
    m_i_mod_decl(nullptr),
    m_i_rem_decl(nullptr),
    m_to_real_decl(nullptr),
    m_to_int_decl(nullptr),
    m_is_int_decl(nullptr),
    m_r_power_decl(nullptr),
    m_i_power_decl(nullptr),
    m_r_abs_decl(nullptr),
    m_i_abs_decl(nullptr),
    m_sin_decl(nullptr),
    m_cos_decl(nullptr),
    m_tan_decl(nullptr),
    m_asin_decl(nullptr),
    m_acos_decl(nullptr),
    m_atan_decl(nullptr),
    m_sinh_decl(nullptr),
    m_cosh_decl(nullptr),
    m_tanh_decl(nullptr),
    m_asinh_decl(nullptr),
    m_acosh_decl(nullptr),
    m_atanh_decl(nullptr),
    m_pi(nullptr),
    m_e(nullptr),
    m_neg_root_decl(nullptr),
    m_u_asin_decl(nullptr),
    m_u_acos_decl(nullptr),
    m_convert_int_numerals_to_real(false) {
}

arith_decl_plugin::~arith_decl_plugin() {
    dealloc(m_aw);
}

void arith_decl_plugin::finalize() {
#define DEC_REF(decl) if (decl) { m_manager->dec_ref(decl); } ((void) 0)
    DEC_REF(m_real_decl);
    DEC_REF(m_int_decl);
    DEC_REF(m_r_le_decl);
    DEC_REF(m_r_ge_decl);
    DEC_REF(m_r_lt_decl);
    DEC_REF(m_r_gt_decl);
    DEC_REF(m_r_add_decl);
    DEC_REF(m_r_sub_decl);
    DEC_REF(m_r_uminus_decl);
    DEC_REF(m_r_mul_decl);
    DEC_REF(m_r_div_decl);
    DEC_REF(m_i_le_decl);
    DEC_REF(m_i_ge_decl);
    DEC_REF(m_i_lt_decl);
    DEC_REF(m_i_gt_decl);
    DEC_REF(m_i_add_decl);
    DEC_REF(m_i_sub_decl);
    DEC_REF(m_i_uminus_decl);
    DEC_REF(m_i_mul_decl);
    DEC_REF(m_i_div_decl);
    DEC_REF(m_i_mod_decl);
    DEC_REF(m_i_rem_decl);
    DEC_REF(m_to_real_decl);
    DEC_REF(m_to_int_decl);
    DEC_REF(m_is_int_decl);
    DEC_REF(m_i_power_decl);
    DEC_REF(m_r_power_decl);
    DEC_REF(m_i_abs_decl);
    DEC_REF(m_r_abs_decl);
    DEC_REF(m_sin_decl);
    DEC_REF(m_cos_decl);
    DEC_REF(m_tan_decl);
    DEC_REF(m_asin_decl);
    DEC_REF(m_acos_decl);
    DEC_REF(m_atan_decl);
    DEC_REF(m_sinh_decl);
    DEC_REF(m_cosh_decl);
    DEC_REF(m_tanh_decl);
    DEC_REF(m_asinh_decl);
    DEC_REF(m_acosh_decl);
    DEC_REF(m_atanh_decl);
    DEC_REF(m_pi);
    DEC_REF(m_e);
    DEC_REF(m_neg_root_decl);
    DEC_REF(m_u_asin_decl);
    DEC_REF(m_u_acos_decl);
    m_manager->dec_array_ref(m_small_ints.size(), m_small_ints.data());
    m_manager->dec_array_ref(m_small_reals.size(), m_small_reals.data());
}

sort * arith_decl_plugin::mk_sort(decl_kind k, unsigned num_parameters, parameter const * parameters) {
    switch (k) {
    case REAL_SORT: return m_real_decl;
    case INT_SORT:  return m_int_decl;
    default: return nullptr;
    }
}

inline func_decl * arith_decl_plugin::mk_func_decl(decl_kind k, bool is_real) {
    switch (k) {
    case OP_LE:      return is_real ? m_r_le_decl : m_i_le_decl;
    case OP_GE:      return is_real ? m_r_ge_decl : m_i_ge_decl;
    case OP_LT:      return is_real ? m_r_lt_decl : m_i_lt_decl;
    case OP_GT:      return is_real ? m_r_gt_decl : m_i_gt_decl;
    case OP_ADD:     return is_real ? m_r_add_decl : m_i_add_decl;
    case OP_SUB:     return is_real ? m_r_sub_decl : m_i_sub_decl;
    case OP_UMINUS:  return is_real ? m_r_uminus_decl : m_i_uminus_decl;
    case OP_MUL:     return is_real ? m_r_mul_decl : m_i_mul_decl;
    case OP_DIV:     return m_r_div_decl;
    case OP_IDIV:    return m_i_div_decl;
    case OP_IDIVIDES: UNREACHABLE(); 
    case OP_REM:     return m_i_rem_decl;
    case OP_MOD:     return m_i_mod_decl;
    case OP_DIV0:    return m_manager->mk_func_decl(symbol("/0"), m_real_decl, m_real_decl, m_real_decl, func_decl_info(m_family_id, OP_DIV0));
    case OP_IDIV0:   return m_manager->mk_func_decl(symbol("div0"), m_int_decl, m_int_decl, m_int_decl, func_decl_info(m_family_id, OP_IDIV0));
    case OP_REM0:    return m_manager->mk_func_decl(symbol("rem0"), m_int_decl, m_int_decl, m_int_decl, func_decl_info(m_family_id, OP_REM0));
    case OP_MOD0:    return m_manager->mk_func_decl(symbol("mod0"), m_int_decl, m_int_decl, m_int_decl, func_decl_info(m_family_id, OP_MOD0));
    case OP_POWER0:  
        if (is_real) { 
            return m_manager->mk_func_decl(symbol("^0"), m_real_decl, m_real_decl, m_real_decl, func_decl_info(m_family_id, OP_POWER0));
        }
        return m_manager->mk_func_decl(symbol("^0"), m_int_decl, m_int_decl, m_int_decl, func_decl_info(m_family_id, OP_POWER0));
    case OP_TO_REAL: return m_to_real_decl;
    case OP_TO_INT:  return m_to_int_decl;
    case OP_IS_INT:  return m_is_int_decl;
    case OP_POWER:   return is_real ? m_r_power_decl : m_i_power_decl;
    case OP_ABS:     return is_real ? m_r_abs_decl : m_i_abs_decl;
    case OP_SIN:     return m_sin_decl;
    case OP_COS:     return m_cos_decl;
    case OP_TAN:     return m_tan_decl;
    case OP_ASIN:     return m_asin_decl;
    case OP_ACOS:     return m_acos_decl;
    case OP_ATAN:     return m_atan_decl;
    case OP_SINH:     return m_sinh_decl;
    case OP_COSH:     return m_cosh_decl;
    case OP_TANH:     return m_tanh_decl;
    case OP_ASINH:     return m_asinh_decl;
    case OP_ACOSH:     return m_acosh_decl;
    case OP_ATANH:     return m_atanh_decl;
    case OP_PI:        return m_pi->get_decl();
    case OP_E:         return m_e->get_decl();
    //case OP_0_PW_0_INT:  return m_0_pw_0_int->get_decl();
    //case OP_0_PW_0_REAL: return m_0_pw_0_real->get_decl();
    case OP_NEG_ROOT:    return m_neg_root_decl;
    //case OP_DIV_0:       return m_div_0_decl;
    //case OP_IDIV_0:      return m_idiv_0_decl;
    //case OP_MOD_0:       return m_mod_0_decl;
    case OP_U_ASIN:      return m_u_asin_decl;
    case OP_U_ACOS:      return m_u_acos_decl;
    default: return nullptr;
    }
}

void arith_decl_plugin::check_arity(unsigned arity, unsigned expected_arity) {
    if (arity != expected_arity) {
        m_manager->raise_exception("invalid number of arguments passed to function");
    }
}

inline decl_kind arith_decl_plugin::fix_kind(decl_kind k, unsigned arity) {
    if (k == OP_SUB && arity == 1) {
        return OP_UMINUS;
    }
    return k;
}

#define MAX_SMALL_NUM_TO_CACHE 16

app * arith_decl_plugin::mk_numeral(rational const & val, bool is_int) {
    if (is_int && !val.is_int()) {
        m_manager->raise_exception("invalid rational value passed as an integer");
    }
    if (val.is_unsigned()) {
        unsigned u_val = val.get_unsigned();
        if (u_val < MAX_SMALL_NUM_TO_CACHE) {
            if (is_int && !m_convert_int_numerals_to_real) {
                app * r = m_small_ints.get(u_val, 0);
                if (r == nullptr) {
                    parameter p[2] = { parameter(val), parameter(1) };
                    r = m_manager->mk_const(m_manager->mk_const_decl(m_intv_sym, m_int_decl, func_decl_info(m_family_id, OP_NUM, 2, p)));
                    m_manager->inc_ref(r);
                    m_small_ints.setx(u_val, r, 0);

                    if (log_constant_meaning_prelude(r)) {
                        m_manager->trace_stream() << u_val << "\n";
                    }
                }
                return r;
            }
            else {
                app * r = m_small_reals.get(u_val, 0);
                if (r == nullptr) {
                    parameter p[2] = { parameter(val), parameter(0) };
                    r = m_manager->mk_const(m_manager->mk_const_decl(m_realv_sym, m_real_decl, func_decl_info(m_family_id, OP_NUM, 2, p)));
                    m_manager->inc_ref(r);
                    m_small_reals.setx(u_val, r, 0);

                    if (log_constant_meaning_prelude(r)) {
                        m_manager->trace_stream() << u_val << "\n";
                    }
                }
                return r;
            }
        }
    }
    parameter p[2] = { parameter(val), parameter(static_cast<int>(is_int)) };
    func_decl * decl;

    if (is_int && !m_convert_int_numerals_to_real)
        decl = m_manager->mk_const_decl(m_intv_sym, m_int_decl, func_decl_info(m_family_id, OP_NUM, 2, p));
    else
        decl = m_manager->mk_const_decl(m_realv_sym, m_real_decl, func_decl_info(m_family_id, OP_NUM, 2, p));
    app * r = m_manager->mk_const(decl);

    if (log_constant_meaning_prelude(r)) {
        val.display_smt2(m_manager->trace_stream());
        m_manager->trace_stream() << "\n";
    }

    return r;
}

func_decl * arith_decl_plugin::mk_num_decl(unsigned num_parameters, parameter const * parameters, unsigned arity) {
    if (!(num_parameters == 2 && arity == 0 && parameters[0].is_rational() && parameters[1].is_int())) {
        m_manager->raise_exception("invalid numeral declaration");
        return nullptr;
    }
    if (parameters[1].get_int() != 0)
        return m_manager->mk_const_decl(m_intv_sym, m_int_decl, func_decl_info(m_family_id, OP_NUM, num_parameters, parameters));
    else
        return m_manager->mk_const_decl(m_realv_sym, m_real_decl, func_decl_info(m_family_id, OP_NUM, num_parameters, parameters));
}

static bool use_coercion(decl_kind k) {
    return k == OP_ADD || k == OP_SUB || k == OP_MUL || k == OP_POWER || k == OP_LE || k == OP_GE || k == OP_LT || k == OP_GT || k == OP_UMINUS;
}

static bool has_real_arg(unsigned arity, sort * const * domain, sort * real_sort) {
    for (unsigned i = 0; i < arity; i++)
        if (domain[i] == real_sort)
            return true;
    return false;
}

static bool has_real_arg(ast_manager * m, unsigned num_args, expr * const * args, sort * real_sort) {
    for (unsigned i = 0; i < num_args; i++)
        if (args[i]->get_sort() == real_sort)
            return true;
    return false;
}

static bool is_const_op(decl_kind k) {
    return
        k == OP_PI ||
        k == OP_E;
        //k == OP_0_PW_0_INT ||
        //k == OP_0_PW_0_REAL;
}

func_decl * arith_decl_plugin::mk_func_decl(decl_kind k, unsigned num_parameters, parameter const * parameters,
                                          unsigned arity, sort * const * domain, sort * range) {
    if (k == OP_NUM)
        return mk_num_decl(num_parameters, parameters, arity);
    if (arity == 0 && !is_const_op(k)) {
        m_manager->raise_exception("no arguments supplied to arithmetical operator");
        return nullptr;
    }
    if (k == OP_IDIVIDES) {
        if (arity != 1 || domain[0] != m_int_decl || num_parameters != 1 || !parameters[0].is_int()) {
            m_manager->raise_exception("invalid divides application. Expects integer parameter and one argument of sort integer");
        }
        return m_manager->mk_func_decl(symbol("divisible"), 1, &m_int_decl, m_manager->mk_bool_sort(), 
                                       func_decl_info(m_family_id, k, num_parameters, parameters));
    }

    if (m_manager->int_real_coercions() && use_coercion(k)) {
        return mk_func_decl(fix_kind(k, arity), has_real_arg(arity, domain, m_real_decl));
    }
    else {
        bool is_real = arity > 0 && domain[0] == m_real_decl;
        return mk_func_decl(fix_kind(k, arity), is_real);
    }
}

func_decl * arith_decl_plugin::mk_func_decl(decl_kind k, unsigned num_parameters, parameter const * parameters,
                                          unsigned num_args, expr * const * args, sort * range) {
    if (k == OP_NUM)
        return mk_num_decl(num_parameters, parameters, num_args);
    if (num_args == 0 && !is_const_op(k)) {
        m_manager->raise_exception("no arguments supplied to arithmetical operator");
        return nullptr;
    }
    if (k == OP_IDIVIDES) {
        if (num_args != 1 || args[0]->get_sort() != m_int_decl || num_parameters != 1 || !parameters[0].is_int()) {
            m_manager->raise_exception("invalid divides application. Expects integer parameter and one argument of sort integer");
        }
        return m_manager->mk_func_decl(symbol("divisible"), 1, &m_int_decl, m_manager->mk_bool_sort(), 
                                       func_decl_info(m_family_id, k, num_parameters, parameters));
    }
    if (m_manager->int_real_coercions() && use_coercion(k)) {
        return mk_func_decl(fix_kind(k, num_args), has_real_arg(m_manager, num_args, args, m_real_decl));
    }
    else {
        bool is_real = num_args > 0 && args[0]->get_sort() == m_real_decl;
        return mk_func_decl(fix_kind(k, num_args), is_real);
    }
}

void arith_decl_plugin::get_sort_names(svector<builtin_name>& sort_names, symbol const & logic) {
    if (logic == "NRA" ||
        logic == "QF_NRA" ||
        logic == "QF_UFNRA") {
        // TBD: remove completely pending regressions: 
        // m_convert_int_numerals_to_real = true;
        sort_names.push_back(builtin_name("Real", REAL_SORT));
    }
    else {
        // TODO: only define Int and Real in the right logics
        sort_names.push_back(builtin_name("Int", INT_SORT));
        sort_names.push_back(builtin_name("Real", REAL_SORT));
    }
}

void arith_decl_plugin::get_op_names(svector<builtin_name>& op_names, symbol const & logic) {
    op_names.push_back(builtin_name("<=",OP_LE));
    op_names.push_back(builtin_name(">=",OP_GE));
    op_names.push_back(builtin_name("<",OP_LT));
    op_names.push_back(builtin_name(">",OP_GT));
    op_names.push_back(builtin_name("+",OP_ADD));
    op_names.push_back(builtin_name("-",OP_SUB));
    op_names.push_back(builtin_name("~",OP_UMINUS));
    op_names.push_back(builtin_name("*",OP_MUL));
    op_names.push_back(builtin_name("/",OP_DIV));
    op_names.push_back(builtin_name("div",OP_IDIV));
    if (gparams::get_value("smtlib2_compliant") == "true") {
        op_names.push_back(builtin_name("divisible",OP_IDIVIDES));
    }
    op_names.push_back(builtin_name("rem",OP_REM));
    op_names.push_back(builtin_name("mod",OP_MOD));
    op_names.push_back(builtin_name("to_real",OP_TO_REAL));
    op_names.push_back(builtin_name("to_int",OP_TO_INT));
    op_names.push_back(builtin_name("is_int",OP_IS_INT));
    op_names.push_back(builtin_name("abs", OP_ABS));
    if (logic == symbol::null || logic == symbol("ALL")) {
        op_names.push_back(builtin_name("^", OP_POWER));
        op_names.push_back(builtin_name("^0", OP_POWER0));
        op_names.push_back(builtin_name("sin", OP_SIN));
        op_names.push_back(builtin_name("cos", OP_COS));
        op_names.push_back(builtin_name("tan", OP_TAN));
        op_names.push_back(builtin_name("asin", OP_ASIN));
        op_names.push_back(builtin_name("acos", OP_ACOS));
        op_names.push_back(builtin_name("atan", OP_ATAN));
        op_names.push_back(builtin_name("sinh", OP_SINH));
        op_names.push_back(builtin_name("cosh", OP_COSH));
        op_names.push_back(builtin_name("tanh", OP_TANH));
        op_names.push_back(builtin_name("asinh", OP_ASINH));
        op_names.push_back(builtin_name("acosh", OP_ACOSH));
        op_names.push_back(builtin_name("atanh", OP_ATANH));
        op_names.push_back(builtin_name("pi", OP_PI));
        op_names.push_back(builtin_name("euler", OP_E));
        op_names.push_back(builtin_name("/0",OP_DIV0));
        op_names.push_back(builtin_name("div0",OP_IDIV0));
        op_names.push_back(builtin_name("rem0",OP_REM0));
        op_names.push_back(builtin_name("mod0",OP_MOD0));
    }
}

bool arith_decl_plugin::is_value(app * e) const {
    return
        is_app_of(e, m_family_id, OP_NUM) ||
        is_app_of(e, m_family_id, OP_IRRATIONAL_ALGEBRAIC_NUM) ||
        is_app_of(e, m_family_id, OP_PI) ||
        is_app_of(e, m_family_id, OP_E);
}

bool arith_decl_plugin::is_unique_value(app * e) const {
    return
        is_app_of(e, m_family_id, OP_NUM) ||
        is_app_of(e, m_family_id, OP_PI) ||
        is_app_of(e, m_family_id, OP_E);
}

bool arith_decl_plugin::are_equal(app * a, app * b) const {
    if (decl_plugin::are_equal(a, b)) {
        return true;
    }

    if (is_app_of(a, m_family_id, OP_IRRATIONAL_ALGEBRAIC_NUM) && is_app_of(b, m_family_id, OP_IRRATIONAL_ALGEBRAIC_NUM)) {
        return am().eq(aw().to_anum(a->get_decl()), aw().to_anum(b->get_decl()));
    }

    return false;
}

bool arith_decl_plugin::are_distinct(app * a, app * b) const {
    TRACE("are_distinct_bug", tout << mk_ismt2_pp(a, *m_manager) << "\n" << mk_ismt2_pp(b, *m_manager) << "\n";);
    if (decl_plugin::are_distinct(a,b)) {
        return true;
    }

    if (is_app_of(a, m_family_id, OP_IRRATIONAL_ALGEBRAIC_NUM) && is_app_of(b, m_family_id, OP_IRRATIONAL_ALGEBRAIC_NUM)) {
        return am().neq(aw().to_anum(a->get_decl()), aw().to_anum(b->get_decl()));
    }
    if (is_app_of(a, m_family_id, OP_IRRATIONAL_ALGEBRAIC_NUM) && is_app_of(b, m_family_id, OP_NUM)) {
        std::swap(a, b);
    }
    if (is_app_of(a, m_family_id, OP_NUM) && is_app_of(b, m_family_id, OP_IRRATIONAL_ALGEBRAIC_NUM)) {
        rational val = a->get_decl()->get_parameter(0).get_rational();
        return am().neq(aw().to_anum(b->get_decl()), val.to_mpq());
    }

#define is_non_zero(e) is_app_of(e,m_family_id, OP_NUM) && !to_app(e)->get_decl()->get_parameter(0).get_rational().is_zero()

    if (is_app_of(a, m_family_id, OP_ADD) &&
        a->get_num_args() == 2 &&
        to_app(a)->get_arg(0) == b &&
        is_non_zero(to_app(a)->get_arg(1))) {
        return true;
    }
    if (is_app_of(a, m_family_id, OP_ADD) &&
        a->get_num_args() == 2 &&
        to_app(a)->get_arg(1) == b &&
        is_non_zero(to_app(a)->get_arg(0))) {
        return true;
    }
    if (is_app_of(b, m_family_id, OP_ADD) &&
        b->get_num_args() == 2 &&
        to_app(b)->get_arg(1) == a &&
        is_non_zero(to_app(b)->get_arg(0))) {
        return true;
    }
    if (is_app_of(b, m_family_id, OP_ADD) &&
        b->get_num_args() == 2 &&
        to_app(b)->get_arg(0) == a &&
        is_non_zero(to_app(b)->get_arg(1))) {
        return true;
    }
    return false;
}

expr * arith_decl_plugin::get_some_value(sort * s) {
    SASSERT(s == m_int_decl || s == m_real_decl);
    return mk_numeral(rational(0), s == m_int_decl);
}

bool arith_recognizers::is_numeral(expr const * n, rational & val, bool & is_int) const {
    if (!is_app_of(n, arith_family_id, OP_NUM))
        return false;
    func_decl * decl = to_app(n)->get_decl();
    val    = decl->get_parameter(0).get_rational();
    is_int = decl->get_parameter(1).get_int() != 0;
    return true;
}


bool arith_recognizers::is_irrational_algebraic_numeral(expr const * n) const { 
    return is_app(n) && to_app(n)->is_app_of(arith_family_id, OP_IRRATIONAL_ALGEBRAIC_NUM); 
}


#define IS_INT_EXPR_DEPTH_LIMIT 100
bool arith_recognizers::is_int_expr(expr const *e) const {
    if (is_int(e)) return true;
    if (is_uninterp(e)) return false;
    ptr_buffer<const expr> todo;
    todo.push_back(e);
    rational r;
    unsigned i = 0;
    while (!todo.empty()) {
        ++i;
        if (i > IS_INT_EXPR_DEPTH_LIMIT) {return false;}
        e = todo.back();
        todo.pop_back();
        if (is_to_real(e)) {
            // pass
        }
        else if (is_numeral(e, r) && r.is_int()) {
            // pass
        }
        else if (is_add(e) || is_mul(e)) {
            todo.append(to_app(e)->get_num_args(), to_app(e)->get_args());
        }
        else {
            return false;
        }
    }
    return true;
}

arith_util::arith_util(ast_manager & m):
    m_manager(m),
    m_plugin(nullptr) {
}

void arith_util::init_plugin() {
    SASSERT(m_plugin == 0);
    m_plugin = static_cast<arith_decl_plugin*>(m_manager.get_plugin(arith_family_id));
}

bool arith_util::is_irrational_algebraic_numeral2(expr const * n, algebraic_numbers::anum & val) {
    if (!is_app_of(n, arith_family_id, OP_IRRATIONAL_ALGEBRAIC_NUM))
        return false;
    am().set(val, to_irrational_algebraic_numeral(n));
    return true;
}

algebraic_numbers::anum const & arith_util::to_irrational_algebraic_numeral(expr const * n) {
    SASSERT(is_irrational_algebraic_numeral(n));
    return plugin().aw().to_anum(to_app(n)->get_decl());
}

expr_ref arith_util::mk_mul_simplify(expr_ref_vector const& args) {
    return mk_mul_simplify(args.size(), args.data());

}
expr_ref arith_util::mk_mul_simplify(unsigned sz, expr* const* args) {
    expr_ref result(m_manager);

    switch (sz) {
    case 0:
        result = mk_numeral(rational(1), true);
        break;
    case 1:
        result = args[0];
        break;
    default:
        result = mk_mul(sz, args);
        break;
    }
    return result;
}

expr_ref arith_util::mk_add_simplify(expr_ref_vector const& args) {
    return mk_add_simplify(args.size(), args.data());

}
expr_ref arith_util::mk_add_simplify(unsigned sz, expr* const* args) {
    expr_ref result(m_manager);

    switch (sz) {
    case 0:
        result = mk_numeral(rational(0), true);
        break;
    case 1:
        result = args[0];
        break;
    default:
        result = mk_add(sz, args);
        break;
    }
    return result;
}

bool arith_util::is_considered_uninterpreted(func_decl* f, unsigned n, expr* const* args, func_decl_ref& f_out) {
    rational r;
<<<<<<< HEAD
    if (is_decl_of(f, m_afid, OP_DIV) && n == 2 && is_numeral(args[1], r) && r.is_zero()) {
        f_out = mk_div0();
        return true;
    }
    if (is_decl_of(f, m_afid, OP_IDIV) && n == 2 && is_numeral(args[1], r) && r.is_zero()) {
        sort* rs[2] = { mk_int(), mk_int() };
        f_out = m_manager.mk_func_decl(m_afid, OP_IDIV0, 0, nullptr, 2, rs, mk_int());
        return true;
    }
    if (is_decl_of(f, m_afid, OP_MOD) && n == 2 && is_numeral(args[1], r) && r.is_zero()) {
        sort* rs[2] = { mk_int(), mk_int() };
        f_out = m_manager.mk_func_decl(m_afid, OP_MOD0, 0, nullptr, 2, rs, mk_int());
        return true;
    }
    if (is_decl_of(f, m_afid, OP_REM) && n == 2 && is_numeral(args[1], r) && r.is_zero()) {
        sort* rs[2] = { mk_int(), mk_int() };
        f_out = m_manager.mk_func_decl(m_afid, OP_REM0, 0, nullptr, 2, rs, mk_int());
        return true;
    }
    if (is_decl_of(f, m_afid, OP_POWER) && n == 2 && is_numeral(args[1], r) && r.is_zero() && is_numeral(args[0], r) && r.is_zero()) {
=======
    if (is_decl_of(f, arith_family_id, OP_DIV) && n == 2 && is_numeral(args[1], r) && r.is_zero()) {
        f_out = mk_div0();
        return true;
    }
    if (is_decl_of(f, arith_family_id, OP_IDIV) && n == 2 && is_numeral(args[1], r) && r.is_zero()) {
        sort* rs[2] = { mk_int(), mk_int() };
        f_out = m_manager.mk_func_decl(arith_family_id, OP_IDIV0, 0, nullptr, 2, rs, mk_int());
        return true;
    }
    if (is_decl_of(f, arith_family_id, OP_MOD) && n == 2 && is_numeral(args[1], r) && r.is_zero()) {
        sort* rs[2] = { mk_int(), mk_int() };
        f_out = m_manager.mk_func_decl(arith_family_id, OP_MOD0, 0, nullptr, 2, rs, mk_int());
        return true;
    }
    if (is_decl_of(f, arith_family_id, OP_REM) && n == 2 && is_numeral(args[1], r) && r.is_zero()) {
        sort* rs[2] = { mk_int(), mk_int() };
        f_out = m_manager.mk_func_decl(arith_family_id, OP_REM0, 0, nullptr, 2, rs, mk_int());
        return true;
    }
    if (is_decl_of(f, arith_family_id, OP_POWER) && n == 2 && is_numeral(args[1], r) && r.is_zero() && is_numeral(args[0], r) && r.is_zero()) {
>>>>>>> 39af2a18
        f_out = is_int(args[0]) ? mk_ipower0() : mk_rpower0();
        return true;
    }
    return plugin().is_considered_uninterpreted(f);
}



func_decl* arith_util::mk_ipower0() {
    sort* s = mk_int();
    sort* rs[2] = { s, s };
<<<<<<< HEAD
    return m_manager.mk_func_decl(m_afid, OP_POWER0, 0, nullptr, 2, rs, s);
=======
    return m_manager.mk_func_decl(arith_family_id, OP_POWER0, 0, nullptr, 2, rs, s);
>>>>>>> 39af2a18
}

func_decl* arith_util::mk_rpower0() {
    sort* s = mk_real();
    sort* rs[2] = { s, s };
<<<<<<< HEAD
    return m_manager.mk_func_decl(m_afid, OP_POWER0, 0, nullptr, 2, rs, s);
=======
    return m_manager.mk_func_decl(arith_family_id, OP_POWER0, 0, nullptr, 2, rs, s);
>>>>>>> 39af2a18
}

func_decl* arith_util::mk_div0() {
    sort* rs[2] = { mk_real(), mk_real() };
<<<<<<< HEAD
    return m_manager.mk_func_decl(m_afid, OP_DIV0, 0, nullptr, 2, rs, mk_real());
=======
    return m_manager.mk_func_decl(arith_family_id, OP_DIV0, 0, nullptr, 2, rs, mk_real());
>>>>>>> 39af2a18
}

func_decl* arith_util::mk_idiv0() {
    sort* rs[2] = { mk_int(), mk_int() };
<<<<<<< HEAD
    return m_manager.mk_func_decl(m_afid, OP_IDIV0, 0, nullptr, 2, rs, mk_int());
=======
    return m_manager.mk_func_decl(arith_family_id, OP_IDIV0, 0, nullptr, 2, rs, mk_int());
>>>>>>> 39af2a18
}

func_decl* arith_util::mk_rem0() {
    sort* rs[2] = { mk_int(), mk_int() };
<<<<<<< HEAD
    return m_manager.mk_func_decl(m_afid, OP_REM0, 0, nullptr, 2, rs, mk_int());
=======
    return m_manager.mk_func_decl(arith_family_id, OP_REM0, 0, nullptr, 2, rs, mk_int());
>>>>>>> 39af2a18
}

func_decl* arith_util::mk_mod0() {
    sort* rs[2] = { mk_int(), mk_int() };
<<<<<<< HEAD
    return m_manager.mk_func_decl(m_afid, OP_MOD0, 0, nullptr, 2, rs, mk_int());
=======
    return m_manager.mk_func_decl(arith_family_id, OP_MOD0, 0, nullptr, 2, rs, mk_int());
>>>>>>> 39af2a18
}

bool arith_util::is_bounded(expr* n) const {
    expr* x = nullptr, * y = nullptr;
    while (true) {
        if (is_idiv(n, x, y) && is_numeral(y)) {
            n = x;
        }
        else if (is_mod(n, x, y) && is_numeral(y)) {
            return true;
        }
        else if (is_numeral(n)) {
            return true;
        }
        else {
            return false;
        }
    }
}

bool arith_util::is_extended_numeral(expr* term, rational& r) const {
    rational mul(1);
    do {
        if (is_numeral(term, r)) {
            r *= mul;
            return true;
        }
        if (is_uminus(term, term)) {
            mul.neg();
            continue;
        }
        if (is_to_real(term, term)) {
            continue;
        }
        if (is_mul(term)) {
<<<<<<< HEAD
            rational r(mul), n(0);
=======
            r = mul;
            rational n(0);
>>>>>>> 39af2a18
            for (expr* arg : *to_app(term)) {
                if (!is_extended_numeral(arg, n))
                    return false;
                r *= n;
            }
            return true;
        }
        if (is_add(term)) {
<<<<<<< HEAD
            rational r(0), n(0);
=======
            rational n(0);
            r = 0;
>>>>>>> 39af2a18
            for (expr* arg : *to_app(term)) {
                if (!is_extended_numeral(arg, n))
                    return false;
                r += n;
            }
            r *= mul;
            return true;
        }
        rational k1, k2;
        expr* t1, *t2;
        if (is_sub(term, t1, t2) && 
            is_extended_numeral(t1, k1) &&
            is_extended_numeral(t2, k2)) {
<<<<<<< HEAD
            r = k1 - k2;
            r *= mul;
=======
            r = (k1 - k2) * mul;
>>>>>>> 39af2a18
            return true;
        }
        return false;
    } while (false);
    return false;
}

bool arith_util::is_underspecified(expr* e) const {
    if (!is_app(e))
        return false;
    if (to_app(e)->get_family_id() == get_family_id()) {
        switch (to_app(e)->get_decl_kind()) {
        case OP_DIV:
        case OP_IDIV:
        case OP_REM:
        case OP_MOD:
        case OP_DIV0:
        case OP_IDIV0:
        case OP_REM0:
        case OP_MOD0:
            return true;
        default:
            break;
        }
    }
    return false;
}
<|MERGE_RESOLUTION|>--- conflicted
+++ resolved
@@ -805,28 +805,6 @@
 
 bool arith_util::is_considered_uninterpreted(func_decl* f, unsigned n, expr* const* args, func_decl_ref& f_out) {
     rational r;
-<<<<<<< HEAD
-    if (is_decl_of(f, m_afid, OP_DIV) && n == 2 && is_numeral(args[1], r) && r.is_zero()) {
-        f_out = mk_div0();
-        return true;
-    }
-    if (is_decl_of(f, m_afid, OP_IDIV) && n == 2 && is_numeral(args[1], r) && r.is_zero()) {
-        sort* rs[2] = { mk_int(), mk_int() };
-        f_out = m_manager.mk_func_decl(m_afid, OP_IDIV0, 0, nullptr, 2, rs, mk_int());
-        return true;
-    }
-    if (is_decl_of(f, m_afid, OP_MOD) && n == 2 && is_numeral(args[1], r) && r.is_zero()) {
-        sort* rs[2] = { mk_int(), mk_int() };
-        f_out = m_manager.mk_func_decl(m_afid, OP_MOD0, 0, nullptr, 2, rs, mk_int());
-        return true;
-    }
-    if (is_decl_of(f, m_afid, OP_REM) && n == 2 && is_numeral(args[1], r) && r.is_zero()) {
-        sort* rs[2] = { mk_int(), mk_int() };
-        f_out = m_manager.mk_func_decl(m_afid, OP_REM0, 0, nullptr, 2, rs, mk_int());
-        return true;
-    }
-    if (is_decl_of(f, m_afid, OP_POWER) && n == 2 && is_numeral(args[1], r) && r.is_zero() && is_numeral(args[0], r) && r.is_zero()) {
-=======
     if (is_decl_of(f, arith_family_id, OP_DIV) && n == 2 && is_numeral(args[1], r) && r.is_zero()) {
         f_out = mk_div0();
         return true;
@@ -847,7 +825,6 @@
         return true;
     }
     if (is_decl_of(f, arith_family_id, OP_POWER) && n == 2 && is_numeral(args[1], r) && r.is_zero() && is_numeral(args[0], r) && r.is_zero()) {
->>>>>>> 39af2a18
         f_out = is_int(args[0]) ? mk_ipower0() : mk_rpower0();
         return true;
     }
@@ -859,57 +836,33 @@
 func_decl* arith_util::mk_ipower0() {
     sort* s = mk_int();
     sort* rs[2] = { s, s };
-<<<<<<< HEAD
-    return m_manager.mk_func_decl(m_afid, OP_POWER0, 0, nullptr, 2, rs, s);
-=======
     return m_manager.mk_func_decl(arith_family_id, OP_POWER0, 0, nullptr, 2, rs, s);
->>>>>>> 39af2a18
 }
 
 func_decl* arith_util::mk_rpower0() {
     sort* s = mk_real();
     sort* rs[2] = { s, s };
-<<<<<<< HEAD
-    return m_manager.mk_func_decl(m_afid, OP_POWER0, 0, nullptr, 2, rs, s);
-=======
     return m_manager.mk_func_decl(arith_family_id, OP_POWER0, 0, nullptr, 2, rs, s);
->>>>>>> 39af2a18
 }
 
 func_decl* arith_util::mk_div0() {
     sort* rs[2] = { mk_real(), mk_real() };
-<<<<<<< HEAD
-    return m_manager.mk_func_decl(m_afid, OP_DIV0, 0, nullptr, 2, rs, mk_real());
-=======
     return m_manager.mk_func_decl(arith_family_id, OP_DIV0, 0, nullptr, 2, rs, mk_real());
->>>>>>> 39af2a18
 }
 
 func_decl* arith_util::mk_idiv0() {
     sort* rs[2] = { mk_int(), mk_int() };
-<<<<<<< HEAD
-    return m_manager.mk_func_decl(m_afid, OP_IDIV0, 0, nullptr, 2, rs, mk_int());
-=======
     return m_manager.mk_func_decl(arith_family_id, OP_IDIV0, 0, nullptr, 2, rs, mk_int());
->>>>>>> 39af2a18
 }
 
 func_decl* arith_util::mk_rem0() {
     sort* rs[2] = { mk_int(), mk_int() };
-<<<<<<< HEAD
-    return m_manager.mk_func_decl(m_afid, OP_REM0, 0, nullptr, 2, rs, mk_int());
-=======
     return m_manager.mk_func_decl(arith_family_id, OP_REM0, 0, nullptr, 2, rs, mk_int());
->>>>>>> 39af2a18
 }
 
 func_decl* arith_util::mk_mod0() {
     sort* rs[2] = { mk_int(), mk_int() };
-<<<<<<< HEAD
-    return m_manager.mk_func_decl(m_afid, OP_MOD0, 0, nullptr, 2, rs, mk_int());
-=======
     return m_manager.mk_func_decl(arith_family_id, OP_MOD0, 0, nullptr, 2, rs, mk_int());
->>>>>>> 39af2a18
 }
 
 bool arith_util::is_bounded(expr* n) const {
@@ -945,12 +898,8 @@
             continue;
         }
         if (is_mul(term)) {
-<<<<<<< HEAD
-            rational r(mul), n(0);
-=======
             r = mul;
             rational n(0);
->>>>>>> 39af2a18
             for (expr* arg : *to_app(term)) {
                 if (!is_extended_numeral(arg, n))
                     return false;
@@ -959,12 +908,8 @@
             return true;
         }
         if (is_add(term)) {
-<<<<<<< HEAD
-            rational r(0), n(0);
-=======
             rational n(0);
             r = 0;
->>>>>>> 39af2a18
             for (expr* arg : *to_app(term)) {
                 if (!is_extended_numeral(arg, n))
                     return false;
@@ -978,12 +923,7 @@
         if (is_sub(term, t1, t2) && 
             is_extended_numeral(t1, k1) &&
             is_extended_numeral(t2, k2)) {
-<<<<<<< HEAD
-            r = k1 - k2;
-            r *= mul;
-=======
             r = (k1 - k2) * mul;
->>>>>>> 39af2a18
             return true;
         }
         return false;
