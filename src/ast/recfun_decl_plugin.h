--- conflicted
+++ resolved
@@ -270,8 +270,6 @@
         }
 
         app_ref mk_num_rounds_pred(unsigned d);
-<<<<<<< HEAD
-=======
 
     };
 
@@ -334,7 +332,6 @@
         propagation_item(expr_ref_vector const& core):
             m_core(alloc(expr_ref_vector, core)) {
         }
->>>>>>> 39af2a18
 
         propagation_item(body_expansion* b):
             m_body(b) {}
