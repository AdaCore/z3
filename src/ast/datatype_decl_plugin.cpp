--- conflicted
+++ resolved
@@ -970,7 +970,6 @@
         if (!m_plugin) m_plugin = dynamic_cast<decl::plugin*>(m.get_plugin(fid()));
         SASSERT(m_plugin);
         return *m_plugin;
-<<<<<<< HEAD
     }
 
     family_id util::fid() const {
@@ -978,15 +977,6 @@
         return m_family_id;
     }
 
-=======
-    }
-
-    family_id util::fid() const {
-        if (m_family_id == null_family_id) m_family_id = m.get_family_id("datatype");
-        return m_family_id;
-    }
-
->>>>>>> 39af2a18
 
     util::~util() {
         std::for_each(m_vectors.begin(), m_vectors.end(), delete_proc<ptr_vector<func_decl> >());
