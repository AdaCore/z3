/*++
Copyright (c) 2011 Microsoft Corporation

Module Name:

    seq_decl_plugin.h

Abstract:

    decl_plugin for the theory of sequences

Author:

    Nikolaj Bjorner (nbjorner) 2011-11-14

Revision History:

    Updated to string sequences 2015-12-5

    Add SMTLIB 2.6 support 2020-5-17

--*/
#pragma once

#include "ast/ast.h"
<<<<<<< HEAD
#include "ast/bv_decl_plugin.h"
#include <string>
#include "util/lbool.h"

#define Z3_USE_UNICODE 0
=======
#include "ast/char_decl_plugin.h"
#include "util/lbool.h"
#include "util/zstring.h"
>>>>>>> 39af2a18

enum seq_sort_kind {
    SEQ_SORT,
    RE_SORT,
<<<<<<< HEAD
#if Z3_USE_UNICODE
    _CHAR_SORT,     // internal only
#endif
=======
>>>>>>> 39af2a18
    _STRING_SORT,  
    _REGLAN_SORT
};

enum seq_op_kind {
    OP_SEQ_UNIT,
    OP_SEQ_EMPTY,
    OP_SEQ_CONCAT,
    OP_SEQ_PREFIX,
    OP_SEQ_SUFFIX,
    OP_SEQ_CONTAINS,
    OP_SEQ_EXTRACT,
    OP_SEQ_REPLACE,
    OP_SEQ_AT,
    OP_SEQ_NTH,         // NTH function exposed over API. Rewritten to NTH(s,i) := if (0 <= i < len(s)) then NTH_I(s,i) else NTH_U(s,i)
    OP_SEQ_NTH_I,       // Interpreted variant of Nth for indices within defined domain.
    OP_SEQ_NTH_U,       // Uninterpreted variant of Nth for indices outside of uniquely defined domain.
    OP_SEQ_LENGTH,
    OP_SEQ_INDEX,
    OP_SEQ_LAST_INDEX,
    OP_SEQ_TO_RE,
    OP_SEQ_IN_RE,
    OP_SEQ_REPLACE_RE_ALL, // Seq -> RegEx -> Seq -> Seq
    OP_SEQ_REPLACE_RE,     // Seq -> RegEx -> Seq -> Seq
    OP_SEQ_REPLACE_ALL,    // Seq -> Seq -> Seq -> Seq

    OP_RE_PLUS,
    OP_RE_STAR,
    OP_RE_OPTION,
    OP_RE_RANGE,
    OP_RE_CONCAT,
    OP_RE_UNION,
    OP_RE_DIFF,
    OP_RE_INTERSECT,
    OP_RE_LOOP,
    OP_RE_POWER,
    OP_RE_COMPLEMENT,
    OP_RE_EMPTY_SET,
    OP_RE_FULL_SEQ_SET,
    OP_RE_FULL_CHAR_SET,
    OP_RE_OF_PRED,
    OP_RE_REVERSE,
    OP_RE_DERIVATIVE, // Char -> RegEx -> RegEx


    // string specific operators.
    OP_STRING_CONST,
    OP_STRING_ITOS,
    OP_STRING_STOI,
    OP_STRING_LT,
    OP_STRING_LE,
    OP_STRING_IS_DIGIT,
    OP_STRING_TO_CODE,
    OP_STRING_FROM_CODE,

<<<<<<< HEAD
#if Z3_USE_UNICODE
    OP_CHAR_CONST,    // constant character
    OP_CHAR_LE,       // Unicode comparison
#endif
=======
>>>>>>> 39af2a18
    // internal only operators. Converted to SEQ variants.
    _OP_STRING_FROM_CHAR,
    _OP_STRING_STRREPL,
    _OP_STRING_CONCAT,
    _OP_STRING_LENGTH,
    _OP_STRING_STRCTN,
    _OP_STRING_PREFIX,
    _OP_STRING_SUFFIX,
    _OP_STRING_IN_REGEXP,
    _OP_STRING_TO_REGEXP,
    _OP_STRING_CHARAT,
    _OP_STRING_SUBSTR,
    _OP_STRING_STRIDOF,
    _OP_REGEXP_EMPTY,
    _OP_REGEXP_FULL_CHAR,
    _OP_RE_IS_NULLABLE,
    _OP_RE_ANTIMOROV_UNION, // Lifted union for antimorov-style derivatives
    _OP_SEQ_SKOLEM,
    LAST_SEQ_OP
};


<<<<<<< HEAD
class zstring {
private:
    buffer<unsigned> m_buffer;
    bool well_formed() const;
public:
    static unsigned max_char() { return 196607; }
    zstring() {}
    zstring(char const* s);
    zstring(const std::string &str) : zstring(str.c_str()) {}
    zstring(unsigned sz, unsigned const* s) { m_buffer.append(sz, s); SASSERT(well_formed()); }
    zstring(unsigned num_bits, bool const* ch);
    zstring(unsigned ch);
    zstring replace(zstring const& src, zstring const& dst) const;
    zstring reverse() const;
    std::string encode() const;
    unsigned length() const { return m_buffer.size(); }
    unsigned operator[](unsigned i) const { return m_buffer[i]; }
    bool empty() const { return m_buffer.empty(); }
    bool suffixof(zstring const& other) const;
    bool prefixof(zstring const& other) const;
    bool contains(zstring const& other) const;
    int  indexofu(zstring const& other, unsigned offset) const;
    int  last_indexof(zstring const& other) const;
    zstring extract(unsigned lo, unsigned hi) const;
    zstring operator+(zstring const& other) const;
    bool operator==(const zstring& other) const;
    bool operator!=(const zstring& other) const;

    friend std::ostream& operator<<(std::ostream &os, const zstring &str);
    friend bool operator<(const zstring& lhs, const zstring& rhs);
};

=======
>>>>>>> 39af2a18
class seq_decl_plugin : public decl_plugin {
    struct psig {
        symbol          m_name;
        unsigned        m_num_params;
        sort_ref_vector m_dom;
        sort_ref        m_range;
        psig(ast_manager& m, char const* name, unsigned n, unsigned dsz, sort* const* dom, sort* rng):
            m_name(name),
            m_num_params(n),
            m_dom(m),
            m_range(rng, m)
        {
            m_dom.append(dsz, dom);
        }
    };

    ptr_vector<psig> m_sigs;
    ptr_vector<sort> m_binding;
    bool             m_init;
    symbol           m_stringc_sym;
    sort*            m_string;
    sort*            m_char;
    sort*            m_reglan;
    bool             m_has_re;
    bool             m_has_seq;
<<<<<<< HEAD
=======
    char_decl_plugin* m_char_plugin { nullptr };
>>>>>>> 39af2a18

    void match(psig& sig, unsigned dsz, sort* const* dom, sort* range, sort_ref& rng);

    void match_assoc(psig& sig, unsigned dsz, sort* const* dom, sort* range, sort_ref& rng);

    bool match(ptr_vector<sort>& binding, sort* s, sort* sP);

    sort* apply_binding(ptr_vector<sort> const& binding, sort* s);

    bool is_sort_param(sort* s, unsigned& idx);

    func_decl* mk_seq_fun(decl_kind k, unsigned arity, sort* const* domain, sort* range, decl_kind k_string);
    func_decl* mk_str_fun(decl_kind k, unsigned arity, sort* const* domain, sort* range, decl_kind k_seq);
    func_decl* mk_assoc_fun(decl_kind k, unsigned arity, sort* const* domain, sort* range, decl_kind k_string, decl_kind k_seq);
    func_decl* mk_left_assoc_fun(decl_kind k, unsigned arity, sort* const* domain, sort* range, decl_kind k_string, decl_kind k_seq);
    func_decl* mk_assoc_fun(decl_kind k, unsigned arity, sort* const* domain, sort* range, decl_kind k_string, decl_kind k_seq, bool is_right);


    void init();

    void set_manager(ast_manager * m, family_id id) override;

    sort* mk_reglan();

public:
    seq_decl_plugin();

    void finalize() override;

    bool unicode() const { return get_char_plugin().unicode(); }

    decl_plugin * mk_fresh() override { return alloc(seq_decl_plugin); }

    sort * mk_sort(decl_kind k, unsigned num_parameters, parameter const * parameters) override;

    func_decl * mk_func_decl(decl_kind k, unsigned num_parameters, parameter const * parameters,
                             unsigned arity, sort * const * domain, sort * range) override;

    void get_op_names(svector<builtin_name> & op_names, symbol const & logic) override;

    void get_sort_names(svector<builtin_name> & sort_names, symbol const & logic) override;

    bool is_value(app * e) const override;

    bool is_unique_value(app * e) const override;

    bool are_equal(app* a, app* b) const override;

    bool are_distinct(app* a, app* b) const override;

    expr * get_some_value(sort * s) override;

    bool is_char(ast* a) const { return a == m_char; }

    unsigned max_char() const { return get_char_plugin().max_char(); }
    unsigned num_bits() const { return get_char_plugin().num_bits(); }

    app* mk_string(zstring const& s);
    app* mk_char(unsigned ch);

    bool has_re() const { return m_has_re; }
    bool has_seq() const { return m_has_seq; }
<<<<<<< HEAD
=======

    bool is_considered_uninterpreted(func_decl * f) override;

    sort* char_sort() const { return m_char; }
    sort* string_sort() const { return m_string; }

    char_decl_plugin& get_char_plugin() const { return *m_char_plugin; }
>>>>>>> 39af2a18

    bool is_considered_uninterpreted(func_decl * f) override;
};

class seq_util {
    ast_manager& m;
    seq_decl_plugin& seq;
    char_decl_plugin& ch;
    family_id m_fid;
<<<<<<< HEAD
    mutable scoped_ptr<bv_util> m_bv;
    bv_util& bv() const;
=======
>>>>>>> 39af2a18

public:

    unsigned max_plus(unsigned x, unsigned y) const;
    unsigned max_mul(unsigned x, unsigned y) const;

    ast_manager& get_manager() const { return m; }

    sort* mk_char_sort() const { return seq.char_sort(); }
    sort* mk_string_sort() const { return seq.string_sort(); }

    bool is_char(sort* s) const { return seq.is_char(s); }
    bool is_string(sort* s) const { return is_seq(s) && seq.is_char(s->get_parameter(0).get_ast()); }
    bool is_seq(sort* s) const { return is_sort_of(s, m_fid, SEQ_SORT); }
    bool is_re(sort* s) const { return is_sort_of(s, m_fid, RE_SORT); }
    bool is_re(sort* s, sort*& seq) const { return is_sort_of(s, m_fid, RE_SORT)  && (seq = to_sort(s->get_parameter(0).get_ast()), true); }
<<<<<<< HEAD
    bool is_seq(expr* e) const  { return is_seq(m.get_sort(e)); }
    bool is_seq(sort* s, sort*& seq) const { return is_seq(s) && (seq = to_sort(s->get_parameter(0).get_ast()), true); }
    bool is_re(expr* e) const { return is_re(m.get_sort(e)); }
    bool is_re(expr* e, sort*& seq) const { return is_re(m.get_sort(e), seq); }
    bool is_char(expr* e) const { return is_char(m.get_sort(e)); }
    bool is_const_char(expr* e, unsigned& c) const;
#if Z3_USE_UNICODE
    bool is_char_le(expr const* e) const { return is_app_of(e, m_fid, OP_CHAR_LE); }
#else
    bool is_char_le(expr const* e) const { return bv().is_bv_ule(e) && is_char(to_app(e)->get_arg(0)); }
#endif
=======
    bool is_seq(expr* e) const  { return is_seq(e->get_sort()); }
    bool is_seq(sort* s, sort*& seq) const { return is_seq(s) && (seq = to_sort(s->get_parameter(0).get_ast()), true); }
    bool is_re(expr* e) const { return is_re(e->get_sort()); }
    bool is_re(expr* e, sort*& seq) const { return is_re(e->get_sort(), seq); }
    bool is_char(expr* e) const { return is_char(e->get_sort()); }
    bool is_const_char(expr* e, unsigned& c) const;
    bool is_const_char(expr* e) const { unsigned c; return is_const_char(e, c); }
    bool is_char_le(expr const* e) const;
    bool is_char_is_digit(expr const* e, expr*& d) const { return ch.is_is_digit(e, d); }
    bool is_char_is_digit(expr const* e) const { return ch.is_is_digit(e); }
    bool is_char2int(expr const* e) const;
    app* mk_char_bit(expr* e, unsigned i);
>>>>>>> 39af2a18
    app* mk_char(unsigned ch) const;
    app* mk_char_is_digit(expr* e) { return ch.mk_is_digit(e); }
    app* mk_le(expr* ch1, expr* ch2) const;
    app* mk_lt(expr* ch1, expr* ch2) const;    
    app* mk_char2int(expr* e) { return ch.mk_to_int(e); }
    unsigned max_char() const { return seq.max_char(); }
    unsigned num_bits() const { return seq.num_bits(); }

    app* mk_skolem(symbol const& name, unsigned n, expr* const* args, sort* range);
    bool is_skolem(expr const* e) const { return is_app_of(e, m_fid, _OP_SEQ_SKOLEM); }

    MATCH_BINARY(is_char_le);
<<<<<<< HEAD
=======
    MATCH_UNARY(is_char2int);
>>>>>>> 39af2a18

    bool has_re() const { return seq.has_re(); }
    bool has_seq() const { return seq.has_seq(); }

    class str {
        seq_util&    u;
        ast_manager& m;
        family_id    m_fid;


    public:
        str(seq_util& u): u(u), m(u.m), m_fid(u.m_fid) {}

        sort* mk_seq(sort* s) const { parameter param(s); return m.mk_sort(m_fid, SEQ_SORT, 1, &param); }
        sort* mk_string_sort() const { return m.mk_sort(m_fid, _STRING_SORT, 0, nullptr); }
        app* mk_empty(sort* s) const { return m.mk_const(m.mk_func_decl(m_fid, OP_SEQ_EMPTY, 0, nullptr, 0, (expr*const*)nullptr, s)); }
        app* mk_string(zstring const& s) const;
<<<<<<< HEAD
        app* mk_string(symbol const& s) const { return u.seq.mk_string(s); }
=======
>>>>>>> 39af2a18
        app* mk_char(unsigned ch) const;
        app* mk_concat(expr* a, expr* b) const { expr* es[2] = { a, b }; return m.mk_app(m_fid, OP_SEQ_CONCAT, 2, es); }
        app* mk_concat(expr* a, expr* b, expr* c) const { return mk_concat(a, mk_concat(b, c)); }
        expr* mk_concat(unsigned n, expr* const* es, sort* s) const { 
            if (n == 0) return mk_empty(s);
            if (n == 1) return es[0]; 
            return m.mk_app(m_fid, OP_SEQ_CONCAT, n, es); }
<<<<<<< HEAD
        expr* mk_concat(expr_ref_vector const& es, sort* s) const { return mk_concat(es.size(), es.c_ptr(), s); }
=======
        expr* mk_concat(expr_ref_vector const& es, sort* s) const { return mk_concat(es.size(), es.data(), s); }
>>>>>>> 39af2a18
        app* mk_length(expr* a) const { return m.mk_app(m_fid, OP_SEQ_LENGTH, 1, &a); }
        app* mk_at(expr* s, expr* i) const { expr* es[2] = { s, i }; return m.mk_app(m_fid, OP_SEQ_AT, 2, es); }
        app* mk_nth(expr* s, expr* i) const { expr* es[2] = { s, i }; return m.mk_app(m_fid, OP_SEQ_NTH, 2, es); }
        app* mk_nth_i(expr* s, expr* i) const { expr* es[2] = { s, i }; return m.mk_app(m_fid, OP_SEQ_NTH_I, 2, es); }
        app* mk_nth_i(expr* s, unsigned i) const;

        app* mk_substr(expr* a, expr* b, expr* c) const { expr* es[3] = { a, b, c }; return m.mk_app(m_fid, OP_SEQ_EXTRACT, 3, es); }
        app* mk_contains(expr* a, expr* b) const { expr* es[2] = { a, b }; return m.mk_app(m_fid, OP_SEQ_CONTAINS, 2, es); }
        app* mk_prefix(expr* a, expr* b) const { expr* es[2] = { a, b }; return m.mk_app(m_fid, OP_SEQ_PREFIX, 2, es); }
        app* mk_suffix(expr* a, expr* b) const { expr* es[2] = { a, b }; return m.mk_app(m_fid, OP_SEQ_SUFFIX, 2, es); }
        app* mk_index(expr* a, expr* b, expr* i) const { expr* es[3] = { a, b, i}; return m.mk_app(m_fid, OP_SEQ_INDEX, 3, es); }
        app* mk_last_index(expr* a, expr* b) const { expr* es[2] = { a, b}; return m.mk_app(m_fid, OP_SEQ_LAST_INDEX, 2, es); }
        app* mk_replace(expr* a, expr* b, expr* c) const { expr* es[3] = { a, b, c}; return m.mk_app(m_fid, OP_SEQ_REPLACE, 3, es); }
        app* mk_unit(expr* u) const { return m.mk_app(m_fid, OP_SEQ_UNIT, 1, &u); }
        app* mk_char(zstring const& s, unsigned idx) const;
        app* mk_char_bit(expr* e, unsigned i);
        app* mk_itos(expr* i) const { return m.mk_app(m_fid, OP_STRING_ITOS, 1, &i); }
        app* mk_stoi(expr* s) const { return m.mk_app(m_fid, OP_STRING_STOI, 1, &s); }
        app* mk_is_empty(expr* s) const;
        app* mk_lex_lt(expr* a, expr* b) const { expr* es[2] = { a, b }; return m.mk_app(m_fid, OP_STRING_LT, 2, es); }
        app* mk_lex_le(expr* a, expr* b) const { expr* es[2] = { a, b }; return m.mk_app(m_fid, OP_STRING_LE, 2, es); }
        app* mk_to_code(expr* e) const { return m.mk_app(m_fid, OP_STRING_TO_CODE, 1, &e); }
        app* mk_from_code(expr* e) const { return m.mk_app(m_fid, OP_STRING_FROM_CODE, 1, &e); }
        app* mk_is_digit(expr* e) const { return m.mk_app(m_fid, OP_STRING_IS_DIGIT, 1, &e); }


        bool is_nth_i(func_decl const* f)       const { return is_decl_of(f, m_fid, OP_SEQ_NTH_I); }
        bool is_nth_u(func_decl const* f)       const { return is_decl_of(f, m_fid, OP_SEQ_NTH_U); }
        bool is_skolem(func_decl const* f)      const { return is_decl_of(f, m_fid, _OP_SEQ_SKOLEM); }

        bool is_string(expr const * n) const { return is_app_of(n, m_fid, OP_STRING_CONST); }
<<<<<<< HEAD
        bool is_string(expr const* n, symbol& s) const {
            return is_string(n) && (s = to_app(n)->get_decl()->get_parameter(0).get_symbol(), true);
        }
        bool is_string(func_decl const* f) const { return is_decl_of(f, m_fid, OP_STRING_CONST); }
        bool is_string(expr const* n, zstring& s) const;
        bool is_string(func_decl const* f, zstring& s) const;
        bool is_empty(expr const* n) const { symbol s;
            return is_app_of(n, m_fid, OP_SEQ_EMPTY) || (is_string(n, s) && !s.is_numerical() && *s.bare_str() == 0);
=======
        bool is_string(func_decl const* f) const { return is_decl_of(f, m_fid, OP_STRING_CONST); }
        bool is_string(expr const* n, zstring& s) const;
        bool is_string(func_decl const* f, zstring& s) const;
        bool is_empty(expr const* n) const {
            zstring s;
            return is_app_of(n, m_fid, OP_SEQ_EMPTY) || (is_string(n, s) && s.empty());
>>>>>>> 39af2a18
        }
        bool is_concat(expr const* n)   const { return is_app_of(n, m_fid, OP_SEQ_CONCAT); }
        bool is_length(expr const* n)   const { return is_app_of(n, m_fid, OP_SEQ_LENGTH); }
        bool is_extract(expr const* n)  const { return is_app_of(n, m_fid, OP_SEQ_EXTRACT); }
        bool is_contains(expr const* n) const { return is_app_of(n, m_fid, OP_SEQ_CONTAINS); }
        bool is_at(expr const* n)       const { return is_app_of(n, m_fid, OP_SEQ_AT); }
        bool is_nth_i(expr const* n)       const { return is_app_of(n, m_fid, OP_SEQ_NTH_I); }
        bool is_nth_u(expr const* n)       const { return is_app_of(n, m_fid, OP_SEQ_NTH_U); }
        bool is_nth_i(expr const* n, expr*& s, unsigned& idx) const;
        bool is_index(expr const* n)    const { return is_app_of(n, m_fid, OP_SEQ_INDEX); }
        bool is_last_index(expr const* n)    const { return is_app_of(n, m_fid, OP_SEQ_LAST_INDEX); }
        bool is_replace(expr const* n)  const { return is_app_of(n, m_fid, OP_SEQ_REPLACE); }
        bool is_replace_re(expr const* n)  const { return is_app_of(n, m_fid, OP_SEQ_REPLACE_RE); }
        bool is_replace_re_all(expr const* n)  const { return is_app_of(n, m_fid, OP_SEQ_REPLACE_RE_ALL); }
        bool is_replace_all(expr const* n)  const { return is_app_of(n, m_fid, OP_SEQ_REPLACE_ALL); }
        bool is_prefix(expr const* n)   const { return is_app_of(n, m_fid, OP_SEQ_PREFIX); }
        bool is_suffix(expr const* n)   const { return is_app_of(n, m_fid, OP_SEQ_SUFFIX); }
        bool is_itos(expr const* n)     const { return is_app_of(n, m_fid, OP_STRING_ITOS); }
        bool is_stoi(expr const* n)     const { return is_app_of(n, m_fid, OP_STRING_STOI); }
        bool is_in_re(expr const* n)    const { return is_app_of(n, m_fid, OP_SEQ_IN_RE); }
        bool is_unit(expr const* n)     const { return is_app_of(n, m_fid, OP_SEQ_UNIT); }
        bool is_lt(expr const* n)       const { return is_app_of(n, m_fid, OP_STRING_LT); }
        bool is_le(expr const* n)       const { return is_app_of(n, m_fid, OP_STRING_LE); }
        bool is_is_digit(expr const* n) const { return is_app_of(n, m_fid, OP_STRING_IS_DIGIT); }
<<<<<<< HEAD
        bool is_from_code(expr const* n) const { return is_app_of(n, m_fid, OP_STRING_TO_CODE); }
        bool is_to_code(expr const* n) const { return is_app_of(n, m_fid, OP_STRING_FROM_CODE); }
=======
        bool is_from_code(expr const* n) const { return is_app_of(n, m_fid, OP_STRING_FROM_CODE); }
        bool is_to_code(expr const* n) const { return is_app_of(n, m_fid, OP_STRING_TO_CODE); }
>>>>>>> 39af2a18

        bool is_string_term(expr const * n) const {
            return u.is_string(n->get_sort());
        }

        bool is_non_string_sequence(expr const * n) const {
            sort * s = n->get_sort();
            return (u.is_seq(s) && !u.is_string(s));
        }

        MATCH_BINARY(is_concat);
        MATCH_UNARY(is_length);
        MATCH_TERNARY(is_extract);
        MATCH_BINARY(is_contains);
        MATCH_BINARY(is_at);
        MATCH_BINARY(is_nth_i);
        MATCH_BINARY(is_nth_u);
        MATCH_BINARY(is_index);
        MATCH_TERNARY(is_index);
        MATCH_BINARY(is_last_index);
        MATCH_TERNARY(is_replace);
        MATCH_TERNARY(is_replace_re);
        MATCH_TERNARY(is_replace_re_all);
        MATCH_TERNARY(is_replace_all);
        MATCH_BINARY(is_prefix);
        MATCH_BINARY(is_suffix);
        MATCH_BINARY(is_lt);
        MATCH_BINARY(is_le);
        MATCH_UNARY(is_itos);
        MATCH_UNARY(is_stoi);
        MATCH_UNARY(is_is_digit);
        MATCH_UNARY(is_from_code);
        MATCH_UNARY(is_to_code);
        MATCH_BINARY(is_in_re);
        MATCH_UNARY(is_unit);

        void get_concat(expr* e, expr_ref_vector& es) const;
        void get_concat_units(expr* e, expr_ref_vector& es) const;
        expr* get_leftmost_concat(expr* e) const { expr* e1, *e2; while (is_concat(e, e1, e2)) e = e1; return e; }
        expr* get_rightmost_concat(expr* e) const { expr* e1, *e2; while (is_concat(e, e1, e2)) e = e2; return e; }

        unsigned min_length(expr* s) const;
        unsigned max_length(expr* s) const;
    };

    class rex {
    public:
        struct info {
            /* Value is either undefined (known=l_undef) or defined and known (l_true) or defined but unknown (l_false)*/
            lbool known { l_undef };
            /* No complement, no intersection, no difference, and no if-then-else is used. Reverse is allowed. */
            bool classical { false };
            /* Boolean-reverse combination of classical regexes (using reverse, union, complement, intersection or difference). */
            bool standard { false };
            /* There are no uninterpreted symbols. */
            bool interpreted { false };
            /* No if-then-else is used. */
            bool nonbranching { false };
            /* Concatenations are right associative and if a loop body is nullable then the lower bound is zero. */
            bool normalized { false };
            /* All bounded loops have a body that is a singleton. */
            bool monadic { false };
            /* Positive Boolean combination of ranges or predicates or singleton sequences. */
            bool singleton { false };
            /* If l_true then empty word is accepted, if l_false then empty word is not accepted. */
            lbool nullable { l_undef };
            /* Lower bound  on the length of all accepted words. */
            unsigned min_length { 0 };
            /* Maximum nesting depth of Kleene stars. */
            unsigned star_height { 0 };

            /*
              Default constructor of invalid info.
            */
            info() {}

            /*
              Used for constructing either an invalid info that is only used to indicate uninitialzed entry, or valid but unknown info value.
            */
            info(lbool is_known) : known(is_known) {}

            /*
              General info constructor.
            */
            info(bool is_classical,
                bool is_standard,
                bool is_interpreted,
                bool is_nonbranching,
                bool is_normalized,
                bool is_monadic,
                bool is_singleton,
                lbool is_nullable,
                unsigned min_l,
                unsigned star_h) :
                known(l_true), classical(is_classical), standard(is_standard), interpreted(is_interpreted), nonbranching(is_nonbranching),
                normalized(is_normalized), monadic(is_monadic), singleton(is_singleton), nullable(is_nullable),
                min_length(min_l), star_height(star_h) {}

            /*
              Appends a string representation of the info into the stream.
            */
            std::ostream& display(std::ostream&) const;

            /*
              Returns a string representation of the info.
            */
            std::string str() const;

            bool is_valid() const { return known != l_undef; }

            bool is_known() const { return known == l_true; }

            info star() const;
            info plus() const;
            info opt() const;
            info complement() const;
            info concat(info const& rhs, bool lhs_is_concat) const;
            info disj(info const& rhs) const;
            info conj(info const& rhs) const; 
            info diff(info const& rhs) const;
            info orelse(info const& rhs) const;
            info loop(unsigned lower, unsigned upper) const;
        };
    private:
        seq_util&    u;
        ast_manager& m;
        family_id    m_fid;
        vector<info> mutable m_infos;
        expr_ref_vector mutable m_info_pinned;
        info invalid_info { info(l_undef) };
        info unknown_info { info(l_false) };

        bool has_valid_info(expr* r) const;
        info get_info_rec(expr* r) const;
        info mk_info_rec(app* r) const;
        info get_cached_info(expr* e) const;

    public:
        rex(seq_util& u): u(u), m(u.m), m_fid(u.m_fid), m_info_pinned(u.m) {}

        sort* mk_re(sort* seq) { parameter param(seq); return m.mk_sort(m_fid, RE_SORT, 1, &param); }
        sort* to_seq(sort* re);

        app* mk_to_re(expr* s) { return m.mk_app(m_fid, OP_SEQ_TO_RE, 1, &s); }
        app* mk_in_re(expr* s, expr* r) { return m.mk_app(m_fid, OP_SEQ_IN_RE, s, r); }
        app* mk_range(expr* s1, expr* s2) { return m.mk_app(m_fid, OP_RE_RANGE, s1, s2); }
        app* mk_concat(expr* r1, expr* r2) { return m.mk_app(m_fid, OP_RE_CONCAT, r1, r2); }
        app* mk_union(expr* r1, expr* r2) { return m.mk_app(m_fid, OP_RE_UNION, r1, r2); }
        app* mk_inter(expr* r1, expr* r2) { return m.mk_app(m_fid, OP_RE_INTERSECT, r1, r2); }
        app* mk_diff(expr* r1, expr* r2) { return m.mk_app(m_fid, OP_RE_DIFF, r1, r2); }
        app* mk_complement(expr* r) { return m.mk_app(m_fid, OP_RE_COMPLEMENT, r); }
        app* mk_star(expr* r) { return m.mk_app(m_fid, OP_RE_STAR, r); }
        app* mk_plus(expr* r) { return m.mk_app(m_fid, OP_RE_PLUS, r); }
        app* mk_opt(expr* r) { return m.mk_app(m_fid, OP_RE_OPTION, r); }
        app* mk_loop(expr* r, unsigned lo);
        app* mk_loop(expr* r, unsigned lo, unsigned hi);
        app* mk_loop(expr* r, expr* lo);
        app* mk_loop(expr* r, expr* lo, expr* hi);
        app* mk_full_char(sort* s);
        app* mk_full_seq(sort* s);
        app* mk_empty(sort* s);
        app* mk_of_pred(expr* p);
        app* mk_reverse(expr* r) { return m.mk_app(m_fid, OP_RE_REVERSE, r); }
        app* mk_derivative(expr* ele, expr* r) { return m.mk_app(m_fid, OP_RE_DERIVATIVE, ele, r); }
        app* mk_antimorov_union(expr* r1, expr* r2) { return m.mk_app(m_fid, _OP_RE_ANTIMOROV_UNION, r1, r2); }

        bool is_to_re(expr const* n)    const { return is_app_of(n, m_fid, OP_SEQ_TO_RE); }
        bool is_concat(expr const* n)    const { return is_app_of(n, m_fid, OP_RE_CONCAT); }
        bool is_union(expr const* n)    const { return is_app_of(n, m_fid, OP_RE_UNION); }
        bool is_intersection(expr const* n)    const { return is_app_of(n, m_fid, OP_RE_INTERSECT); }
        bool is_diff(expr const* n)    const { return is_app_of(n, m_fid, OP_RE_DIFF); }
        bool is_complement(expr const* n)    const { return is_app_of(n, m_fid, OP_RE_COMPLEMENT); }
        bool is_star(expr const* n)    const { return is_app_of(n, m_fid, OP_RE_STAR); }
        bool is_plus(expr const* n)    const { return is_app_of(n, m_fid, OP_RE_PLUS); }
        bool is_opt(expr const* n)    const { return is_app_of(n, m_fid, OP_RE_OPTION); }
        bool is_range(expr const* n)    const { return is_app_of(n, m_fid, OP_RE_RANGE); }
        bool is_loop(expr const* n)    const { return is_app_of(n, m_fid, OP_RE_LOOP); }
        bool is_empty(expr const* n)  const { return is_app_of(n, m_fid, OP_RE_EMPTY_SET); }
        bool is_full_char(expr const* n)  const { return is_app_of(n, m_fid, OP_RE_FULL_CHAR_SET); }
        bool is_full_seq(expr const* n)  const { return is_app_of(n, m_fid, OP_RE_FULL_SEQ_SET); }
        bool is_of_pred(expr const* n) const { return is_app_of(n, m_fid, OP_RE_OF_PRED); }
        bool is_reverse(expr const* n) const { return is_app_of(n, m_fid, OP_RE_REVERSE); }
        bool is_derivative(expr const* n) const { return is_app_of(n, m_fid, OP_RE_DERIVATIVE); }
        bool is_antimorov_union(expr const* n) const { return is_app_of(n, m_fid, _OP_RE_ANTIMOROV_UNION); }
        MATCH_UNARY(is_to_re);
        MATCH_BINARY(is_concat);
        MATCH_BINARY(is_union);
        MATCH_BINARY(is_intersection);
        MATCH_BINARY(is_diff);
        MATCH_BINARY(is_range);
        MATCH_UNARY(is_complement);
        MATCH_UNARY(is_star);
        MATCH_UNARY(is_plus);
        MATCH_UNARY(is_opt);
        MATCH_UNARY(is_of_pred);
        MATCH_UNARY(is_reverse);
        MATCH_BINARY(is_derivative);
        MATCH_BINARY(is_antimorov_union);
        bool is_loop(expr const* n, expr*& body, unsigned& lo, unsigned& hi) const;
        bool is_loop(expr const* n, expr*& body, unsigned& lo) const;
        bool is_loop(expr const* n, expr*& body, expr*& lo, expr*& hi) const;
        bool is_loop(expr const* n, expr*& body, expr*& lo) const;
        unsigned min_length(expr* r) const;
        unsigned max_length(expr* r) const;
        bool is_epsilon(expr* r) const;
        app* mk_epsilon(sort* seq_sort);
        info get_info(expr* r) const;
        std::string to_str(expr* r) const;

        class pp {
            seq_util::rex& re;
            expr* e;
            bool html_encode;
            bool can_skip_parenth(expr* r) const;
            std::ostream& seq_unit(std::ostream& out, expr* s) const;
            std::ostream& compact_helper_seq(std::ostream& out, expr* s) const;
            std::ostream& compact_helper_range(std::ostream& out, expr* s1, expr* s2) const;

        public:
            pp(seq_util::rex& r, expr* e, bool html = false) : re(r), e(e), html_encode(html) {}
            std::ostream& display(std::ostream&) const;
        };
    };
    str str;
    rex  re;

    seq_util(ast_manager& m):
        m(m),
        seq(*static_cast<seq_decl_plugin*>(m.get_plugin(m.mk_family_id("seq")))),
        ch(seq.get_char_plugin()),
        m_fid(seq.get_family_id()),
        str(*this),
        re(*this) {
    }

    family_id get_family_id() const { return m_fid; }
};

inline std::ostream& operator<<(std::ostream& out, seq_util::rex::pp const & p) { return p.display(out); }

inline std::ostream& operator<<(std::ostream& out, seq_util::rex::info const& p) { return p.display(out); }
<|MERGE_RESOLUTION|>--- conflicted
+++ resolved
@@ -23,27 +23,13 @@
 #pragma once
 
 #include "ast/ast.h"
-<<<<<<< HEAD
-#include "ast/bv_decl_plugin.h"
-#include <string>
-#include "util/lbool.h"
-
-#define Z3_USE_UNICODE 0
-=======
 #include "ast/char_decl_plugin.h"
 #include "util/lbool.h"
 #include "util/zstring.h"
->>>>>>> 39af2a18
 
 enum seq_sort_kind {
     SEQ_SORT,
     RE_SORT,
-<<<<<<< HEAD
-#if Z3_USE_UNICODE
-    _CHAR_SORT,     // internal only
-#endif
-=======
->>>>>>> 39af2a18
     _STRING_SORT,  
     _REGLAN_SORT
 };
@@ -99,13 +85,6 @@
     OP_STRING_TO_CODE,
     OP_STRING_FROM_CODE,
 
-<<<<<<< HEAD
-#if Z3_USE_UNICODE
-    OP_CHAR_CONST,    // constant character
-    OP_CHAR_LE,       // Unicode comparison
-#endif
-=======
->>>>>>> 39af2a18
     // internal only operators. Converted to SEQ variants.
     _OP_STRING_FROM_CHAR,
     _OP_STRING_STRREPL,
@@ -128,41 +107,6 @@
 };
 
 
-<<<<<<< HEAD
-class zstring {
-private:
-    buffer<unsigned> m_buffer;
-    bool well_formed() const;
-public:
-    static unsigned max_char() { return 196607; }
-    zstring() {}
-    zstring(char const* s);
-    zstring(const std::string &str) : zstring(str.c_str()) {}
-    zstring(unsigned sz, unsigned const* s) { m_buffer.append(sz, s); SASSERT(well_formed()); }
-    zstring(unsigned num_bits, bool const* ch);
-    zstring(unsigned ch);
-    zstring replace(zstring const& src, zstring const& dst) const;
-    zstring reverse() const;
-    std::string encode() const;
-    unsigned length() const { return m_buffer.size(); }
-    unsigned operator[](unsigned i) const { return m_buffer[i]; }
-    bool empty() const { return m_buffer.empty(); }
-    bool suffixof(zstring const& other) const;
-    bool prefixof(zstring const& other) const;
-    bool contains(zstring const& other) const;
-    int  indexofu(zstring const& other, unsigned offset) const;
-    int  last_indexof(zstring const& other) const;
-    zstring extract(unsigned lo, unsigned hi) const;
-    zstring operator+(zstring const& other) const;
-    bool operator==(const zstring& other) const;
-    bool operator!=(const zstring& other) const;
-
-    friend std::ostream& operator<<(std::ostream &os, const zstring &str);
-    friend bool operator<(const zstring& lhs, const zstring& rhs);
-};
-
-=======
->>>>>>> 39af2a18
 class seq_decl_plugin : public decl_plugin {
     struct psig {
         symbol          m_name;
@@ -188,10 +132,7 @@
     sort*            m_reglan;
     bool             m_has_re;
     bool             m_has_seq;
-<<<<<<< HEAD
-=======
     char_decl_plugin* m_char_plugin { nullptr };
->>>>>>> 39af2a18
 
     void match(psig& sig, unsigned dsz, sort* const* dom, sort* range, sort_ref& rng);
 
@@ -254,8 +195,6 @@
 
     bool has_re() const { return m_has_re; }
     bool has_seq() const { return m_has_seq; }
-<<<<<<< HEAD
-=======
 
     bool is_considered_uninterpreted(func_decl * f) override;
 
@@ -263,9 +202,7 @@
     sort* string_sort() const { return m_string; }
 
     char_decl_plugin& get_char_plugin() const { return *m_char_plugin; }
->>>>>>> 39af2a18
-
-    bool is_considered_uninterpreted(func_decl * f) override;
+
 };
 
 class seq_util {
@@ -273,11 +210,6 @@
     seq_decl_plugin& seq;
     char_decl_plugin& ch;
     family_id m_fid;
-<<<<<<< HEAD
-    mutable scoped_ptr<bv_util> m_bv;
-    bv_util& bv() const;
-=======
->>>>>>> 39af2a18
 
 public:
 
@@ -294,19 +226,6 @@
     bool is_seq(sort* s) const { return is_sort_of(s, m_fid, SEQ_SORT); }
     bool is_re(sort* s) const { return is_sort_of(s, m_fid, RE_SORT); }
     bool is_re(sort* s, sort*& seq) const { return is_sort_of(s, m_fid, RE_SORT)  && (seq = to_sort(s->get_parameter(0).get_ast()), true); }
-<<<<<<< HEAD
-    bool is_seq(expr* e) const  { return is_seq(m.get_sort(e)); }
-    bool is_seq(sort* s, sort*& seq) const { return is_seq(s) && (seq = to_sort(s->get_parameter(0).get_ast()), true); }
-    bool is_re(expr* e) const { return is_re(m.get_sort(e)); }
-    bool is_re(expr* e, sort*& seq) const { return is_re(m.get_sort(e), seq); }
-    bool is_char(expr* e) const { return is_char(m.get_sort(e)); }
-    bool is_const_char(expr* e, unsigned& c) const;
-#if Z3_USE_UNICODE
-    bool is_char_le(expr const* e) const { return is_app_of(e, m_fid, OP_CHAR_LE); }
-#else
-    bool is_char_le(expr const* e) const { return bv().is_bv_ule(e) && is_char(to_app(e)->get_arg(0)); }
-#endif
-=======
     bool is_seq(expr* e) const  { return is_seq(e->get_sort()); }
     bool is_seq(sort* s, sort*& seq) const { return is_seq(s) && (seq = to_sort(s->get_parameter(0).get_ast()), true); }
     bool is_re(expr* e) const { return is_re(e->get_sort()); }
@@ -319,7 +238,6 @@
     bool is_char_is_digit(expr const* e) const { return ch.is_is_digit(e); }
     bool is_char2int(expr const* e) const;
     app* mk_char_bit(expr* e, unsigned i);
->>>>>>> 39af2a18
     app* mk_char(unsigned ch) const;
     app* mk_char_is_digit(expr* e) { return ch.mk_is_digit(e); }
     app* mk_le(expr* ch1, expr* ch2) const;
@@ -332,10 +250,7 @@
     bool is_skolem(expr const* e) const { return is_app_of(e, m_fid, _OP_SEQ_SKOLEM); }
 
     MATCH_BINARY(is_char_le);
-<<<<<<< HEAD
-=======
     MATCH_UNARY(is_char2int);
->>>>>>> 39af2a18
 
     bool has_re() const { return seq.has_re(); }
     bool has_seq() const { return seq.has_seq(); }
@@ -353,10 +268,6 @@
         sort* mk_string_sort() const { return m.mk_sort(m_fid, _STRING_SORT, 0, nullptr); }
         app* mk_empty(sort* s) const { return m.mk_const(m.mk_func_decl(m_fid, OP_SEQ_EMPTY, 0, nullptr, 0, (expr*const*)nullptr, s)); }
         app* mk_string(zstring const& s) const;
-<<<<<<< HEAD
-        app* mk_string(symbol const& s) const { return u.seq.mk_string(s); }
-=======
->>>>>>> 39af2a18
         app* mk_char(unsigned ch) const;
         app* mk_concat(expr* a, expr* b) const { expr* es[2] = { a, b }; return m.mk_app(m_fid, OP_SEQ_CONCAT, 2, es); }
         app* mk_concat(expr* a, expr* b, expr* c) const { return mk_concat(a, mk_concat(b, c)); }
@@ -364,11 +275,7 @@
             if (n == 0) return mk_empty(s);
             if (n == 1) return es[0]; 
             return m.mk_app(m_fid, OP_SEQ_CONCAT, n, es); }
-<<<<<<< HEAD
-        expr* mk_concat(expr_ref_vector const& es, sort* s) const { return mk_concat(es.size(), es.c_ptr(), s); }
-=======
         expr* mk_concat(expr_ref_vector const& es, sort* s) const { return mk_concat(es.size(), es.data(), s); }
->>>>>>> 39af2a18
         app* mk_length(expr* a) const { return m.mk_app(m_fid, OP_SEQ_LENGTH, 1, &a); }
         app* mk_at(expr* s, expr* i) const { expr* es[2] = { s, i }; return m.mk_app(m_fid, OP_SEQ_AT, 2, es); }
         app* mk_nth(expr* s, expr* i) const { expr* es[2] = { s, i }; return m.mk_app(m_fid, OP_SEQ_NTH, 2, es); }
@@ -400,23 +307,12 @@
         bool is_skolem(func_decl const* f)      const { return is_decl_of(f, m_fid, _OP_SEQ_SKOLEM); }
 
         bool is_string(expr const * n) const { return is_app_of(n, m_fid, OP_STRING_CONST); }
-<<<<<<< HEAD
-        bool is_string(expr const* n, symbol& s) const {
-            return is_string(n) && (s = to_app(n)->get_decl()->get_parameter(0).get_symbol(), true);
-        }
-        bool is_string(func_decl const* f) const { return is_decl_of(f, m_fid, OP_STRING_CONST); }
-        bool is_string(expr const* n, zstring& s) const;
-        bool is_string(func_decl const* f, zstring& s) const;
-        bool is_empty(expr const* n) const { symbol s;
-            return is_app_of(n, m_fid, OP_SEQ_EMPTY) || (is_string(n, s) && !s.is_numerical() && *s.bare_str() == 0);
-=======
         bool is_string(func_decl const* f) const { return is_decl_of(f, m_fid, OP_STRING_CONST); }
         bool is_string(expr const* n, zstring& s) const;
         bool is_string(func_decl const* f, zstring& s) const;
         bool is_empty(expr const* n) const {
             zstring s;
             return is_app_of(n, m_fid, OP_SEQ_EMPTY) || (is_string(n, s) && s.empty());
->>>>>>> 39af2a18
         }
         bool is_concat(expr const* n)   const { return is_app_of(n, m_fid, OP_SEQ_CONCAT); }
         bool is_length(expr const* n)   const { return is_app_of(n, m_fid, OP_SEQ_LENGTH); }
@@ -441,13 +337,8 @@
         bool is_lt(expr const* n)       const { return is_app_of(n, m_fid, OP_STRING_LT); }
         bool is_le(expr const* n)       const { return is_app_of(n, m_fid, OP_STRING_LE); }
         bool is_is_digit(expr const* n) const { return is_app_of(n, m_fid, OP_STRING_IS_DIGIT); }
-<<<<<<< HEAD
-        bool is_from_code(expr const* n) const { return is_app_of(n, m_fid, OP_STRING_TO_CODE); }
-        bool is_to_code(expr const* n) const { return is_app_of(n, m_fid, OP_STRING_FROM_CODE); }
-=======
         bool is_from_code(expr const* n) const { return is_app_of(n, m_fid, OP_STRING_FROM_CODE); }
         bool is_to_code(expr const* n) const { return is_app_of(n, m_fid, OP_STRING_TO_CODE); }
->>>>>>> 39af2a18
 
         bool is_string_term(expr const * n) const {
             return u.is_string(n->get_sort());
