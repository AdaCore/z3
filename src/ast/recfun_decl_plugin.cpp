--- conflicted
+++ resolved
@@ -255,11 +255,7 @@
 
                 while (! stack.empty()) {
                     expr * e = stack.back();
-<<<<<<< HEAD
-                    stack.pop_back();
-=======
                     stack.pop_back();                    
->>>>>>> 39af2a18
 
                     if (m.is_ite(e)) {
                         // need to do a case split on `e`, forking the search space
@@ -509,16 +505,10 @@
                         max_score = kv.m_value;
                     }
                 }
-<<<<<<< HEAD
-                if (max_score <= 4) {
-                    break;
-                }
-=======
                 if (max_score <= 4) 
                     break;
 
 
->>>>>>> 39af2a18
                 ptr_vector<sort> domain;
                 ptr_vector<expr> args;
                 for (unsigned i = 0; i < n; ++i) {
@@ -526,16 +516,6 @@
                     args.push_back(vars[i]);
                 }
                                 
-<<<<<<< HEAD
-                symbol fresh_name(m().mk_fresh_id()); 
-                auto pd = mk_def(fresh_name, n, domain.c_ptr(), m().get_sort(max_expr));
-                func_decl* f = pd.get_def()->get_decl();
-                expr_ref new_body(m().mk_app(f, n, args.c_ptr()), m());
-                set_definition(subst, pd, n, vars, max_expr);
-                subst.insert(max_expr, new_body);
-                result = subst(result);                
-                TRACEFN("substituted " << mk_pp(max_expr, m()) << " -> " << new_body << "\n" << result);
-=======
                 symbol fresh_name("fold-rec-" + std::to_string(m().mk_fresh_id())); 
                 auto pd = mk_def(fresh_name, n, domain.data(), max_expr->get_sort());
                 func_decl* f = pd.get_def()->get_decl();
@@ -545,13 +525,10 @@
                 subst.insert(max_expr, new_body);
                 result = subst(result);                
                 TRACEFN("substituted\n" << mk_pp(max_expr, m()) << "\n->\n" << new_body << "\n-result->\n" << result);
->>>>>>> 39af2a18
             }
             return result;
         }
 
-<<<<<<< HEAD
-=======
     }
 
     case_expansion::case_expansion(recfun::util& u, app * n) : 
@@ -581,7 +558,6 @@
         for (auto* t : m_args) 
             out << " " << mk_pp(t, m);
         return out << ")";
->>>>>>> 39af2a18
     }
 
     
