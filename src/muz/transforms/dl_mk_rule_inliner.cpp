/*++
Copyright (c) 2006 Microsoft Corporation

Module Name:

    dl_mk_rule_inliner.cpp

Abstract:

    Rule transformer which simplifies interpreted tails

Author:

    Krystof Hoder (t-khoder) 2011-10-01.

Revision History:

    Added linear_inline 2012-9-10 (nbjorner)

    Disable inliner for quantified rules 2012-10-31 (nbjorner)

Notes:

Resolution transformation (resolve):

    P(x) :- Q(y), phi(x,y)      Q(y) :- R(z), psi(y,z)
    --------------------------------------------------
             P(x) :- R(z), phi(x,y), psi(y,z)

    Proof converter:

       replace assumption (*) by rule and upper assumptions.


Subsumption transformation (remove rule):

    P(x) :- Q(y), phi(x,y)      Rules
    ---------------------------------
    Rules


    Model converter:

       P(x) := P(x) or (exists y . Q(y) & phi(x,y))


--*/


#include <sstream>
#include "ast/ast_pp.h"
#include "ast/rewriter/rewriter.h"
#include "ast/rewriter/rewriter_def.h"
#include "muz/transforms/dl_mk_rule_inliner.h"
#include "muz/base/fp_params.hpp"

namespace datalog {

    // -----------------------------------
    //
    // mk_rule_inliner::rule_unifier
    //
    // -----------------------------------

    bool rule_unifier::unify_rules(const rule& tgt, unsigned tgt_idx, const rule& src) {
        rule_counter& vc = m_rm.get_counter();
        unsigned var_cnt = std::max(vc.get_max_rule_var(tgt), vc.get_max_rule_var(src))+1;
        m_subst.reset();
        m_subst.reserve(2, var_cnt);

        m_ready = m_unif(tgt.get_tail(tgt_idx), src.get_head(), m_subst);

        if (m_ready) {
            m_deltas[0] = 0;
            m_deltas[1] = var_cnt;
            TRACE("dl",
                  output_predicate(m_context, src.get_head(), tout << "unify rules ");
                  output_predicate(m_context, tgt.get_head(), tout << "\n");
                  tout << "\n";);
        }
        return m_ready;
    }

    void rule_unifier::apply(app * a, bool is_tgt, app_ref& res) {
        expr_ref res_e(m);
        TRACE("dl", output_predicate(m_context, a, tout); tout << "\n";);
        m_subst.apply(2, m_deltas, expr_offset(a, is_tgt ? 0 : 1), res_e);
        SASSERT(is_app(res_e.get()));
        res = to_app(res_e.get());
    }

    void rule_unifier::apply(
        rule const& r, bool is_tgt, unsigned skipped_index,
        app_ref_vector& res, bool_vector& res_neg) {
        unsigned rule_len = r.get_tail_size();
        for (unsigned i = 0; i < rule_len; i++) {
            if (i != skipped_index) { //i can never be UINT_MAX, so we'll never skip if we're not supposed to
                app_ref new_tail_el(m);
                apply(r.get_tail(i), is_tgt, new_tail_el);
                res.push_back(new_tail_el);
                res_neg.push_back(r.is_neg_tail(i));
            }
        }
    }

    bool rule_unifier::apply(rule const& tgt, unsigned tail_index, rule const& src, rule_ref& res) {
        SASSERT(m_ready);
        app_ref new_head(m);
        app_ref_vector tail(m);
        bool_vector tail_neg;
        rule_ref simpl_rule(m_rm);
        apply(tgt.get_head(), true, new_head);
        apply(tgt, true,  tail_index, tail, tail_neg);
        apply(src, false, UINT_MAX,   tail, tail_neg);
        mk_rule_inliner::remove_duplicate_tails(tail, tail_neg);
        SASSERT(tail.size()==tail_neg.size());
        std::ostringstream comb_name;
        comb_name << tgt.name().str() << ";" << src.name().str();
        symbol combined_rule_name(comb_name.str());
<<<<<<< HEAD
        res = m_rm.mk(new_head, tail.size(), tail.c_ptr(), tail_neg.c_ptr(), combined_rule_name, m_normalize);
=======
        res = m_rm.mk(new_head, tail.size(), tail.data(), tail_neg.data(), combined_rule_name, m_normalize);
>>>>>>> 39af2a18
        res->set_accounting_parent_object(m_context, const_cast<rule*>(&tgt));
        TRACE("dl",
              tgt.display(m_context,  tout << "tgt (" << tail_index << "): \n");
              src.display(m_context,  tout << "src:\n");
              res->display(m_context, tout << "res\n");
              // m_unif.display(tout << "subst:\n");
              );

        if (m_normalize) {
            m_rm.fix_unbound_vars(res, true);
            if (m_interp_simplifier.transform_rule(res.get(), simpl_rule)) {
                res = simpl_rule;
                return true;
            }
            else {
                return false;
            }
        }
        else {
            return true;
        }
    }

    expr_ref_vector rule_unifier::get_rule_subst(const rule& r, bool is_tgt) {
        SASSERT(m_ready);
        expr_ref_vector result(m);
        ptr_vector<sort> sorts;
        expr_ref v(m), w(m);
        r.get_vars(m, sorts);
        for (unsigned i = 0; i < sorts.size(); ++i) {
            v = m.mk_var(i, sorts[i]);
            m_subst.apply(2, m_deltas, expr_offset(v, is_tgt?0:1), w);
            result.push_back(w);
        }
        return result;
    }


    // -----------------------------------
    //
    // mk_rule_inliner
    //
    // -----------------------------------

    /**
       Inline occurrences of rule src at tail_index in tgt and return the result in res.
    */
    bool mk_rule_inliner::try_to_inline_rule(rule& tgt, rule& src, unsigned tail_index, rule_ref& res)
    {
        SASSERT(tail_index<tgt.get_positive_tail_size());
        SASSERT(!tgt.is_neg_tail(tail_index));

        tgt.norm_vars(m_context.get_rule_manager());

        if (has_quantifier(src))
            throw has_new_quantifier();

        if (!m_unifier.unify_rules(tgt, tail_index, src)) {
            return false;
        }

        if (m_unifier.apply(tgt, tail_index, src, res)) {
            if (m_context.generate_proof_trace()) {
                expr_ref_vector s1 = m_unifier.get_rule_subst(tgt, true);
                expr_ref_vector s2 = m_unifier.get_rule_subst(src, false);
                datalog::resolve_rule(m_rm, tgt, src, tail_index, s1, s2, *res.get());
            }
            return true;
        }
        else {
            TRACE("dl", res->display(m_context, tout << "interpreted tail is unsat\n"););
            //the interpreted part is unsatisfiable
            return false;
        }
    }

    // TBD: replace by r.has_quantifiers() and test
    bool mk_rule_inliner::has_quantifier(rule const& r) const {
        unsigned utsz = r.get_uninterpreted_tail_size();
        for (unsigned i = utsz; i < r.get_tail_size(); ++i) {
            if (r.get_tail(i)->has_quantifiers()) return true;
        }
        return false;
    }

    void mk_rule_inliner::count_pred_occurrences(rule_set const & orig)
    {
        rel_context_base* rel = m_context.get_rel_context();
        if (rel) {
            rel->collect_non_empty_predicates(m_preds_with_facts);
        }

        for (rule * r : orig) {
            func_decl * head_pred = r->get_decl();
            m_head_pred_ctr.inc(head_pred);

            if (r->get_tail_size()>0) {
                m_head_pred_non_empty_tails_ctr.inc(head_pred);
            }

            unsigned ut_len = r->get_uninterpreted_tail_size();
            for (unsigned i=0; i<ut_len; i++) {
                func_decl * pred = r->get_decl(i);
                m_tail_pred_ctr.inc(pred);

                if (r->is_neg_tail(i)) {
                    m_preds_with_neg_occurrence.insert(pred);
                }
            }
        }
    }

    bool mk_rule_inliner::inlining_allowed(rule_set const& source, func_decl * pred)
    {
        if (//these three conditions are important for soundness
            source.is_output_predicate(pred) ||
            m_preds_with_facts.contains(pred) ||
            m_preds_with_neg_occurrence.contains(pred) ||
            //this condition is used for breaking of cycles among inlined rules
            m_forbidden_preds.contains(pred)) {
            return false;
        }

        //
        // these conditions are optional, they avoid possible exponential increase
        // in the size of the problem
        //

        return
            //m_head_pred_non_empty_tails_ctr.get(pred)<=1
            m_head_pred_ctr.get(pred) <= 1
            || (m_tail_pred_ctr.get(pred) <= 1 && m_head_pred_ctr.get(pred) <= 4)
            ;
    }

    /** Caller has to dealloc the returned object */
    rule_set * mk_rule_inliner::create_allowed_rule_set(rule_set const & orig)
    {
        rule_set * res = alloc(rule_set, m_context);
        for (rule * r : orig) {
            if (inlining_allowed(orig, r->get_decl())) {
                res->add_rule(r);
            }
        }
        //the rule set should be stratified, since orig (which is its superset) is as well
        VERIFY(res->close());
        return res;
    }

    /**
    Try to make the set of inlined predicates acyclic by forbidding inlining of one
    predicate from each strongly connected component. Return true if we did forbide some
    predicate, and false if the set of rules is already acyclic.
    */
    bool mk_rule_inliner::forbid_preds_from_cycles(rule_set const & r)
    {
        SASSERT(r.is_closed());

        bool something_forbidden = false;

        const rule_stratifier::comp_vector& comps = r.get_stratifier().get_strats();

        for (rule_stratifier::item_set * stratum : comps) {
            if (stratum->size() == 1) {
                continue;
            }
            SASSERT(stratum->size() > 1);
            func_decl * first_stratum_pred = *stratum->begin();

            //we're trying to break cycles by removing one predicate from each of them
            m_forbidden_preds.insert(first_stratum_pred);
            something_forbidden = true;
        }
        return something_forbidden;
    }

    bool mk_rule_inliner::forbid_multiple_multipliers(const rule_set & orig,
            rule_set const & proposed_inlined_rules) {

        bool something_forbidden = false;

        const rule_stratifier::comp_vector& comps =
            proposed_inlined_rules.get_stratifier().get_strats();

        for (rule_stratifier::item_set * stratum : comps) {

            SASSERT(stratum->size()==1);
            func_decl * head_pred = *stratum->begin();

            bool is_multi_head_pred = m_head_pred_ctr.get(head_pred)>1;
            bool is_multi_occurrence_pred = m_tail_pred_ctr.get(head_pred)>1;

            const rule_vector& pred_rules = proposed_inlined_rules.get_predicate_rules(head_pred);
            for (rule * r : pred_rules) {
                unsigned pt_len = r->get_positive_tail_size();
                for (unsigned ti = 0; ti<pt_len; ++ti) {
                    func_decl * tail_pred = r->get_decl(ti);
                    if (!inlining_allowed(orig, tail_pred)) {
                        continue;
                    }
                    unsigned tail_pred_head_cnt = m_head_pred_ctr.get(tail_pred);
                    if (tail_pred_head_cnt<=1) {
                        continue;
                    }
                    if (is_multi_head_pred) {
                        m_forbidden_preds.insert(head_pred);
                        something_forbidden = true;
                        goto process_next_pred;
                    }
                    if (is_multi_occurrence_pred) {
                        m_forbidden_preds.insert(tail_pred);
                        something_forbidden = true;
                    }
                    else {
                        is_multi_head_pred = true;
                        m_head_pred_ctr.get(head_pred) =
                            m_head_pred_ctr.get(head_pred)*tail_pred_head_cnt;
                    }
                }

            }

        process_next_pred:;
        }


        unsigned rule_cnt = orig.get_num_rules();
        for (unsigned ri=0; ri<rule_cnt; ri++) {
            rule * r = orig.get_rule(ri);

            func_decl * head_pred = r->get_decl();

            if (inlining_allowed(orig, head_pred)) {
                //we have already processed inlined rules
                continue;
            }

            bool has_multi_head_pred = false;
            unsigned pt_len = r->get_positive_tail_size();
            for (unsigned ti = 0; ti<pt_len; ++ti) {
                func_decl * pred = r->get_decl(ti);
                if (!inlining_allowed(orig, pred)) {
                    continue;
                }
                if (m_head_pred_ctr.get(pred)<=1) {
                    continue;
                }
                if (has_multi_head_pred) {
                    m_forbidden_preds.insert(pred);
                    something_forbidden = true;
                }
                else {
                    has_multi_head_pred = true;
                }
            }
        }
        return something_forbidden;
    }

    void mk_rule_inliner::plan_inlining(rule_set const & orig)
    {
        count_pred_occurrences(orig);

        scoped_ptr<rule_set> candidate_inlined_set = create_allowed_rule_set(orig);
        while (forbid_preds_from_cycles(*candidate_inlined_set)) {
            candidate_inlined_set = create_allowed_rule_set(orig);
        }

        if (forbid_multiple_multipliers(orig, *candidate_inlined_set)) {
            candidate_inlined_set = create_allowed_rule_set(orig);
        }

        TRACE("dl", tout<<"rules to be inlined:\n" << (*candidate_inlined_set); );

        // now we start filling in the set of the inlined rules in a topological order,
        // so that we inline rules into other rules

        SASSERT(m_inlined_rules.get_num_rules() == 0);

        const rule_stratifier::comp_vector& comps = candidate_inlined_set->get_stratifier().get_strats();

        for (rule_stratifier::item_set * stratum : comps) {
            SASSERT(stratum->size() == 1);
            func_decl * pred = *stratum->begin();
            for (rule * r : candidate_inlined_set->get_predicate_rules(pred)) {
                transform_rule(orig, r, m_inlined_rules);
            }
        }

        TRACE("dl", tout << "inlined rules after mutual inlining:\n" << m_inlined_rules;  );

        for (rule * r : m_inlined_rules) {
            datalog::del_rule(m_mc, *r, false);
        }
    }

    bool mk_rule_inliner::transform_rule(rule_set const& orig, rule * r0, rule_set& tgt) {
        bool modified = false;
        rule_ref_vector todo(m_rm);
        todo.push_back(r0);

        while (!todo.empty()) {
            rule_ref r(todo.back(), m_rm);
            todo.pop_back();
            unsigned pt_len = r->get_positive_tail_size();
            unsigned i = 0;
            for  (; i < pt_len && !inlining_allowed(orig, r->get_decl(i)); ++i) {};

            CTRACE("dl", has_quantifier(*r.get()), r->display(m_context, tout););
            if (has_quantifier(*r.get())) {
                tgt.add_rule(r);
                continue;
            }

            if (i == pt_len) {
                //there's nothing we can inline in this rule
                tgt.add_rule(r);
                continue;
            }
            modified = true;

            func_decl * pred = r->get_decl(i);
            const rule_vector& pred_rules = m_inlined_rules.get_predicate_rules(pred);
            for (rule * inl_rule : pred_rules) {
                rule_ref inl_result(m_rm);
                if (try_to_inline_rule(*r.get(), *inl_rule, i, inl_result)) {
                    todo.push_back(inl_result);
                }
            }
        }
        if (modified) {
            datalog::del_rule(m_mc, *r0, true);
        }

        return modified;
    }

    bool mk_rule_inliner::transform_rules(const rule_set & orig, rule_set & tgt) {

        bool something_done = false;

        for (rule* rl : orig) {
            rule_ref r(rl, m_rm);
            func_decl * pred = r->get_decl();

            // if inlining is allowed, then we are eliminating
            // this relation through inlining,
            // so we don't add its rules to the result

            something_done |= !inlining_allowed(orig, pred) && transform_rule(orig, r, tgt);
        }

        if (something_done && m_mc) {
            for (rule* r : orig) {
                if (inlining_allowed(orig, r->get_decl())) {
                    datalog::del_rule(m_mc, *r, true);
                }
            }
        }

        return something_done;
    }

    /**
       Check whether rule r is oriented in a particular ordering.
       This is to avoid infinite cycle of inlining in the eager inliner.

       Out ordering is lexicographic, comparing atoms first on stratum they are in,
       then on arity and then on ast ID of their func_decl.
    */
    bool mk_rule_inliner::is_oriented_rewriter(rule * r, rule_stratifier const& strat) {
        func_decl * head_pred = r->get_decl();
        unsigned head_strat = strat.get_predicate_strat(head_pred);
        unsigned head_arity = head_pred->get_arity();
        unsigned pt_len = r->get_positive_tail_size();
        for (unsigned ti=0; ti < pt_len; ++ti) {
            func_decl * pred = r->get_decl(ti);
            unsigned pred_strat = strat.get_predicate_strat(pred);
            SASSERT(pred_strat <= head_strat);

            if (pred_strat == head_strat) {
                if (pred->get_arity()>head_arity
                    || (pred->get_arity()==head_arity && pred->get_id()>=head_pred->get_id()) ) {
                    return false;
                }
            }
        }
        return true;
    }


    bool mk_rule_inliner::do_eager_inlining(rule * r, rule_set const& rules, rule_ref& res) {
        if (r->has_negation()) {
            return false;
        }

        SASSERT(rules.is_closed());
        const rule_stratifier& strat = rules.get_stratifier();

        func_decl * head_pred = r->get_decl();

        unsigned pt_len = r->get_positive_tail_size();
        for (unsigned ti = 0; ti < pt_len; ++ti) {

            func_decl * pred = r->get_decl(ti);
            if (pred == head_pred || m_preds_with_facts.contains(pred)) { continue; }


            const rule_vector& pred_rules = rules.get_predicate_rules(pred);
            rule * inlining_candidate = nullptr;
            unsigned rule_cnt = pred_rules.size();
            if (rule_cnt == 0) {
                inlining_candidate = nullptr;
            }
            else if (rule_cnt == 1) {
                inlining_candidate = pred_rules[0];
            }
            else {
                inlining_candidate = nullptr;

                for (unsigned ri = 0; ri < rule_cnt; ++ri) {
                    rule * pred_rule = pred_rules[ri];
                    if (!m_unifier.unify_rules(*r, ti, *pred_rule)) {
                        //we skip rules which don't unify with the tail atom
                        continue;
                    }
                    if (inlining_candidate != nullptr) {
                        // We have two rules that can be inlined into the current
                        // tail predicate. In this situation we don't do inlinning
                        // on this tail atom, as we don't want the overall number
                        // of rules to increase.
                        goto process_next_tail;
                    }
                    inlining_candidate = pred_rule;
                }
            }
            if (inlining_candidate == nullptr) {
                // nothing unifies with the tail atom, therefore the rule is unsatisfiable
                // (we can say this because relation pred doesn't have any ground facts either)
                res = nullptr;
                datalog::del_rule(m_mc, *r, false);
                return true;
            }
            if (!is_oriented_rewriter(inlining_candidate, strat)) {
                // The rule which should be used for inlining isn't oriented
                // in a simplifying direction. Inlining with such rule might lead to
                // infinite loops, so we don't do it.
                goto process_next_tail;
            }
            if (!try_to_inline_rule(*r, *inlining_candidate, ti, res)) {
                datalog::del_rule(m_mc, *r, false);
                res = nullptr;
            }
            return true;

        process_next_tail:;
        }
        return false;
    }

    bool mk_rule_inliner::do_eager_inlining(scoped_ptr<rule_set> & rules) {
        scoped_ptr<rule_set> res = alloc(rule_set, m_context);
        bool done_something = false;

        rule_set::iterator rend = rules->end();
        for (rule_set::iterator rit = rules->begin(); rit!=rend; ++rit) {
            rule_ref r(*rit, m_rm);

            rule_ref replacement(m_rm);
            while (r && do_eager_inlining(r, *rules, replacement)) {
                r = replacement;
                done_something = true;
            }

            if (!r) {
                continue;
            }
            res->add_rule(r);
        }
        if (done_something) {
            rules = res.detach();
        }
        return done_something;
    }

    /**
       Inline predicates that are known to not be join-points.

          P(1,x) :- P(0,y), phi(x,y)
          P(0,x) :- P(1,z), psi(x,z)

       ->

          P(1,x) :- P(1,z), phi(x,y), psi(y,z)

       whenever P(0,x) is not unifiable with the
       body of the rule where it appears (P(1,z))
       and P(0,x) is unifiable with at most one (?)
       other rule (and it does not occur negatively).
     */
    bool mk_rule_inliner::visitor::operator()(expr* e) {
        m_unifiers.append(m_positions.find(e));
        TRACE("dl",
              tout << "unifier: " << (m_unifiers.empty()?0:m_unifiers.back());
              tout << " num unifiers: " << m_unifiers.size();
              tout << " num positions: " << m_positions.find(e).size() << "\n";
              output_predicate(m_context, to_app(e), tout); tout << "\n";);
        // stop visitor when we have more than 1 unifier, since that's all we want.
        return m_unifiers.size() <= 1;
    }

    void mk_rule_inliner::visitor::reset(unsigned sz) {
        m_unifiers.reset();
        m_can_remove.reset();
        m_can_remove.resize(sz, true);
        m_can_expand.reset();
        m_can_expand.resize(sz, true);
        m_positions.reset();
    }

    unsigned_vector const& mk_rule_inliner::visitor::add_position(expr* e, unsigned j) {
        auto& value = m_positions.insert_if_not_there(e, unsigned_vector());
        value.push_back(j);
        return value;
    }

    unsigned_vector const& mk_rule_inliner::visitor::del_position(expr* e, unsigned j) {
        obj_map<expr, unsigned_vector>::obj_map_entry * et = m_positions.find_core(e);
        SASSERT(et && et->get_data().m_value.contains(j));
        et->get_data().m_value.erase(j);
        return et->get_data().m_value;
    }

    void mk_rule_inliner::add_rule(rule_set const& source, rule* r, unsigned i) {
        bool_vector& can_remove = m_head_visitor.can_remove();
        bool_vector& can_expand = m_head_visitor.can_expand();
        app* head = r->get_head();
        func_decl* headd = head->get_decl();
        m_head_visitor.add_position(head, i);
        m_head_index.insert(head);
        m_pinned.push_back(r);

        if (source.is_output_predicate(headd) ||
            m_preds_with_facts.contains(headd)) {
            can_remove.set(i, false);
            TRACE("dl", output_predicate(m_context, head, tout << "cannot remove: " << i << " "); tout << "\n";);
        }

        unsigned tl_sz = r->get_uninterpreted_tail_size();
        for (unsigned j = 0; j < tl_sz; ++j) {
            app* tail = r->get_tail(j);
            m_tail_visitor.add_position(tail, i);
            m_tail_index.insert(tail);
        }
        bool can_exp =
            tl_sz == 1
            && r->get_positive_tail_size() == 1
            && !m_preds_with_facts.contains(r->get_decl(0))
            && !source.is_output_predicate(r->get_decl(0));
        can_expand.set(i, can_exp);
    }

    void mk_rule_inliner::del_rule(rule* r, unsigned i) {
        app* head = r->get_head();
        m_head_visitor.del_position(head, i);
        unsigned tl_sz = r->get_uninterpreted_tail_size();
        for (unsigned j = 0; j < tl_sz; ++j) {
            app* tail = r->get_tail(j);
            m_tail_visitor.del_position(tail, i);
        }
    }


#define PRT(_x_) ((_x_)?"T":"F")

    bool mk_rule_inliner::inline_linear(scoped_ptr<rule_set>& rules) {
        bool done_something = false;
        unsigned sz = rules->get_num_rules();

        m_head_visitor.reset(sz);
        m_tail_visitor.reset(sz);
        m_head_index.reset();
        m_tail_index.reset();

        TRACE("dl", rules->display(tout););

        rule_ref_vector acc(m_rm);
        for (unsigned i = 0; i < sz; ++i) {
            acc.push_back(rules->get_rule(i));
        }

        // set up unification index.
        bool_vector& can_remove = m_head_visitor.can_remove();
        bool_vector& can_expand = m_head_visitor.can_expand();

        for (unsigned i = 0; i < sz; ++i) {
            add_rule(*rules, acc[i].get(), i);
        }

        // initialize substitution.
        rule_counter& vc = m_rm.get_counter();
        unsigned max_var = 0;
        for (unsigned i = 0; i < sz; ++i) {
            rule* r = acc[i].get();
            max_var = std::max(max_var, vc.get_max_var(r->get_head()));
            unsigned tl_sz = r->get_uninterpreted_tail_size();
            for (unsigned j = 0; j < tl_sz; ++j) {
                max_var = std::max(max_var, vc.get_max_var(r->get_tail(j)));
            }
        }
        m_subst.reset();
        m_subst.reserve_vars(max_var+1);
        m_subst.reserve_offsets(std::max(m_tail_index.get_approx_num_regs(), 2+m_head_index.get_approx_num_regs()));

        bool_vector valid;
        valid.reset();
        valid.resize(sz, true);

        bool allow_branching = m_context.get_params().xform_inline_linear_branch();

        for (unsigned i = 0; i < sz; ++i) {

            while (true) {

                rule_ref r(acc[i].get(), m_rm);

                TRACE("dl", r->display(m_context, tout << "processing: " << i << "\n"););

                if (!valid.get(i)) {
                    TRACE("dl", tout << "invalid: " << i << "\n";);
                    break;
                }
                if (!can_expand.get(i)) {
                    TRACE("dl", tout << "cannot expand: " << i << "\n";);
                    break;
                }

                m_head_visitor.reset();
                m_head_index.unify(r->get_tail(0), m_head_visitor);
                unsigned num_head_unifiers = m_head_visitor.get_unifiers().size();
                if (num_head_unifiers != 1) {
                    TRACE("dl", tout << "no unique unifier " << num_head_unifiers << "\n";);
                    break;
                }
                unsigned j = m_head_visitor.get_unifiers()[0];
                if (!can_remove.get(j) || !valid.get(j) || i == j) {
                    TRACE("dl", tout << PRT(can_remove.get(j)) << " " << PRT(valid.get(j)) << " " << PRT(i != j) << "\n";);
                    break;
                }

                rule* r2 = acc[j].get();

                // check that the head of r2 only unifies with this single body position.
                TRACE("dl", output_predicate(m_context, r2->get_head(), tout << "unify head: "); tout << "\n";);
                m_tail_visitor.reset();
                m_tail_index.unify(r2->get_head(), m_tail_visitor);
                unsigned_vector const& tail_unifiers = m_tail_visitor.get_unifiers();
                unsigned num_tail_unifiers = tail_unifiers.size();
                SASSERT(!tail_unifiers.empty());
                if (!allow_branching && num_tail_unifiers != 1) {
                    TRACE("dl", tout << "too many tails " << num_tail_unifiers << "\n";);
                    break;
                }

                rule_ref rl_res(m_rm);
                if (!try_to_inline_rule(*r.get(), *r2, 0, rl_res)) {
                    TRACE("dl", r->display(m_context, tout << "inlining failed\n"); r2->display(m_context, tout);  );
                    break;
                }
                done_something = true;
                TRACE("dl", r->display(m_context, tout); r2->display(m_context, tout); rl_res->display(m_context, tout); );

                del_rule(r, i);
                add_rule(*rules, rl_res.get(), i);


                r = rl_res;
                acc[i] = r.get();
                can_expand.set(i, can_expand.get(j));

                if (num_tail_unifiers == 1) {
                    TRACE("dl", tout << "setting invalid: " << j << "\n";);
                    valid.set(j, false);
                    datalog::del_rule(m_mc, *r2, true);
                    del_rule(r2, j);
                }

                max_var = std::max(max_var, vc.get_max_rule_var(*r.get()));
                m_subst.reserve_vars(max_var+1);

            }
        }
        if (done_something) {
            scoped_ptr<rule_set> res = alloc(rule_set, m_context);
            for (unsigned i = 0; i < sz; ++i) {
                if (valid.get(i)) {
                    res->add_rule(acc[i].get());
                }
            }
            res->inherit_predicates(*rules);
            TRACE("dl", res->display(tout););
            rules = res.detach();
        }
        return done_something;
    }

    rule_set * mk_rule_inliner::operator()(rule_set const & source) {

        bool something_done = false;
        ref<horn_subsume_model_converter> hsmc;

        if (source.get_num_rules() == 0) {
            return nullptr;
        }

        for (rule const* r : source)
            if (has_quantifier(*r))
                return nullptr;

        if (m_context.get_model_converter()) {
            hsmc = alloc(horn_subsume_model_converter, m);
        }
        m_mc = hsmc.get();

        scoped_ptr<rule_set> res = alloc(rule_set, m_context);

        if (m_context.get_params().xform_inline_eager()) {
            TRACE("dl", source.display(tout << "before eager inlining\n"););
            plan_inlining(source);
            try {
                something_done = transform_rules(source, *res);
            }
            catch (has_new_quantifier) {
                return nullptr;
            }
            VERIFY(res->close()); //this transformation doesn't break the negation stratification
            // try eager inlining
            if (do_eager_inlining(res)) {
                something_done = true;
            }
            TRACE("dl", res->display(tout << "after eager inlining\n"););
        }
        if (something_done) {
            res->inherit_predicates(source);
        }
        else {
            res = alloc(rule_set, source);
        }

        if (m_context.get_params().xform_inline_linear() && inline_linear(res)) {
            something_done = true;
        }

        if (!something_done) {
            res = nullptr;
        }
        else {
            m_context.add_model_converter(hsmc.get());
        }

        return res.detach();
    }

};<|MERGE_RESOLUTION|>--- conflicted
+++ resolved
@@ -117,11 +117,7 @@
         std::ostringstream comb_name;
         comb_name << tgt.name().str() << ";" << src.name().str();
         symbol combined_rule_name(comb_name.str());
-<<<<<<< HEAD
-        res = m_rm.mk(new_head, tail.size(), tail.c_ptr(), tail_neg.c_ptr(), combined_rule_name, m_normalize);
-=======
         res = m_rm.mk(new_head, tail.size(), tail.data(), tail_neg.data(), combined_rule_name, m_normalize);
->>>>>>> 39af2a18
         res->set_accounting_parent_object(m_context, const_cast<rule*>(&tgt));
         TRACE("dl",
               tgt.display(m_context,  tout << "tgt (" << tail_index << "): \n");
