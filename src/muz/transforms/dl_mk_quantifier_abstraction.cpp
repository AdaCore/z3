--- conflicted
+++ resolved
@@ -124,21 +124,13 @@
                 TRACE("dl", tout << body << "\n";);
                 // 3. abstract and quantify those variables that should be bound.
                 body = expr_abstract(bound, body);
-<<<<<<< HEAD
-                body = m.mk_forall(names.size(), bound_sorts.c_ptr(), names.c_ptr(), body);
-=======
                 body = m.mk_forall(names.size(), bound_sorts.data(), names.data(), body);
->>>>>>> 39af2a18
 
                 TRACE("dl", tout << body << "\n";);
                 // 4. replace remaining constants by variables.
                 unsigned j = 0;
                 for (expr* f : _free) {
-<<<<<<< HEAD
-                    rep.insert(f, m.mk_var(j++, m.get_sort(f)));
-=======
                     rep.insert(f, m.mk_var(j++, f->get_sort()));
->>>>>>> 39af2a18
                 }
                 rep(body);
 
