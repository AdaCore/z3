/*++
Copyright (c) 2012 Microsoft Corporation

Module Name:

    dl_mk_bit_blast.cpp

Abstract:

    <abstract>

Author:

    Nikolaj Bjorner (nbjorner) 2012-08-30

Revision History:

--*/

#include "muz/transforms/dl_mk_bit_blast.h"
#include "ast/rewriter/bit_blaster/bit_blaster_rewriter.h"
#include "ast/rewriter/rewriter_def.h"
#include "ast/ast_pp.h"
#include "ast/rewriter/expr_safe_replace.h"
#include "tactic/generic_model_converter.h"
#include "muz/transforms/dl_mk_interp_tail_simplifier.h"
#include "muz/base/fp_params.hpp"
#include "ast/scoped_proof.h"
#include "model/model_v2_pp.h"

namespace datalog {

    //
    //   P(v) :- Q(extract[1:1]v ++ 0), R(1 ++ extract[0:0]v).
    // ->
    //   P(bv(x,y)) :- Q(bv(x,0)), R(bv(1,y)) .
    //
    // Introduce P_bv:
    // P_bv(x,y)  :- Q_bv(x,0), R_bv(1,y)
    // P(bv(x,y)) :- P_bv(x,y)
    // Query

    // this model converter should be composed with a filter converter
    // that gets rid of the new functions.
    class bit_blast_model_converter : public model_converter {
        ast_manager& m;
        bv_util      m_bv;
        func_decl_ref_vector m_old_funcs;
        func_decl_ref_vector m_new_funcs;
    public:
        bit_blast_model_converter(ast_manager& m):
            m(m),
            m_bv(m),
            m_old_funcs(m),
            m_new_funcs(m) {}

        void insert(func_decl* old_f, func_decl* new_f) {
            m_old_funcs.push_back(old_f);
            m_new_funcs.push_back(new_f);
        }

        model_converter * translate(ast_translation & translator) override {
            return alloc(bit_blast_model_converter, m);
        }

        void get_units(obj_map<expr, bool>& units)  override {}

        void display(std::ostream& out) override { out << "(bit-blast-model-converter)\n"; }

        void operator()(model_ref & model) override {
            for (unsigned i = 0; i < m_new_funcs.size(); ++i) {
                func_decl* p = m_new_funcs[i].get();
                func_decl* q = m_old_funcs[i].get();
                func_interp* f = model->get_func_interp(p);
                if (!f) continue;
                expr_ref body(m);
                unsigned arity_q = q->get_arity();
                TRACE("dl",
                      model_v2_pp(tout, *model);
                      tout << mk_pp(p, m) << "\n";
                      tout << mk_pp(q, m) << "\n";);
                SASSERT(0 < p->get_arity());
                SASSERT(f);
                model->register_decl(p, f->copy());
                func_interp* g = alloc(func_interp, m, arity_q);

                if (f) {
                    body = f->get_interp();
                    SASSERT(!f->is_partial());
                    SASSERT(body);
                }
                else {
                    body = m.mk_false();
                }
                unsigned idx = 0;
                expr_ref arg(m), proj(m);
                expr_safe_replace sub(m);
                for (unsigned j = 0; j < arity_q; ++j) {
                    sort* s = q->get_domain(j);
                    arg = m.mk_var(j, s);
                    expr* t = arg;
                    if (m_bv.is_bv_sort(s)) {
                        unsigned sz = m_bv.get_bv_size(s);
                        for (unsigned k = 0; k < sz; ++k) {
                            parameter p(k);
                            proj = m.mk_app(m_bv.get_family_id(), OP_BIT2BOOL, 1, &p, 1, &t);
                            sub.insert(m.mk_var(idx++, m.mk_bool_sort()), proj);
                        }
                    }
                    else {
                        sub.insert(m.mk_var(idx++, s), arg);
                    }
                }
                sub(body);
                g->set_else(body);
                model->register_decl(q, g);
            }
        }
    };

    class expand_mkbv_cfg : public default_rewriter_cfg {

        context&             m_context;
        ast_manager&         m;
        bv_util              m_util;
        expr_ref_vector      m_args, m_f_vars, m_g_vars;
        func_decl_ref_vector m_old_funcs;
        func_decl_ref_vector m_new_funcs;
        rule_set const*      m_src;
        rule_set*            m_dst;
        obj_map<func_decl,func_decl*> m_pred2blast;


    public:

        expand_mkbv_cfg(context& ctx):
            m_context(ctx),
            m(ctx.get_manager()),
            m_util(m),
            m_args(m),
            m_f_vars(m),
            m_g_vars(m),
            m_old_funcs(m),
            m_new_funcs(m),
            m_src(nullptr),
            m_dst(nullptr)
        {}

        ~expand_mkbv_cfg() {}

        void set_src(rule_set const* src) { m_src = src; }
        void set_dst(rule_set* dst) { m_dst = dst; }
        func_decl_ref_vector const& old_funcs() const { return m_old_funcs; }
        func_decl_ref_vector const& new_funcs() const { return m_new_funcs; }

        br_status reduce_app(func_decl * f, unsigned num, expr * const * args, expr_ref & result, proof_ref & result_pr) {
            if (num == 0) {
                if (m_src->is_output_predicate(f))
                    m_dst->set_output_predicate(f);
                return BR_FAILED;
            }

            for (unsigned i = 0; i < num; ++i) {
                if (!m_util.is_mkbv(args[i]))
                    return BR_FAILED;
            }

            //
            // f(mk_bv(args),...)
            //
            m_args.reset();
            m_g_vars.reset();
            m_f_vars.reset();
            expr_ref fml(m);
            unsigned idx = 0;
            for (unsigned j = 0; j < num; ++j) {
                expr* arg = args[j];
                if (m_util.is_mkbv(arg)) {
                    app* a = to_app(arg);
                    unsigned sz = a->get_num_args();
                    for (unsigned i = 0; i < sz; ++i) {
                        m_args.push_back(a->get_arg(i));
                        m_g_vars.push_back(m.mk_var(idx++,m.mk_bool_sort()));
                    }
                    m_f_vars.push_back(m_util.mk_bv(sz, m_g_vars.data()+m_g_vars.size()-sz));
                }
                else {
                    m_args.push_back(arg);
                    m_f_vars.push_back(m.mk_var(idx++, arg->get_sort()));
                    m_g_vars.push_back(m_f_vars.back());
                }
            }
            if (f->get_family_id() != null_family_id) {
                return BR_FAILED;
            }
            func_decl* g = nullptr;


            if (!m_pred2blast.find(f, g)) {

                ptr_vector<sort> domain;
                for (expr* arg : m_args) {
<<<<<<< HEAD
                    domain.push_back(m.get_sort(arg));
=======
                    domain.push_back(arg->get_sort());
>>>>>>> 39af2a18
                }
                g = m_context.mk_fresh_head_predicate(f->get_name(), symbol("bv"), m_args.size(), domain.data(), f);
                m_old_funcs.push_back(f);
                m_new_funcs.push_back(g);
                m_pred2blast.insert(f, g);

                m_dst->inherit_predicate(*m_src, f, g);
            }
            result = m.mk_app(g, m_args);
            result_pr = nullptr;
            return BR_DONE;
        }
    };

    struct expand_mkbv : public rewriter_tpl<expand_mkbv_cfg> {
        expand_mkbv_cfg m_cfg;
        expand_mkbv(ast_manager& m, context& ctx):
            rewriter_tpl<expand_mkbv_cfg>(m, m.proofs_enabled(), m_cfg),
            m_cfg(ctx) {
        }
    };


    class mk_bit_blast::impl {

        context &         m_context;
        ast_manager &        m;
        params_ref           m_params;
        mk_interp_tail_simplifier m_simplifier;
        bit_blaster_rewriter m_blaster;
        expand_mkbv          m_rewriter;

        bool blast(rule *r, expr_ref& fml) {
            proof_ref pr(m);
            expr_ref fml1(m), fml2(m), fml3(m);
            rule_ref r2(m_context.get_rule_manager());
            // We need to simplify rule before bit-blasting.
            if (!m_simplifier.transform_rule(r, r2)) {
                r2 = r;
            }
            m_context.get_rule_manager().to_formula(*r2.get(), fml1);
            m_blaster(fml1, fml2, pr);
            m_rewriter(fml2, fml3);
            TRACE("dl", tout << fml << "\n-> " << fml1 << "\n-> " << fml2 << "\n-> " << fml3 << "\n";);
            if (fml3 != fml) {
                fml = fml3;
                return true;
            }
            else {
                return false;
            }
        }

    public:
        impl(context& ctx):
            m_context(ctx),
            m(ctx.get_manager()),
            m_params(ctx.get_params().p),
            m_simplifier(ctx),
            m_blaster(ctx.get_manager(), m_params),
            m_rewriter(ctx.get_manager(), ctx) {
            m_params.set_bool("blast_full", true);
            m_params.set_bool("blast_quant", true);
            m_blaster.updt_params(m_params);
        }

        rule_set * operator()(rule_set const & source) {
            if (!m_context.xform_bit_blast()) {
                return nullptr;
            }
            if (m.proofs_enabled())
                return nullptr;
            rule_manager& rm = m_context.get_rule_manager();
            unsigned sz = source.get_num_rules();
            expr_ref fml(m);
            // scoped_ptr in case exception is thrown from somewhere 
            scoped_ptr<rule_set> result = alloc(rule_set, m_context);
            m_rewriter.m_cfg.set_src(&source);
            m_rewriter.m_cfg.set_dst(result.get());
            for (unsigned i = 0; !m_context.canceled() && i < sz; ++i) {
                rule * r = source.get_rule(i);
                rm.to_formula(*r, fml);
                TRACE("dl", tout << fml << "\n";);
                if (blast(r, fml)) {
                    TRACE("dl", tout << "blasted: " << fml << "\n";);
                    proof_ref pr(m);
                    if (r->get_proof()) {
                        scoped_proof _sc(m);
                        pr = m.mk_asserted(fml); // loses original proof of r.
                    }
                    // TODO add logic for pc:
                    // 1. replace fresh predicates by non-bit-blasted predicates
                    // 2. replace pr by the proof of r.
                    rm.mk_rule(fml, pr, *result, r->name());
                }
                else {
                    result->add_rule(r);     
                    result->inherit_output_predicate(source, r->get_decl());
                }
            }

            // copy output predicates without any rule (bit-blasting not really needed)
            const func_decl_set& decls = source.get_output_predicates();
            for (func_decl* p : decls)
                if (!source.contains(p) || result->contains(p))
                    result->set_output_predicate(p);            

            if (m_context.get_model_converter()) {
                generic_model_converter* fmc = alloc(generic_model_converter, m, "dl_mk_bit_blast");
                bit_blast_model_converter* bvmc = alloc(bit_blast_model_converter, m);
                func_decl_ref_vector const& old_funcs = m_rewriter.m_cfg.old_funcs();
                func_decl_ref_vector const& new_funcs = m_rewriter.m_cfg.new_funcs();
                for (unsigned i = 0; i < old_funcs.size(); ++i) {
                    fmc->hide(new_funcs[i]);
                    bvmc->insert(old_funcs[i], new_funcs[i]);
                }
                m_context.add_model_converter(concat(bvmc, fmc));
            }
            CTRACE("dl", result, result->display(tout););
            return result.detach();
        }
    };

    mk_bit_blast::mk_bit_blast(context & ctx, unsigned priority) : plugin(priority) {
        m_impl = alloc(impl, ctx);
    }

    mk_bit_blast::~mk_bit_blast() {
        dealloc(m_impl);
    }

    rule_set * mk_bit_blast::operator()(rule_set const & source) {
        return (*m_impl)(source);
    }

};<|MERGE_RESOLUTION|>--- conflicted
+++ resolved
@@ -200,11 +200,7 @@
 
                 ptr_vector<sort> domain;
                 for (expr* arg : m_args) {
-<<<<<<< HEAD
-                    domain.push_back(m.get_sort(arg));
-=======
                     domain.push_back(arg->get_sort());
->>>>>>> 39af2a18
                 }
                 g = m_context.mk_fresh_head_predicate(f->get_name(), symbol("bv"), m_args.size(), domain.data(), f);
                 m_old_funcs.push_back(f);
