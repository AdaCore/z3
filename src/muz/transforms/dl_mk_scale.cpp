/*++
Copyright (c) 2013 Microsoft Corporation

Module Name:

    dl_mk_scale.cpp

Abstract:


Author:

    Nikolaj Bjorner (nbjorner) 2013-08-19

Revision History:

--*/

#include "muz/transforms/dl_mk_scale.h"
#include "muz/base/dl_context.h"
#include "muz/base/fp_params.hpp"

namespace datalog {

    class mk_scale::scale_model_converter : public model_converter {
        ast_manager& m;
        func_decl_ref_vector m_trail;
        arith_util   a;
        obj_map<func_decl, func_decl*> m_new2old;
    public:
        scale_model_converter(ast_manager& m): m(m), m_trail(m), a(m) {}

        ~scale_model_converter() override {}

        void add_new2old(func_decl* new_f, func_decl* old_f) {
            m_trail.push_back(old_f);
            m_trail.push_back(new_f);
            m_new2old.insert(new_f, old_f);
        }

        void get_units(obj_map<expr, bool>& units) override { units.reset(); }

        void operator()(model_ref& md) override {
            model_ref old_model = alloc(model, m);
            for (auto const& kv : m_new2old) {
                func_decl* old_p = kv.m_value;
                func_decl* new_p = kv.m_key;
				func_interp* new_fi = md->get_func_interp(new_p);
				expr_ref_vector subst(m);
				var_subst vs(m, false);
				expr_ref tmp(m);

				if (!new_fi) {
					TRACE("dl", tout << new_p->get_name() << " has no value in the current model\n";);
					continue;
				}
				for (unsigned i = 0; i < old_p->get_arity(); ++i) {
					subst.push_back(m.mk_var(i, old_p->get_domain(i)));
				}
				subst.push_back(a.mk_numeral(rational(1), a.mk_real()));

				SASSERT(!new_fi->is_partial() && new_fi->num_entries() == 0);
<<<<<<< HEAD
				tmp = vs(new_fi->get_else(), subst.size(), subst.c_ptr());
=======
				tmp = vs(new_fi->get_else(), subst.size(), subst.data());
>>>>>>> 39af2a18
				if (old_p->get_arity() == 0) {
					old_model->register_decl(old_p, tmp);
				}
				else {
					func_interp* old_fi = alloc(func_interp, m, old_p->get_arity());
					// Hedge that we don't have to handle the general case for models produced
					// by Horn clause solvers.
					old_fi->set_else(tmp);
					old_model->register_decl(old_p, old_fi);
				}
            }

            // register values that have not been scaled.
            unsigned sz = md->get_num_constants();
            for (unsigned i = 0; i < sz; ++i) {
                func_decl* c = md->get_constant(i);
                if (!m_new2old.contains(c)) {
                    old_model->register_decl(c, md->get_const_interp(c));
                }
            }
            sz = md->get_num_functions();
            for (unsigned i = 0; i < sz; ++i) {
                func_decl* f = md->get_function(i);
                if (!m_new2old.contains(f)) {
                    func_interp* fi = md->get_func_interp(f);
                    old_model->register_decl(f, fi->copy());
                }
            }
            md = old_model;
            //TRACE("dl", model_smt2_pp(tout, m, *md, 0); );
        }

        model_converter * translate(ast_translation & translator) override {
            UNREACHABLE();
            return nullptr;
        }

        void display(std::ostream& out) override { out << "(scale-model-converter)\n"; }

    };


    mk_scale::mk_scale(context & ctx, unsigned priority):
        plugin(priority),
        m(ctx.get_manager()),
        m_ctx(ctx),
        a(m),
        m_trail(m),
        m_eqs(m) {
    }

    mk_scale::~mk_scale() {
    }

    rule_set * mk_scale::operator()(rule_set const & source) {
        if (!m_ctx.scale()) {
            return nullptr;
        }
        rule_manager& rm = source.get_rule_manager();
        scoped_ptr<rule_set> result = alloc(rule_set, m_ctx);
        unsigned sz = source.get_num_rules();
        rule_ref new_rule(rm);
        app_ref_vector tail(m);
        app_ref head(m);
        bool_vector neg;
        ptr_vector<sort> vars;
        ref<scale_model_converter> smc;
        if (m_ctx.get_model_converter()) {
            smc = alloc(scale_model_converter, m);
        }
        m_mc = smc.get();

        for (unsigned i = 0; i < sz; ++i) {
            rule & r = *source.get_rule(i);
            unsigned utsz = r.get_uninterpreted_tail_size();
            unsigned tsz  = r.get_tail_size();
            tail.reset();
            vars.reset();
            m_cache.reset();
            m_trail.reset();
            m_eqs.reset();
            r.get_vars(m, vars);
            unsigned num_vars = vars.size();
            for (unsigned j = 0; j < utsz; ++j) {
                tail.push_back(mk_pred(num_vars, r.get_tail(j)));
            }
            for (unsigned j = utsz; j < tsz; ++j) {
                tail.push_back(mk_constraint(num_vars, r.get_tail(j)));
            }
            app_ref new_pred = mk_pred(num_vars, r.get_head());
            tail.append(m_eqs);
            tail.push_back(a.mk_gt(m.mk_var(num_vars, a.mk_real()), a.mk_numeral(rational(0), false)));
            neg.resize(tail.size(), false);
            new_rule = rm.mk(new_pred, tail.size(), tail.data(), neg.data(), r.name(), true);
            result->add_rule(new_rule);
            if (source.is_output_predicate(r.get_decl())) {
                result->set_output_predicate(new_rule->get_decl());
            }
        }
        TRACE("dl", result->display(tout););
        if (m_mc) {
            m_ctx.add_model_converter(m_mc);
        }
        m_trail.reset();
        m_cache.reset();
        return result.detach();
    }

    app_ref mk_scale::mk_pred(unsigned sigma_idx, app* q) {
        func_decl* f = q->get_decl();
        ptr_vector<sort> domain(f->get_arity(), f->get_domain());
        domain.push_back(a.mk_real());
        func_decl_ref g(m);
        g = m.mk_func_decl(f->get_name(), f->get_arity() + 1, domain.data(), f->get_range());
        expr_ref_vector args(m);
        for (unsigned i = 0; i < q->get_num_args(); ++i) {
            expr* arg = q->get_arg(i);
            rational val;
            if (a.is_numeral(arg, val)) {
                if (val.is_zero()) {
                    // arg is unchanged.
                }
                else if (val.is_one()) {
                    arg = m.mk_var(sigma_idx, a.mk_real());
                }
                else {
                    // create a fresh variable 'v', add 'v == sigma*arg'
                    expr* v = m.mk_var(sigma_idx + 1 + m_eqs.size(), a.mk_real());
                    m_eqs.push_back(m.mk_eq(v, a.mk_mul(arg, m.mk_var(sigma_idx, a.mk_real()))));
                    arg = v;
                }
            }
            args.push_back(arg);
        }
        args.push_back(m.mk_var(sigma_idx, a.mk_real()));
        m_ctx.register_predicate(g, false);
        if (m_mc) {
            m_mc->add_new2old(g, f);
        }
        return app_ref(m.mk_app(g, q->get_num_args() + 1, args.data()), m);
    }

    app_ref mk_scale::mk_constraint(unsigned sigma_idx, app* q) {
        expr* r = linearize(sigma_idx, q);
        SASSERT(is_app(r));
        return app_ref(to_app(r), m);
    }

    expr* mk_scale::linearize(unsigned sigma_idx, expr* e) {
        expr* r;
        if (m_cache.find(e, r)) {
            return r;
        }
        if (!is_app(e)) {
            return e;
        }
        expr_ref result(m);
        app* ap = to_app(e);
        if (ap->get_family_id() == m.get_basic_family_id() ||
            a.is_add(e) || a.is_sub(e) ||
            a.is_le(e)  || a.is_ge(e)  ||
            a.is_lt(e)  || a.is_gt(e)) {
            expr_ref_vector args(m);
            for (unsigned i = 0; i < ap->get_num_args(); ++i) {
                args.push_back(linearize(sigma_idx, ap->get_arg(i)));
            }
            result = m.mk_app(ap->get_decl(), args.size(), args.data());
        }
        else if (a.is_numeral(e)) {
            result = a.mk_mul(m.mk_var(sigma_idx, a.mk_real()), e);
        }
        else {
            result = e;
        }
        m_trail.push_back(result);
        m_cache.insert(e, result);
        return result;
    }

};<|MERGE_RESOLUTION|>--- conflicted
+++ resolved
@@ -60,11 +60,7 @@
 				subst.push_back(a.mk_numeral(rational(1), a.mk_real()));
 
 				SASSERT(!new_fi->is_partial() && new_fi->num_entries() == 0);
-<<<<<<< HEAD
-				tmp = vs(new_fi->get_else(), subst.size(), subst.c_ptr());
-=======
 				tmp = vs(new_fi->get_else(), subst.size(), subst.data());
->>>>>>> 39af2a18
 				if (old_p->get_arity() == 0) {
 					old_model->register_decl(old_p, tmp);
 				}
