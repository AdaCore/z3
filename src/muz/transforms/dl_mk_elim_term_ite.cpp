--- conflicted
+++ resolved
@@ -95,11 +95,7 @@
                 continue;
             if (!m_ground.get(i))
                 m_ground[i] = m.mk_fresh_const("c", fv[i]);
-<<<<<<< HEAD
-            SASSERT(m.get_sort(m_ground.get(i)) == fv[i]);
-=======
             SASSERT(m_ground[i]->get_sort() == fv[i]);
->>>>>>> 39af2a18
         }
         var_subst vsub(m, false);
         return vsub(e, m_ground);
@@ -139,11 +135,7 @@
             for (expr* e : new_conjs) {
                 tail.push_back(rm.ensure_app(e));
             }
-<<<<<<< HEAD
-            rule_ref new_rule(rm.mk(r.get_head(), tail.size(), tail.c_ptr(), nullptr, r.name(), false), rm);           
-=======
             rule_ref new_rule(rm.mk(r.get_head(), tail.size(), tail.data(), nullptr, r.name(), false), rm);           
->>>>>>> 39af2a18
             rm.mk_rule_rewrite_proof(r, *new_rule.get());
             new_rules.add_rule(new_rule);
             TRACE("dl", tout << "No term-ite after blast_term_ite\n";);
@@ -186,11 +178,7 @@
         app_ref_vector consts(m);
         collect_uninterp_consts(fml2, consts, m_ground);
         
-<<<<<<< HEAD
-        fml2 = mk_forall(m, consts.size(), consts.c_ptr(), fml2);
-=======
         fml2 = mk_forall(m, consts.size(), consts.data(), fml2);
->>>>>>> 39af2a18
         proof_ref p(m);
         rm.mk_rule(fml2, p, new_rules, r.name()); 
 
