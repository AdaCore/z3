--- conflicted
+++ resolved
@@ -96,29 +96,13 @@
             new_tail.push_back(m.mk_eq(it->get_value(), tmp));
         }
         proof_ref pr(m);
-<<<<<<< HEAD
-        src_manager->mk_rule(m.mk_implies(m.mk_and(new_tail.size(), new_tail.c_ptr()), new_head), pr, dest, r.name());
-=======
         src_manager->mk_rule(m.mk_implies(m.mk_and(new_tail.size(), new_tail.data()), new_head), pr, dest, r.name());
->>>>>>> 39af2a18
     }
 
     expr_ref mk_array_instantiation::create_head(app* old_head)  {
         expr_ref_vector new_args(m);
         for(unsigned i=0;i<old_head->get_num_args();i++) {
             expr*arg = old_head->get_arg(i);
-<<<<<<< HEAD
-            if(m_a.is_array(get_sort(arg))) {
-                for(unsigned k=0; k< m_ctx.get_params().xform_instantiate_arrays_nb_quantifier();k++)  {
-                    expr_ref_vector dummy_args(m);
-                    dummy_args.push_back(arg);
-                    for(unsigned i=0;i<get_array_arity(get_sort(arg));i++) {
-                        dummy_args.push_back(m.mk_var(cnt, get_array_domain(get_sort(arg), i)));
-                        cnt++;
-                    }
-                    expr_ref select(m);
-                    select = m_a.mk_select(dummy_args.size(), dummy_args.c_ptr());
-=======
             if(m_a.is_array(arg->get_sort())) {
                 for(unsigned k=0; k< m_ctx.get_params().xform_instantiate_arrays_nb_quantifier();k++)  {
                     expr_ref_vector dummy_args(m);
@@ -129,7 +113,6 @@
                     }
                     expr_ref select(m);
                     select = m_a.mk_select(dummy_args.size(), dummy_args.data());
->>>>>>> 39af2a18
                     new_args.push_back(select);
                     selects.insert_if_not_there(arg, ptr_vector<expr>());
                     selects[arg].push_back(select);
@@ -157,11 +140,7 @@
         }
         //If it is a select, then add it to selects
         if(m_a.is_select(f)) {
-<<<<<<< HEAD
-            SASSERT(!m_a.is_array(get_sort(e)));
-=======
             SASSERT(!m_a.is_array(e->get_sort()));
->>>>>>> 39af2a18
             selects.insert_if_not_there(f->get_arg(0), ptr_vector<expr>());
             selects[f->get_arg(0)].push_back(e);
         }
@@ -169,11 +148,7 @@
         if(m_a.is_store(f)) {
             eq_classes.merge(e, f->get_arg(0));
         }
-<<<<<<< HEAD
-        else if(m.is_eq(f) && m_a.is_array(get_sort(f->get_arg(0)))) {
-=======
         else if(m.is_eq(f) && m_a.is_array(f->get_arg(0)->get_sort())) {
->>>>>>> 39af2a18
             eq_classes.merge(f->get_arg(0), f->get_arg(1));
         }
     }
@@ -205,16 +180,6 @@
         }
         sort_ref_vector new_sorts(m);
         for(unsigned i=0;i<new_args.size();i++)
-<<<<<<< HEAD
-            new_sorts.push_back(get_sort(new_args[i].get()));
-        expr_ref res(m);
-        func_decl_ref fun_decl(m);
-        fun_decl = m.mk_func_decl(symbol((old_pred->get_decl()->get_name().str()+"!inst").c_str()), new_sorts.size(), new_sorts.c_ptr(), old_pred->get_decl()->get_range());
-        m_ctx.register_predicate(fun_decl, false);
-        if(src_set->is_output_predicate(old_pred->get_decl()))
-            dst->set_output_predicate(fun_decl);
-        res=m.mk_app(fun_decl,new_args.size(), new_args.c_ptr());
-=======
             new_sorts.push_back(new_args.get(i)->get_sort());
         expr_ref res(m);
         func_decl_ref fun_decl(m);
@@ -223,7 +188,6 @@
         if(src_set->is_output_predicate(old_pred->get_decl()))
             dst->set_output_predicate(fun_decl);
         res=m.mk_app(fun_decl,new_args.size(), new_args.data());
->>>>>>> 39af2a18
         return res;
     }
 
@@ -232,11 +196,7 @@
         var*result;
         if(!done_selects.find(select, result)) {
             ownership.push_back(select);
-<<<<<<< HEAD
-            result = m.mk_var(cnt, get_sort(select));
-=======
             result = m.mk_var(cnt, select->get_sort());
->>>>>>> 39af2a18
             cnt++;
             done_selects.insert(select, result);
         }
@@ -252,11 +212,7 @@
         for(unsigned i=1; i<s->get_num_args();i++)   {
             args.push_back(s->get_arg(i));
         }
-<<<<<<< HEAD
-        res = m_a.mk_select(args.size(), args.c_ptr());
-=======
         res = m_a.mk_select(args.size(), args.data());
->>>>>>> 39af2a18
         return res;
     }
 
@@ -274,19 +230,11 @@
         if(all_selects.empty()) {
             expr_ref_vector dummy_args(m);
             dummy_args.push_back(array);
-<<<<<<< HEAD
-            for(unsigned i=0;i<get_array_arity(get_sort(array));i++) {
-                dummy_args.push_back(m.mk_var(cnt, get_array_domain(get_sort(array), i)));
-                cnt++;
-            }
-            all_selects.push_back(m_a.mk_select(dummy_args.size(), dummy_args.c_ptr()));
-=======
             for(unsigned i=0;i<get_array_arity(array->get_sort());i++) {
                 dummy_args.push_back(m.mk_var(cnt, get_array_domain(array->get_sort(), i)));
                 cnt++;
             }
             all_selects.push_back(m_a.mk_select(dummy_args.size(), dummy_args.data()));
->>>>>>> 39af2a18
         }
         return all_selects;
     }
@@ -299,11 +247,7 @@
         vector<expr_ref_vector> arg_correspondance;
         for(unsigned i=0;i<nb_old_args;i++) {
             expr_ref arg(old_pred->get_arg(i), m);
-<<<<<<< HEAD
-            if(m_a.is_array(get_sort(arg))) {
-=======
             if(m_a.is_array(arg->get_sort())) {
->>>>>>> 39af2a18
                 vector<expr_ref_vector> arg_possibilities(m_ctx.get_params().xform_instantiate_arrays_nb_quantifier(), retrieve_all_selects(arg));
                 arg_correspondance.append(arg_possibilities);
                 if(!m_ctx.get_params().xform_instantiate_arrays_enforce()) {
