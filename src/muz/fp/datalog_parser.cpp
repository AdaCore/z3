--- conflicted
+++ resolved
@@ -723,11 +723,7 @@
     }
 
     dtoken parse_body(app* head) {
-<<<<<<< HEAD
-        app_ref_vector body(m_manager);
-=======
         app_ref_vector body(m);
->>>>>>> 39af2a18
         bool_vector polarity_vect;
         dtoken tok = m_lexer->next_token();
         while (tok != TK_ERROR && tok != TK_EOS) {            
