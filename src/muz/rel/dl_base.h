/*++
Copyright (c) 2006 Microsoft Corporation

Module Name:

    dl_base.h

Abstract:

    <abstract>

Author:

    Krystof Hoder (t-khoder) 2010-09-23.

Revision History:

--*/
#pragma once

#define DL_LEAK_HUNTING 0

#include<iosfwd>

#include "ast/ast.h"
#include "util/map.h"
#include "util/vector.h"
#include "util/ref.h"
#include "muz/base/dl_util.h"
#include "muz/base/dl_context.h"

namespace datalog {

    class context;
    class relation_manager;

    template<typename T>
    class scoped_rel {
        T* m_t;
    public:
        scoped_rel(T* t) : m_t(t) {}
        ~scoped_rel() { if (m_t) { universal_delete(m_t); } }
        scoped_rel() : m_t(nullptr) {}
        scoped_rel& operator=(T* t) { if (m_t && t != m_t) { universal_delete(m_t); } m_t = t;  return *this; }
        T* operator->() { return m_t; }
        const T* operator->() const { return m_t; }
        T& operator*() { return *m_t; }
        const T& operator*() const { return *m_t; }
        operator bool() const { return m_t!=nullptr; }
        T* get() const { return m_t; }
        /**
           \brief Remove object from \c scoped_rel without deleting it.
        */
        T* release() {
            T* res = m_t;
            m_t = nullptr;
            return res;
        }
    };

    ast_manager & get_ast_manager_from_rel_manager(const relation_manager & rm);
    context & get_context_from_rel_manager(const relation_manager & rm);

    typedef func_decl_set decl_set;

#if DL_LEAK_HUNTING
    void leak_guard_check(const symbol & s);
#endif

    void universal_delete(relation_base* ptr);
    void universal_delete(table_base* ptr);
    void dealloc_ptr_vector_content(ptr_vector<relation_base> & v);


    /**
       Termplate class containing common infrastructure for relations and tables
    */
    template<class Traits>
    struct tr_infrastructure {

        typedef typename Traits::plugin plugin;
        typedef typename Traits::base_object base_object;
        typedef typename Traits::element element;
        typedef typename Traits::fact fact;
        typedef typename Traits::sort sort;
        typedef typename Traits::signature_base_base signature_base_base; //this must be a vector-like type
        typedef typename Traits::signature signature; //this must be a vector-like type

        /**
           The client submits an initial class to be used as a base for signature. Then we extend it by
           the common signature methods into a signature_base class which then the client inherits from
           to obtain the actual signature class.
        */
        class signature_base : public signature_base_base {
        public:
            bool operator==(const signature & o) const {
                unsigned n=signature_base_base::size();
                if (n!=o.size()) {
                    return false;
                }
<<<<<<< HEAD
                return memcmp(this->c_ptr(), o.c_ptr(), n*sizeof(sort))==0;
=======
                return memcmp(this->data(), o.data(), n*sizeof(sort))==0;
>>>>>>> 39af2a18
                /*for (unsigned i=0; i<n; i++) {
                    if ((*this)[i]!=o[i]) {
                        return false;
                    }
                }
                return true;*/
            }

            /**
               \brief Into \c result assign signature of result of join of relations with signatures \c s1
               and \c s2.
            */
            static void from_join(const signature & s1, const signature & s2, unsigned col_cnt,
                    const unsigned * cols1, const unsigned * cols2, signature & result) {
                result.reset();

                unsigned s1sz=s1.size();
                for (unsigned i=0; i<s1sz; i++) {
                    result.push_back(s1[i]);
                }
                unsigned s2sz=s2.size();
                for (unsigned i=0; i<s2sz; i++) {
                    result.push_back(s2[i]);
                }
#if Z3DEBUG
                for (unsigned i=0; i<col_cnt; i++) {
                    SASSERT(cols1[i]<s1sz);
                    SASSERT(cols2[i]<s2sz);
                }
#endif
            }

            /**
               \brief Into \c result assign signature projected from \c src.

               The array of removed columns must be sorted in ascending order.
            */
            static void from_project(const signature & src, unsigned col_cnt,
                    const unsigned * removed_cols, signature & result) {
                result = src;
                project_out_vector_columns(result, col_cnt, removed_cols);
            }

            static void from_join_project(const signature & s1, const signature & s2, unsigned joined_col_cnt,
                    const unsigned * cols1, const unsigned * cols2, unsigned removed_col_cnt,
                    const unsigned * removed_cols, signature & result) {
                signature aux(s1);
                from_join(s1, s2, joined_col_cnt, cols1, cols2, aux);
                from_project(aux, removed_col_cnt, removed_cols, result);
            }

            /**
               \brief Into \c result assign signature \c src with reordered columns.

               For description of the permutation format see \c relation_base::rename
            */
            static void from_rename(const signature & src, unsigned cycle_len,
                    const unsigned * permutation_cycle, signature & result) {
                SASSERT(cycle_len>=2);
                result=src;

                permutate_by_cycle(result, cycle_len, permutation_cycle);
            }

            /**
               \brief Into \c result assign signature \c src with reordered columns.
            */
            static void from_permutation_rename(const signature & src,
                    const unsigned * permutation, signature & result) {
                result.reset();
                unsigned n = src.size();
                for (unsigned i=0; i<n; i++) {
                    result.push_back(src[permutation[i]]);
                }
            }
        };

        class base_fn {
        public:
            base_fn() = default;
            virtual ~base_fn() {}
        private:
            //private and undefined copy constructor and operator= to avoid copying
            base_fn(const base_fn &);
            base_fn& operator=(const base_fn &);
        };

        class join_fn : public base_fn {
        public:
            virtual base_object * operator()(const base_object & t1, const base_object & t2) = 0;
        };

        class transformer_fn : public base_fn {
        public:
            virtual base_object * operator()(const base_object & t) = 0;
        };

        class union_fn : public base_fn {
        public:
            virtual void operator()(base_object & tgt, const base_object & src, base_object * delta) = 0;

            void operator()(base_object & tgt, const base_object & src) {
                (*this)(tgt, src, static_cast<base_object *>(nullptr));
            }
        };

        /**
           \brief Mutator for relations that propagate constraints as a consequence of
           combination.

           - supports_attachment
             is used to query the mutator if it allows communicating
             constraints to relations of the kind of the relation.

           - attach
             is used to associate downstream clients.
             It assumes that the relation kind is supported (supports_kind returns true)
        */
        class mutator_fn : public base_fn {
        public:
            virtual void operator()(base_object & t) = 0;

            virtual bool supports_attachment(base_object& other) { return false; }

            virtual void attach(base_object& other) { UNREACHABLE(); }
        };

        class intersection_filter_fn : public base_fn {
        public:
            virtual void operator()(base_object & t, const base_object & intersected_obj) = 0;
        };

        class intersection_join_filter_fn : public base_fn {
        public:
            virtual void operator()(base_object & t, const base_object & inter1, const base_object& inter2) = 0;
        };

        class default_join_project_fn;

        /**
           \brief Plugin class providing factory functions for a table and operations on it.

           The functor factory functions (mk_*_fn) may return 0. It means that the plugin
           is unable to perform the operation on relations/tables of the particular kind.
        */
        class plugin_object {
            friend class relation_manager;
            friend class check_table_plugin;
            friend class check_relation_plugin;

            family_id m_kind;
            symbol    m_name;
            relation_manager & m_manager;
        protected:
            plugin_object(symbol const& name, relation_manager & manager)
                : m_kind(null_family_id), m_name(name), m_manager(manager) {}

            /**
               \brief Check \c r is of the same kind as the plugin.
            */
            bool check_kind(base_object const& r) const { return &r.get_plugin()==this; }
        public:
            virtual ~plugin_object() {}

            virtual void initialize(family_id fid) { m_kind = fid; }

            family_id get_kind() const { return m_kind; }

            symbol const& get_name() const { return m_name; }

            relation_manager & get_manager() const { return m_manager; }
            ast_manager& get_ast_manager() const { return datalog::get_ast_manager_from_rel_manager(m_manager); }
            context& get_context() const { return datalog::get_context_from_rel_manager(m_manager); }

            virtual bool can_handle_signature(const signature & s) = 0;

            virtual bool can_handle_signature(const signature & s, family_id kind) {
                return can_handle_signature(s);
            }

            /**
               \brief Create empty table/relation with given signature and return pointer to it.

               Precondition: can_handle_signature(s)==true
            */
            virtual base_object * mk_empty(const signature & s) = 0;

            /**
               \brief Create empty table/relation with signature \c s and kind \c kind.

               Precondition: &orig.get_plugin()==this
            */
            virtual base_object * mk_empty(const signature & s, family_id kind) {
                SASSERT(kind==get_kind()); //if plugin uses multiple kinds, this function needs to be overridden
                return mk_empty(s);
            }

            /**
               \brief Create empty table/relation of the same specification as \c orig and return pointer to it.

               Precondition: &orig.get_plugin()==this
            */
            virtual base_object * mk_empty(const base_object & orig) {
                return mk_empty(orig.get_signature(), orig.get_kind());
            }

            /**
               \brief Create full table/relation with given signature and return pointer to it.

               Precondition: can_handle_signature(s)==true
            */
            virtual base_object * mk_full(func_decl* p, const signature & s) {
                base_object * aux = mk_empty(s);
                base_object * res = aux->complement(p);
                aux->deallocate();
                return res;
            }

            virtual base_object * mk_full(func_decl* p, const signature & s, family_id kind) {
                if (kind == get_kind() || kind == null_family_id) {
                    return mk_full(p, s);
                }
                base_object * aux = mk_empty(s, kind);
                base_object * res = aux->complement(p);
                aux->deallocate();
                return res;
            }

        protected:
            //see \c relation_manager for documentation of the operations


            virtual join_fn * mk_join_fn(const base_object & t1, const base_object & t2,
                unsigned col_cnt, const unsigned * cols1, const unsigned * cols2) { return nullptr; }

            virtual transformer_fn * mk_project_fn(const base_object & t, unsigned col_cnt,
                const unsigned * removed_cols) { return nullptr; }

            virtual join_fn * mk_join_project_fn(const base_object & t1, const base_object & t2,
                    unsigned joined_col_cnt, const unsigned * cols1, const unsigned * cols2,
                    unsigned removed_col_cnt, const unsigned * removed_cols) { return nullptr; }

            virtual transformer_fn * mk_rename_fn(const base_object & t, unsigned permutation_cycle_len,
                const unsigned * permutation_cycle) { return nullptr; }

            virtual transformer_fn * mk_permutation_rename_fn(const base_object & t,
                const unsigned * permutation) { return nullptr; }

        public:
            virtual union_fn * mk_union_fn(const base_object & tgt, const base_object & src,
                const base_object * delta) { return nullptr; }
        protected:

            virtual union_fn * mk_widen_fn(const base_object & tgt, const base_object & src,
                const base_object * delta) { return nullptr; }

            virtual mutator_fn * mk_filter_identical_fn(const base_object & t, unsigned col_cnt,
                const unsigned * identical_cols) { return nullptr; }

            virtual mutator_fn * mk_filter_equal_fn(const base_object & t, const element & value,
                unsigned col) { return nullptr; }

            virtual mutator_fn * mk_filter_interpreted_fn(const base_object & t, app * condition)
            { return nullptr; }

            virtual transformer_fn * mk_filter_interpreted_and_project_fn(const base_object & t,
                app * condition, unsigned removed_col_cnt, const unsigned * removed_cols)
            { return nullptr; }

            virtual transformer_fn * mk_select_equal_and_project_fn(const base_object & t,
                    const element & value, unsigned col) { return nullptr; }

            virtual intersection_filter_fn * mk_filter_by_intersection_fn(const base_object & t,
                const base_object & src, unsigned joined_col_cnt,
                const unsigned * t_cols, const unsigned * src_cols)
            { return nullptr; }


            virtual intersection_filter_fn * mk_filter_by_negation_fn(const base_object & t,
                const base_object & negated_obj, unsigned joined_col_cnt,
                const unsigned * t_cols, const unsigned * negated_cols)
            { return nullptr; }

            virtual intersection_join_filter_fn * mk_filter_by_negated_join_fn(
                const base_object & t,
                const base_object & src1,
                const base_object & src2,
                unsigned_vector const& t_cols,
                unsigned_vector const& src_cols,
                unsigned_vector const& src1_cols,
                unsigned_vector const& src2_cols)
            { return nullptr; }

        };

        class base_ancestor {
            plugin & m_plugin;
            signature m_signature;
            family_id m_kind;
#if DL_LEAK_HUNTING
            sort_ref m_leak_guard;
#endif
        protected:
            base_ancestor(plugin & p, const signature & s)
                : m_plugin(p), m_signature(s), m_kind(p.get_kind())
#if DL_LEAK_HUNTING
                , m_leak_guard(p.get_ast_manager().mk_fresh_sort(p.get_name().bare_str()), p.get_ast_manager())
#endif
            {
#if DL_LEAK_HUNTING
                leak_guard_check(m_leak_guard->get_name());
#endif
            }

#if DL_LEAK_HUNTING
            base_ancestor(const base_ancestor & o)
                    : m_plugin(o.m_plugin),
                    m_signature(o.m_signature),
                    m_kind(o.m_kind),
                    m_leak_guard(m_plugin.get_ast_manager().mk_fresh_sort(m_plugin.get_name().bare_str()),
                        m_plugin.get_ast_manager()) {
                leak_guard_check(m_leak_guard->get_name());
            }
#endif

            virtual ~base_ancestor() {}

            void set_kind(family_id kind) { SASSERT(kind>=0); m_kind = kind; }

            /**
               Since the destructor is protected, we cannot use the \c dealloc macro.
            */
            void destroy() {
                this->~base_ancestor();
                memory::deallocate(this);
            }
        public:
            /**
               Deallocate the current object.

               Pointers and references to the current object become invalid after a call to this function.
            */
            virtual void deallocate() {
                destroy();
            }
            /**
               It must hold that operations created for particular table/relation are able to operate on
               tables/relations of the same signature and kind. In most cases it is sufficient to use the kind
               of the plugin object.

               However, it there is some parameter that is not reflected in the signature, the plugin may need to
               allocate different kind numbers to the tables is creates.
            */
            family_id get_kind() const { return m_kind; }
            const signature & get_signature() const { return m_signature; }
            plugin & get_plugin() const { return m_plugin; }
            relation_manager & get_manager() const { return get_plugin().get_manager(); }

            virtual bool empty() const = 0;
            /**
               \brief fast emptiness check. This may be partial.
               The requirement is that if fast_empty returns true
               then the table or relation is in fact empty.
               It is allowed to return false even if the relation is empty.
            */
            virtual bool fast_empty() const { return empty(); }

            virtual void add_fact(const fact & f) = 0;
            /**
               \brief Like \c add_fact, only here the caller guarantees that the fact is not present in
               the table yet.
            */
            virtual void add_new_fact(const fact & f) {
                add_fact(f);
            }
            virtual bool contains_fact(const fact & f) const = 0;

            virtual void reset() = 0;

            /**
               \brief Return table/relation that contains the same data as the current one.
            */
            virtual base_object * clone() const = 0;

            virtual bool can_swap(const base_object & o) const { return false; }

            virtual void swap(base_object & o) {
                std::swap(m_kind, o.m_kind);
#if DL_LEAK_HUNTING
                m_leak_guard = get_plugin().get_ast_manager().mk_fresh_sort(get_plugin().get_name().bare_str());
                o.m_leak_guard = get_plugin().get_ast_manager().mk_fresh_sort(get_plugin().get_name().bare_str());
                leak_guard_check(m_leak_guard->get_name());
                leak_guard_check(o.m_leak_guard->get_name());
#endif
            }

            virtual unsigned get_size_estimate_rows() const { return UINT_MAX; }
            virtual unsigned get_size_estimate_bytes() const { return UINT_MAX; }
            virtual bool knows_exact_size() const { return false; }
            unsigned num_columns() const { return get_signature().size(); }

            virtual void display(std::ostream & out) const = 0;
        };


        class convenient_join_fn : public join_fn {
            signature m_result_sig;
        protected:
            unsigned_vector m_cols1;
            unsigned_vector m_cols2;

            convenient_join_fn(const signature & o1_sig, const signature & o2_sig, unsigned col_cnt,
                const unsigned * cols1, const unsigned * cols2)
                : m_cols1(col_cnt, cols1),
                  m_cols2(col_cnt, cols2) {
                signature::from_join(o1_sig, o2_sig, col_cnt, cols1, cols2, m_result_sig);
            }

            const signature & get_result_signature() const { return m_result_sig; }
        };

        class convenient_join_project_fn : public join_fn {
            signature m_result_sig;
        protected:
            unsigned_vector m_cols1;
            unsigned_vector m_cols2;
            //it is non-const because it needs to be modified in sparse_table version of the join_project operator
            unsigned_vector m_removed_cols;

            convenient_join_project_fn(const signature & o1_sig, const signature & o2_sig,
                    unsigned joined_col_cnt, const unsigned * cols1, const unsigned * cols2,
                    unsigned removed_col_cnt, const unsigned * removed_cols)
                    : m_cols1(joined_col_cnt, cols1),
                    m_cols2(joined_col_cnt, cols2),
                    m_removed_cols(removed_col_cnt, removed_cols) {

                signature::from_join_project(o1_sig, o2_sig, joined_col_cnt, cols1, cols2,
                    removed_col_cnt, removed_cols, m_result_sig);
            }

            const signature & get_result_signature() const { return m_result_sig; }
        };

        class convenient_transformer_fn : public transformer_fn {
            signature m_result_sig;
        protected:
            signature & get_result_signature() { return m_result_sig; }
            const signature & get_result_signature() const { return m_result_sig; }
        };

        class convenient_project_fn : public convenient_transformer_fn {
        protected:
            unsigned_vector m_removed_cols;

            convenient_project_fn(const signature & orig_sig, unsigned col_cnt, const unsigned * removed_cols)
                    : m_removed_cols(col_cnt, removed_cols) {
                signature::from_project(orig_sig, col_cnt, removed_cols,
                    convenient_transformer_fn::get_result_signature());
            }
        };

        class convenient_rename_fn : public convenient_transformer_fn {
        protected:
            const unsigned_vector m_cycle;

            convenient_rename_fn(const signature & orig_sig, unsigned cycle_len,
                const unsigned * permutation_cycle)
                    : m_cycle(cycle_len, permutation_cycle) {
                signature::from_rename(orig_sig, cycle_len, permutation_cycle,
                    convenient_transformer_fn::get_result_signature());
            }
        };

        class convenient_negation_filter_fn : public intersection_filter_fn {
        protected:
            unsigned m_joined_col_cnt;
            const unsigned_vector m_cols1;
            const unsigned_vector m_cols2;
            bool m_all_neg_bound; //all columns are bound at least once
            bool m_overlap; //one column in negated table is bound multiple times
            bool_vector m_bound;

            convenient_negation_filter_fn(const base_object & tgt, const base_object & neg_t,
                    unsigned joined_col_cnt, const unsigned * t_cols, const unsigned * negated_cols)
                    : m_joined_col_cnt(joined_col_cnt), m_cols1(joined_col_cnt, t_cols),
                    m_cols2(joined_col_cnt, negated_cols) {
                unsigned neg_sig_size = neg_t.get_signature().size();
                m_overlap = false;
                m_bound.resize(neg_sig_size, false);
                for (unsigned i=0; i<joined_col_cnt; i++) {
                    if (m_bound[negated_cols[i]]) {
                        m_overlap = true;
                    }
                    m_bound[negated_cols[i]]=true;
                }
                m_all_neg_bound = neg_sig_size<=joined_col_cnt &&
                    std::find(m_bound.begin(), m_bound.end(), false)== m_bound.end();
            }

            /**
               \brief Assign values in src to corresponding columns in tgt_neg. If one column should
               be assigned two different values, return false; otherwise return true.

               Each negative column must correspond to exactly column in the first table.
            */
            template<typename T, typename U>
            void make_neg_bindings(T & tgt_neg, const U & src) const {
                SASSERT(m_all_neg_bound);
                SASSERT(!m_overlap);
                for (unsigned i=0; i<m_joined_col_cnt; i++) {
                    tgt_neg[m_cols2[i]]=src[m_cols1[i]];
                }
            }
            template<typename T, typename U>
            bool bindings_match(const T & tgt_neg, const U & src) const {
                for (unsigned i=0; i<m_joined_col_cnt; i++) {
                    if (tgt_neg[m_cols2[i]]!=src[m_cols1[i]]) {
                        return false;
                    }
                }
                return true;
            }
        };

        class identity_transformer_fn : public transformer_fn {
        public:
            base_object * operator()(const base_object & t) override {
                return t.clone();
            }
        };

        class identity_mutator_fn : public mutator_fn {
        public:
            void operator()(base_object & t) override {};
        };

        class identity_intersection_filter_fn : public intersection_filter_fn {
        public:
            void operator()(base_object & t, const base_object & neg) override {};
        };

        class default_permutation_rename_fn : public transformer_fn {
            typedef ptr_vector<transformer_fn> renamer_vector;

            unsigned_vector m_permutation; //this is valid only before m_renamers_initialized becomes true
            bool m_renamers_initialized;
            renamer_vector m_renamers;
        public:
            default_permutation_rename_fn(const base_object & o, const unsigned * permutation)
                : m_permutation(o.get_signature().size(), permutation),
                m_renamers_initialized(false) {}

            ~default_permutation_rename_fn() override {
                dealloc_ptr_vector_content(m_renamers);
            }

            base_object * operator()(const base_object & o) override {
                const base_object * res = &o;
                scoped_rel<base_object> res_scoped;
                if (m_renamers_initialized) {
                    typename renamer_vector::iterator rit = m_renamers.begin();
                    typename renamer_vector::iterator rend = m_renamers.end();
                    for (; rit!=rend; ++rit) {
                        res_scoped = (**rit)(*res);
                        res = res_scoped.get();
                    }
                }
                else {
                    SASSERT(m_renamers.empty());
                    unsigned_vector cycle;
                    while(try_remove_cycle_from_permutation(m_permutation, cycle)) {
                        transformer_fn * renamer = o.get_manager().mk_rename_fn(*res, cycle);
                        SASSERT(renamer);
                        m_renamers.push_back(renamer);
                        cycle.reset();

                        res_scoped = (*renamer)(*res);
                        res = res_scoped.get();
                    }
                    m_renamers_initialized = true;
                }
                if (res_scoped) {
                    SASSERT(res==res_scoped.get());
                    //we don't want to delete the last one since we'll be returning it
                    return res_scoped.release();
                }
                else {
                    SASSERT(res==&o);
                    return res->clone();
                }
            }

        };


    };


    // -----------------------------------
    //
    // relation_base
    //
    // -----------------------------------

    class relation_signature;
    class relation_plugin;
    class relation_base;

    typedef ptr_vector<sort> relation_signature_base0;
    typedef ptr_hash<sort> relation_sort_hash;


    struct relation_traits {
        typedef relation_plugin plugin;
        typedef relation_base base_object;
        typedef relation_element element;
        typedef relation_fact fact;
        typedef relation_sort sort;
        typedef relation_signature_base0 signature_base_base;
        typedef relation_signature signature;
    };

    typedef tr_infrastructure<relation_traits> relation_infrastructure;

    typedef relation_infrastructure::base_fn base_relation_fn;
    typedef relation_infrastructure::join_fn relation_join_fn;
    typedef relation_infrastructure::transformer_fn relation_transformer_fn;
    typedef relation_infrastructure::union_fn relation_union_fn;
    typedef relation_infrastructure::mutator_fn relation_mutator_fn;
    typedef relation_infrastructure::intersection_filter_fn relation_intersection_filter_fn;
    typedef relation_infrastructure::intersection_join_filter_fn relation_intersection_join_filter_fn;

    typedef relation_infrastructure::convenient_join_fn convenient_relation_join_fn;
    typedef relation_infrastructure::convenient_join_project_fn convenient_relation_join_project_fn;
    typedef relation_infrastructure::convenient_transformer_fn convenient_relation_transformer_fn;
    typedef relation_infrastructure::convenient_project_fn convenient_relation_project_fn;
    typedef relation_infrastructure::convenient_rename_fn convenient_relation_rename_fn;
    typedef relation_infrastructure::convenient_negation_filter_fn convenient_relation_negation_filter_fn;
    typedef relation_infrastructure::identity_transformer_fn identity_relation_transformer_fn;
    typedef relation_infrastructure::identity_mutator_fn identity_relation_mutator_fn;
    typedef relation_infrastructure::identity_intersection_filter_fn identity_relation_intersection_filter_fn;
    typedef relation_infrastructure::default_permutation_rename_fn default_relation_permutation_rename_fn;

    class relation_signature : public relation_infrastructure::signature_base {
    public:
        bool operator!=(const relation_signature & o) const {
            return !(*this==o);
        }

        void output(ast_manager & m, std::ostream & out) const;

        struct hash {
            unsigned operator()(relation_signature const& s) const {
                return obj_vector_hash<relation_signature>(s);
            }
        };

        struct eq {
            bool operator()(relation_signature const& s1, relation_signature const& s2) const {
                return s1 == s2;
            }
        };
    };

    class relation_plugin : public relation_infrastructure::plugin_object {
    protected:
        enum special_relation_type {
            ST_ORDINARY,
            ST_TABLE_RELATION,
            ST_FINITE_PRODUCT_RELATION,
            ST_PRODUCT_RELATION,
            ST_SIEVE_RELATION
        };
    private:
        special_relation_type m_special_type;
    protected:
        relation_plugin(symbol const& name, relation_manager & manager,
                special_relation_type special_type = ST_ORDINARY)
            : plugin_object(name, manager),
            m_special_type(special_type) {}
    public:
        bool from_table() const { return m_special_type==ST_TABLE_RELATION; }
        bool is_finite_product_relation() const { return m_special_type==ST_FINITE_PRODUCT_RELATION; }
        bool is_product_relation() const { return m_special_type==ST_PRODUCT_RELATION; }
        bool is_sieve_relation() const { return m_special_type==ST_SIEVE_RELATION; }

        /**
           \brief If true, the relation can contain only one or zero elements.

           Having this zero allows the finite_product_relation to perform some operations in a simpler way.
           (KH: I started implementing finite_product_relation::inner_singleton_union_fn that takes advantage of
           it, but it's not finished.)
        */
        virtual bool is_singleton_relation() const { return false; }
    };

    class relation_base : public relation_infrastructure::base_ancestor {
    protected:
        relation_base(relation_plugin & plugin, const relation_signature & s)
            : base_ancestor(plugin, s) {}
        ~relation_base() override {}
    public:
        virtual relation_base * complement(func_decl* p) const = 0;

        void reset() override;

        virtual void display_tuples(func_decl & pred, std::ostream & out) const {
            out << "Tuples in " << pred.get_name() << ": \n";
            display(out);
        }

        virtual void to_formula(expr_ref& fml) const = 0;

        bool from_table() const { return get_plugin().from_table(); }
        virtual bool is_precise() const { return true; }
    };

    typedef ptr_vector<relation_base> relation_vector;

    // -----------------------------------
    //
    // table_base
    //
    // -----------------------------------

    class table_signature;
    class table_plugin;
    class table_base;

    typedef uint64_t table_sort;
    typedef svector<table_sort> table_signature_base0;
    typedef uint64_hash table_sort_hash;

    typedef uint64_hash table_element_hash;

    struct table_traits {
        typedef table_plugin plugin;
        typedef table_base base_object;
        typedef table_element element;
        typedef table_fact fact;
        typedef table_sort sort;
        typedef table_signature_base0 signature_base_base;
        typedef table_signature signature;
    };

    typedef tr_infrastructure<table_traits> table_infrastructure;

    typedef table_infrastructure::base_fn base_table_fn;
    typedef table_infrastructure::join_fn table_join_fn;
    typedef table_infrastructure::transformer_fn table_transformer_fn;
    typedef table_infrastructure::union_fn table_union_fn;
    typedef table_infrastructure::mutator_fn table_mutator_fn;
    typedef table_infrastructure::intersection_filter_fn table_intersection_filter_fn;
    typedef table_infrastructure::intersection_join_filter_fn table_intersection_join_filter_fn;

    typedef table_infrastructure::convenient_join_fn convenient_table_join_fn;
    typedef table_infrastructure::convenient_join_project_fn convenient_table_join_project_fn;
    typedef table_infrastructure::convenient_transformer_fn convenient_table_transformer_fn;
    typedef table_infrastructure::convenient_project_fn convenient_table_project_fn;
    typedef table_infrastructure::convenient_rename_fn convenient_table_rename_fn;
    typedef table_infrastructure::convenient_negation_filter_fn convenient_table_negation_filter_fn;
    typedef table_infrastructure::identity_transformer_fn identity_table_transformer_fn;
    typedef table_infrastructure::identity_mutator_fn identity_table_mutator_fn;
    typedef table_infrastructure::identity_intersection_filter_fn identity_table_intersection_filter_fn;
    typedef table_infrastructure::default_permutation_rename_fn default_table_permutation_rename_fn;

    class table_row_mutator_fn {
    public:
        virtual ~table_row_mutator_fn() {}
        /**
            \brief The function is called for a particular table row. The \c func_columns contains
            a pointer to an array of functional column values that can be modified. If the function
            returns true, the modification will appear in the table; otherwise the row will be deleted.

            It is possible that one call to the function stands for multiple table rows that share
            the same functional column values.
            */
        virtual bool operator()(table_element * func_columns) = 0;
    };

    class table_row_pair_reduce_fn {
    public:
        virtual ~table_row_pair_reduce_fn() {}
        /**
            \brief The function is called for pair of table rows that became duplicit due to projection.
            The values that are in the first array after return from the function will be used for the
            resulting row.

            It is assumed that the function is idempotent: when the two functional sub-tuples are equal,
            the result is assumed to be equal to them as well, so the function may not be evaluated for them.
            */
        virtual void operator()(table_element * func_columns, const table_element * merged_func_columns) = 0;
    };


    class table_signature : public table_infrastructure::signature_base {
    public:
        struct hash {
            unsigned operator()(table_signature const& s) const {
                return svector_hash<table_sort_hash>()(s);
            }
        };

        struct eq {
            bool operator()(table_signature const& s1, table_signature const& s2) const {
                return s1 == s2;
            }
        };
    private:
        unsigned m_functional_columns;
    public:
        table_signature() : m_functional_columns(0) {}

        void swap(table_signature & s) {
            signature_base::swap(s);
            std::swap(m_functional_columns, s.m_functional_columns);
        }

        /**
           \brief The returned value is the number of last columns that are functional.

           The uniqueness is enforced on non-functional columns. When projection causes two
           facts to have equal non-functional parts, it is not defined which one of them is retained.
         */
        unsigned functional_columns() const { return m_functional_columns; }
        void set_functional_columns(unsigned val) { SASSERT(size()>=val); m_functional_columns = val; }

        /**
           \brief Return index of the first functional column, or the size of the signature if there
           are no functional columns.
         */
        unsigned first_functional() const { return size()-m_functional_columns; }

        bool operator==(const table_signature & o) const {
            return signature_base::operator==(o) && m_functional_columns==o.m_functional_columns;
        }
        bool operator!=(const table_signature & o) const {
            return !(*this==o);
        }

        /**
           \brief return true iof the two signatures are equal when we ignore which columns are functional.
        */
        bool equal_up_to_fn_mark(const table_signature & o) const {
            return signature_base::operator==(o);
        }


        /**
            \brief Into \c result assign signature of result of join of relations with signatures \c s1
            and \c s2. The result is

            (non-functional of s1)(non-functional of s2)(functional of s1)(functional of s2)
        */
        static void from_join(const table_signature & s1, const table_signature & s2, unsigned col_cnt,
                const unsigned * cols1, const unsigned * cols2, table_signature & result);

        static void from_join_project(const table_signature & s1, const table_signature & s2,
                unsigned joined_col_cnt, const unsigned * cols1, const unsigned * cols2, unsigned removed_col_cnt,
                const unsigned * removed_cols, table_signature & result);


        /**
            \brief Into \c result assign signature projected from \c src.

            The array of removed columns must be sorted in ascending order.

            If we remove at least one non-functional column, all the columns in the result are non-functional.
        */
        static void from_project(const table_signature & src, unsigned col_cnt,
                const unsigned * removed_cols, table_signature & result);

        static void from_project_with_reduce(const table_signature & src, unsigned col_cnt,
                const unsigned * removed_cols, table_signature & result);

        /**
            \brief Into \c result assign signature \c src with reordered columns.

            Permutations between functional and nonfunctional columns are not allowed.
        */
        static void from_rename(const table_signature & src, unsigned cycle_len,
                const unsigned * permutation_cycle, table_signature & result) {
            signature_base::from_rename(src, cycle_len, permutation_cycle, result);
            result.set_functional_columns(src.functional_columns());
#if Z3DEBUG
            unsigned first_src_fun = src.size()-src.functional_columns();
            bool in_func = permutation_cycle[0]>=first_src_fun;
            for (unsigned i=1;i<cycle_len;i++) {
                SASSERT(in_func == (permutation_cycle[i]>=first_src_fun));
            }
#endif
        }

        /**
            \brief Into \c result assign signature \c src with reordered columns.

            Permutations mixing functional and nonfunctional columns are not allowed.
        */
        static void from_permutation_rename(const table_signature & src,
                const unsigned * permutation, table_signature & result) {
            signature_base::from_permutation_rename(src, permutation, result);
            result.set_functional_columns(src.functional_columns());
#if Z3DEBUG
            unsigned sz = src.size();
            unsigned first_src_fun = sz-src.functional_columns();
            for (unsigned i=first_src_fun;i<sz;i++) {
                SASSERT(permutation[i]>=first_src_fun);
            }
#endif
        }

    };

    class table_plugin : public table_infrastructure::plugin_object {
        friend class relation_manager;
    protected:
        table_plugin(symbol const& n, relation_manager & manager) : plugin_object(n, manager) {}
    public:

        bool can_handle_signature(const table_signature & s) override { return s.functional_columns()==0; }

    protected:
        /**
           If the returned value is non-zero, the returned object must take ownership of \c mapper.
           Otherwise \c mapper must remain unmodified.
        */
        virtual table_mutator_fn * mk_map_fn(const table_base & t, table_row_mutator_fn * mapper) { return nullptr; }

        /**
           If the returned value is non-zero, the returned object must take ownership of \c reducer.
           Otherwise \c reducer must remain unmodified.
        */
        virtual table_transformer_fn * mk_project_with_reduce_fn(const table_base & t, unsigned col_cnt,
            const unsigned * removed_cols, table_row_pair_reduce_fn * reducer) { return nullptr; }

    };

    class table_base : public table_infrastructure::base_ancestor {
    protected:
        table_base(table_plugin & plugin, const table_signature & s)
            : base_ancestor(plugin, s) {}
        ~table_base() override {}
    public:
        table_base * clone() const override;
        virtual table_base * complement(func_decl* p, const table_element * func_columns = nullptr) const;
        bool empty() const override;

        /**
           \brief Return true if table contains fact that corresponds to \c f in all non-functional
           columns.
         */
        bool contains_fact(const table_fact & f) const override;

        /**
           \brief If \c f (i.e. its non-functional part) is not present in the table,
           add it and return true. Otherwise update \c f, so that the values of functional
           columns correspond to the ones present in the table.
         */
        virtual bool suggest_fact(table_fact & f);

        /**
           \brief If \c f (i.e. its non-functional part) is not present in the table,
           return false. Otherwise update \c f, so that the values of functional
           columns correspond to the ones present in the table and return true.
         */
        virtual bool fetch_fact(table_fact & f) const;

        /**
           \brief Ensure fact \c f is present in the table (including the values of its functional columns).
        */
        virtual void ensure_fact(const table_fact & f);

        virtual void remove_fact(const table_fact & fact) {
            SASSERT(fact.size() == get_signature().size());
            remove_fact(fact.data()); }

        virtual void remove_fact(table_element const* fact) = 0;
        virtual void remove_facts(unsigned fact_cnt, const table_fact * facts);
        virtual void remove_facts(unsigned fact_cnt, const table_element * facts);
        void reset() override;

        class row_interface;

        void display(std::ostream & out) const override;

        /**
           \brief Convert table to a formula that encodes the table.
           The columns correspond to bound variables indexed as
           0, .., sig.size()-1
         */
        virtual void to_formula(relation_signature const& sig, expr_ref& fml) const;

    protected:


        class iterator_core {
            unsigned m_ref_cnt;
        public:
            iterator_core() : m_ref_cnt(0) {}
            virtual ~iterator_core() {}

            void inc_ref() { m_ref_cnt++; }
            void dec_ref() {
                SASSERT(m_ref_cnt>0);
                m_ref_cnt--;
                if (m_ref_cnt==0) {
                    dealloc(this);
                }
            }

            virtual bool is_finished() const = 0;

            virtual row_interface & operator*() = 0;
            virtual void operator++() = 0;
            virtual bool operator==(const iterator_core & it) {
                //we worry about the equality operator only because of checking
                //the equality with the end() iterator
                return is_finished() && it.is_finished();
            }
        private:
            //private and undefined copy constructor and assignment operator
            iterator_core(const iterator_core &);
            iterator_core & operator=(const iterator_core &);
        };

        struct row_iterator_core {
            unsigned m_ref_cnt;
        public:
            row_iterator_core() : m_ref_cnt(0) {}
            virtual ~row_iterator_core() {}

            void inc_ref() { m_ref_cnt++; }
            void dec_ref() {
                SASSERT(m_ref_cnt>0);
                m_ref_cnt--;
                if (m_ref_cnt==0) {
                    dealloc(this);
                }
            }

            virtual bool is_finished() const = 0;

            virtual table_element operator*() = 0;
            virtual void operator++() = 0;
            virtual bool operator==(const row_iterator_core & it) {
                //we worry about the equality operator only because of checking
                //the equality with the end() iterator
                return is_finished() && it.is_finished();
            }
        private:
            //private and undefined copy constructor and assignment operator
            row_iterator_core(const row_iterator_core &);
            row_iterator_core & operator=(const row_iterator_core &);
        };

    public:
        class iterator {
            friend class table_base;

            ref<iterator_core> m_core;

            iterator(iterator_core * core) : m_core(core) {}
        public:
            /**
               \brief Return reference to a row_interface object for the current row.

               The reference is valid only until the \c operator++() is called or
               until the iterator is invalidated.
            */
            row_interface & operator*()
            { return *(*m_core); }
            row_interface * operator->()
            { return &(*(*m_core)); }
            iterator & operator++()
            { ++(*m_core); return *this; }
            bool operator==(const iterator & it)
            { return (*m_core)==(*it.m_core); }
            bool operator!=(const iterator & it)
            { return !operator==(it); }
        };

        class row_iterator {
            friend class table_base;
            friend class row_interface;

            ref<row_iterator_core> m_core;

            row_iterator(row_iterator_core * core) : m_core(core) {}
        public:
            table_element operator*()
            { return *(*m_core); }
            row_iterator & operator++()
            { ++(*m_core); return *this; }
            bool operator==(const row_iterator & it)
            { return (*m_core)==(*it.m_core); }
            bool operator!=(const row_iterator & it)
            { return !operator==(it); }
        };

        virtual iterator begin() const = 0;
        virtual iterator end() const = 0;

        class row_interface {
            class fact_row_iterator;

            const table_base & m_parent_table;
        public:
            typedef row_iterator iterator;
            typedef row_iterator const_iterator;

            row_interface(const table_base & parent_table) : m_parent_table(parent_table) {}
            virtual ~row_interface() {}

            virtual table_element operator[](unsigned col) const = 0;

            unsigned size() const { return m_parent_table.get_signature().size(); }
            virtual void get_fact(table_fact & result) const;
            virtual row_iterator begin() const;
            virtual row_iterator end() const;
            virtual void display(std::ostream & out) const;
        };

    protected:

        class caching_row_interface : public row_interface {
            mutable table_fact m_current;

            bool populated() const { return !m_current.empty(); }
            void ensure_populated() const {
                if (!populated()) {
                    get_fact(m_current);
                }
            }
        public:
            caching_row_interface(const table_base & parent) : row_interface(parent) {}

            void get_fact(table_fact & result) const override = 0;

            table_element operator[](unsigned col) const override {
                ensure_populated();
                return m_current[col];
            }
            /**
               \brief Resets the cache of the row object.

               Must be called when the row object begins to represent a different row in the table.
            */
            void reset() { m_current.reset(); }
        };

        //This function is here to create iterator instances in classes that derive from table_base.
        //We do not want to make the constructor of the iterator class public, and being private, the
        //inheritor classes cannot see it directly.
        static iterator mk_iterator(iterator_core * core) {
            return iterator(core);
        }
    };

    /**
       \brief Populate vector \c renaming_args so that it can be used as an argument to \c var_subst.
         The renaming we want is one that transforms variables with numbers of indexes of \c map into the
         values of at those indexes. If a value if \c UINT_MAX, it means we do not transform the index
         corresponding to it.
    */
    void get_renaming_args(const unsigned_vector & map, const relation_signature & orig_sig,
            expr_ref_vector & renaming_arg);


};
<|MERGE_RESOLUTION|>--- conflicted
+++ resolved
@@ -98,11 +98,7 @@
                 if (n!=o.size()) {
                     return false;
                 }
-<<<<<<< HEAD
-                return memcmp(this->c_ptr(), o.c_ptr(), n*sizeof(sort))==0;
-=======
                 return memcmp(this->data(), o.data(), n*sizeof(sort))==0;
->>>>>>> 39af2a18
                 /*for (unsigned i=0; i<n; i++) {
                     if ((*this)[i]!=o[i]) {
                         return false;
