--- conflicted
+++ resolved
@@ -276,11 +276,7 @@
         scoped_rel<table_base> res_table = (*join_fun)(t, *idx_singleton);
 
         bool_vector table_cols(sig.size(), true);
-<<<<<<< HEAD
-        finite_product_relation * res = mk_empty(sig, table_cols.c_ptr());
-=======
         finite_product_relation * res = mk_empty(sig, table_cols.data());
->>>>>>> 39af2a18
 
         //this one does not need to be deleted -- it will be taken over by \c res in the \c init function
         relation_base * inner_rel = get_inner_plugin().mk_full(pred, inner_sig, get_inner_plugin().get_kind());
@@ -306,11 +302,7 @@
         idx_singleton->add_fact(idx_singleton_fact);
 
         bool_vector table_cols(sig.size(), false);
-<<<<<<< HEAD
-        finite_product_relation * res = mk_empty(sig, table_cols.c_ptr());
-=======
         finite_product_relation * res = mk_empty(sig, table_cols.data());
->>>>>>> 39af2a18
 
         relation_vector rels;
         rels.push_back(r.clone());
@@ -434,11 +426,7 @@
                 }
             }
             m_tjoin_fn = r1.get_manager().mk_join_fn(r1.get_table(), r2.get_table(), m_t_joined_cols1.size(),
-<<<<<<< HEAD
-                m_t_joined_cols1.c_ptr(), m_t_joined_cols2.c_ptr());
-=======
                 m_t_joined_cols1.data(), m_t_joined_cols2.data());
->>>>>>> 39af2a18
             SASSERT(m_tjoin_fn);
 
 
@@ -615,11 +603,7 @@
             else {
                 project_reducer * preducer = alloc(project_reducer, *this, res_relations);
                 scoped_ptr<table_transformer_fn> tproject =
-<<<<<<< HEAD
-                    rmgr.mk_project_with_reduce_fn(rtable, m_removed_table_cols.size(), m_removed_table_cols.c_ptr(), preducer);
-=======
                     rmgr.mk_project_with_reduce_fn(rtable, m_removed_table_cols.size(), m_removed_table_cols.data(), preducer);
->>>>>>> 39af2a18
                 res_table = (*tproject)(rtable);
             }
 
@@ -651,11 +635,7 @@
             //It would however need to be somehow inferred for the new signature.
 
             finite_product_relation * res = alloc(finite_product_relation, r.get_plugin(), get_result_signature(),
-<<<<<<< HEAD
-                m_res_table_columns.c_ptr(), res_table->get_plugin(), *res_oplugin, null_family_id);
-=======
                 m_res_table_columns.data(), res_table->get_plugin(), *res_oplugin, null_family_id);
->>>>>>> 39af2a18
 
             res->init(*res_table, res_relations, false);
 
@@ -1163,11 +1143,7 @@
             }
             if(m_table_cols.size()>1) {
                 m_table_filter = r.get_manager().mk_filter_identical_fn(r.get_table(), m_table_cols.size(),
-<<<<<<< HEAD
-                    m_table_cols.c_ptr());
-=======
                     m_table_cols.data());
->>>>>>> 39af2a18
                 SASSERT(m_table_filter);
             }
             if(!m_table_cols.empty() && !m_rel_cols.empty()) {
@@ -2250,11 +2226,7 @@
         bool_vector moved_cols_table_flags(moved_cols_sig.size(), false);
 
         scoped_rel<finite_product_relation> moved_cols_rel = get_plugin().mk_empty(moved_cols_sig,
-<<<<<<< HEAD
-            moved_cols_table_flags.c_ptr());
-=======
             moved_cols_table_flags.data());
->>>>>>> 39af2a18
 
         scoped_ptr<relation_union_fn> union_fun =
             get_manager().mk_union_fn(*moved_cols_rel, *moved_cols_trel);
@@ -2399,11 +2371,7 @@
             conjs.push_back(tmp);
             disjs.push_back(m.mk_and(conjs.size(), conjs.data()));
         }
-<<<<<<< HEAD
-        bool_rewriter(m).mk_or(disjs.size(), disjs.c_ptr(), fml);
-=======
         bool_rewriter(m).mk_or(disjs.size(), disjs.data(), fml);
->>>>>>> 39af2a18
     }
 
 };