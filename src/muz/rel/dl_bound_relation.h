/*++
Copyright (c) 2010 Microsoft Corporation

Module Name:

    dl_bound_relation.h

Abstract:

    Basic (strict upper) bound relation.

Author:

    Nikolaj Bjorner (nbjorner) 2010-2-11

Revision History:

--*/
#pragma once

#include "muz/base/dl_context.h"
#include "muz/rel/dl_relation_manager.h"
#include "muz/rel/dl_base.h"
#include "util/uint_set.h"
#include "muz/rel/dl_vector_relation.h"
#include "muz/rel/dl_interval_relation.h"
#include "ast/arith_decl_plugin.h"
#include "ast/rewriter/bool_rewriter.h"

namespace datalog {

    class bound_relation; 

    class bound_relation_plugin : public relation_plugin {
        friend class bound_relation;
        class join_fn;
        class project_fn;
        class rename_fn;
        class union_fn;
        class union_fn_i;
        class filter_equal_fn;
        class filter_identical_fn;
        class filter_interpreted_fn;
        class filter_intersection_fn;
        arith_util m_arith;
        bool_rewriter m_bsimp;
    public:
        bound_relation_plugin(relation_manager& m);
        bool can_handle_signature(const relation_signature & s) override;
        static symbol get_name() { return symbol("bound_relation"); }
        relation_base * mk_empty(const relation_signature & s) override;
        relation_base * mk_full(func_decl* p, const relation_signature & s) override;
        relation_join_fn * mk_join_fn(const relation_base & t1, const relation_base & t2,
            unsigned col_cnt, const unsigned * cols1, const unsigned * cols2) override;
        relation_transformer_fn * mk_project_fn(const relation_base & t, unsigned col_cnt,
            const unsigned * removed_cols) override;
        relation_transformer_fn * mk_rename_fn(const relation_base & t, unsigned permutation_cycle_len,
            const unsigned * permutation_cycle) override;
        relation_union_fn * mk_union_fn(const relation_base & tgt, const relation_base & src,
            const relation_base * delta) override;
        relation_union_fn * mk_widen_fn(const relation_base & tgt, const relation_base & src,
            const relation_base * delta) override;
        relation_mutator_fn * mk_filter_identical_fn(const relation_base & t, unsigned col_cnt,
            const unsigned * identical_cols) override;
        relation_mutator_fn * mk_filter_equal_fn(const relation_base & t, const relation_element & value,
            unsigned col) override;
        relation_mutator_fn * mk_filter_interpreted_fn(const relation_base & t, app * condition) override;

        relation_join_fn * mk_join_project_fn(const relation_base & t1, const relation_base & t2,
                    unsigned joined_col_cnt, const unsigned * cols1, const unsigned * cols2,
                    unsigned removed_col_cnt, const unsigned * removed_cols) override { return nullptr; }


#if 0
        virtual intersection_filter_fn * mk_filter_by_intersection_fn(
            const relation_base & t, 
            const relation_base & src, unsigned joined_col_cnt, 
            const unsigned * t_cols, const unsigned * src_cols) {
            return 0;
        }
#endif

        static bound_relation* get(relation_base* r);
    private:
        static bound_relation& get(relation_base& r);
        static bound_relation const & get(relation_base const& r);
        

        static bool is_interval_relation(relation_base const& r);
        static interval_relation& get_interval_relation(relation_base& r);
        static interval_relation const& get_interval_relation(relation_base const& r);
    };

    struct uint_set2 {
        uint_set lt;
        uint_set le;
<<<<<<< HEAD
        uint_set2() {}
=======
>>>>>>> 39af2a18
        bool operator==(const uint_set2& other) const {
            return other.lt == lt && other.le == le;
        }
        bool operator!=(const uint_set2& other) const {
            return other.lt != lt || other.le != le;
        }
    };

    inline std::ostream & operator<<(std::ostream & target, const uint_set2 & s) {
        return target << s.lt << " " << s.le;
    }


    class bound_relation_helper {
    public:
        static void mk_project_t(uint_set2& t, unsigned_vector const& renaming);
    };

    class bound_relation : public vector_relation<uint_set2, bound_relation_helper> {
        friend class bound_relation_plugin;
        svector<std::pair<unsigned, bool> > m_todo;        

    public:
        bound_relation(bound_relation_plugin& p, relation_signature const& s, bool is_empty);

        bool empty() const override { return m_empty; }
        void add_fact(const relation_fact & f) override;
        bool contains_fact(const relation_fact & f) const override;
        bound_relation * clone() const override;
        bound_relation * complement(func_decl* p) const override;
        void to_formula(expr_ref& fml) const override;
        bound_relation_plugin& get_plugin() const; 

        void mk_union_i(interval_relation const& src, bound_relation* delta, bool is_widen);

        void mk_lt(unsigned i, unsigned j);

        void mk_lt(unsigned i);

        void mk_le(unsigned i, unsigned j);

        bool is_lt(unsigned i, unsigned j) const;

        bool is_precise() const override { return false; }

    private:
        typedef uint_set2 T;
        T mk_intersect(T const& t1, T const& t2, bool& is_empty) const override;

        T mk_widen(T const& t1, T const& t2) const override;

        T mk_unite(T const& t1, T const& t2) const override;

        T mk_eq(union_find<> const& old_eqs, union_find<> const& new_eqs, T const& t) const override;

        void mk_rename_elem(T& i, unsigned col_cnt, unsigned const* cycle) override;


        bool is_subset_of(T const& t1, T const& t2) const override;

        bool is_full(T const& t) const override;

        bool is_empty(unsigned idx, T const& t) const override;

        void display_index(unsigned idx, T const& t, std::ostream& out) const override;

        void normalize(T const& src, T& dst) const;

        void normalize(uint_set const& src, uint_set& dst) const;


       
    };
        
};

<|MERGE_RESOLUTION|>--- conflicted
+++ resolved
@@ -94,10 +94,6 @@
     struct uint_set2 {
         uint_set lt;
         uint_set le;
-<<<<<<< HEAD
-        uint_set2() {}
-=======
->>>>>>> 39af2a18
         bool operator==(const uint_set2& other) const {
             return other.lt == lt && other.le == le;
         }
