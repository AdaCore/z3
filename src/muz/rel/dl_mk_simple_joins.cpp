/*++
Copyright (c) 2006 Microsoft Corporation

Module Name:

    dl_mk_simple_joins.cpp

Abstract:

    <abstract>

Author:

    Krystof Hoder 2010-05-20.

Revision History:

--*/

#include<utility>
#include<sstream>
#include<limits>
#include "ast/ast_pp.h"
#include "util/trace.h"
#include "muz/rel/dl_mk_simple_joins.h"
#include "muz/rel/dl_relation_manager.h"


namespace datalog {

    mk_simple_joins::mk_simple_joins(context & ctx):
        plugin(1000),
        m_context(ctx),
        rm(ctx.get_rule_manager()) {
    }

    class join_planner {
        typedef float cost;

        class pair_info {
            cost m_total_cost;
            /**
               \brief Number of rules longer than two that contain this pair.

               This number is being updated by \c add_rule and \remove rule. Even though between
               adding a rule and removing it, the length of a rule can decrease without this pair
               being notified about it, it will surely see the decrease from length 3 to 2 which
               the threshold for rule being counted in this counter.
             */
            unsigned    m_consumers { 0 };
            bool        m_stratified { true };
            unsigned    m_src_stratum { 0 };
        public:
            var_idx_set m_all_nonlocal_vars;
            rule_vector m_rules;

            pair_info() {}

            bool can_be_joined() const {
                return m_consumers > 0;
            }

            cost get_cost() const { 
                SASSERT(m_consumers > 0);
                cost amortized = m_total_cost/m_consumers;
                if (m_stratified) {
                    return amortized * ( (amortized > 0) ? (1/16.0f) : 16.0f);
                }
                else {
                    return amortized;
                }
            }

            /**
               \brief Add rule \c r among rules interested in current predicate pair.

               The \c pl.m_rule_content entry of the rule has to be properly filled in
               by the time of a call to this function
             */
            void add_rule(join_planner & pl, app * t1, app * t2, rule * r, 
                          const var_idx_set & non_local_vars_normalized,
                          const var_idx_set & non_local_vars) {
                if (m_rules.empty()) {
                    m_total_cost = pl.compute_cost(t1, t2, non_local_vars);
                    m_src_stratum = std::max(pl.get_stratum(t1->get_decl()), pl.get_stratum(t2->get_decl()));
                }
                m_rules.push_back(r);
                if (pl.m_rules_content.find(r).size() > 2) {
                    m_consumers++;
                }
                if (m_stratified) {
                    unsigned head_stratum = pl.get_stratum(r->get_decl());
                    SASSERT(head_stratum >= m_src_stratum);
                    m_stratified = (head_stratum > m_src_stratum);
                }
                idx_set_union(m_all_nonlocal_vars, non_local_vars_normalized);
                TRACE("dl", tout << "all-nonlocal: " << m_all_nonlocal_vars << "\n";);
            }

            /**
               \brief Remove rule from the pair record. Return true if no rules remain
               in the pair, and so it should be removed.
             */
            bool remove_rule(rule * r, unsigned original_length) {
                VERIFY( remove_from_vector(m_rules, r) );
                if (original_length > 2) {
                    SASSERT(m_consumers > 0);
                    m_consumers--;
                }
                SASSERT(!m_rules.empty() || m_consumers == 0);
                return m_rules.empty();
            }
        private:
            pair_info & operator=(const pair_info &); //to avoid the implicit one
        };
        typedef std::pair<app*, app*> app_pair;
        typedef pair_hash<obj_ptr_hash<app>, obj_ptr_hash<app> > app_pair_hash;
        typedef map<app_pair, pair_info *, app_pair_hash, default_eq<app_pair> > cost_map;
        typedef map<rule *, ptr_vector<app>, ptr_hash<rule>, ptr_eq<rule> > rule_pred_map;
        typedef ptr_hashtable<rule, rule_hash_proc, default_eq<rule *> > rule_hashtable;

        context &       m_context;
        ast_manager &   m;
        rule_manager &  rm;
        var_subst &     m_var_subst;
        rule_set &      m_rs_aux_copy; //reference to a rule_set that will allow to ask for stratum levels

        cost_map          m_costs;
        ptr_vector<app>   m_interpreted;
        rule_pred_map     m_rules_content;
        rule_ref_vector   m_introduced_rules;
        bool              m_modified_rules;
        
        ast_ref_vector m_pinned;
        mutable ptr_vector<sort> m_vars;

    public:
        join_planner(context & ctx, rule_set & rs_aux_copy)
            : m_context(ctx), 
              m(ctx.get_manager()), 
              rm(ctx.get_rule_manager()),
              m_var_subst(ctx.get_var_subst()),
              m_rs_aux_copy(rs_aux_copy), 
              m_introduced_rules(rm),
              m_modified_rules(false),
              m_pinned(m)
        {
        }

        ~join_planner() {
            for (auto & kv : m_costs) {
                dealloc(kv.m_value);
            }
            m_costs.reset();
        }

    private:

        void get_normalizer(app * t, unsigned & next_var, var_ref_vector & result) const {
            SASSERT(!result.empty());
            unsigned res_ofs = result.size()-1;
            for (expr* arg : *t) {
                unsigned var_idx = to_var(arg)->get_idx();
                if (!result.get(res_ofs - var_idx)) {
                    result[res_ofs - var_idx] = m.mk_var(next_var++, arg->get_sort());
                }
            }
        }

        var_ref_vector get_normalizer(app * t1, app * t2) const {
            var_ref_vector result(m);
            if (t1->get_num_args() == 0 && t2->get_num_args() == 0) {
                return result; //nothing to normalize
            }
            SASSERT(!t1->is_ground() || !t2->is_ground());

            unsigned max_var_idx = 0;

            var_idx_set& orig_var_set = rm.collect_vars(t1, t2);
            for (unsigned var_idx : orig_var_set) {
                if (var_idx>max_var_idx) {
                    max_var_idx = var_idx;
                }
            }

            if (t1->get_decl() != t2->get_decl()) {
                if (t1->get_decl()->get_id() < t2->get_decl()->get_id()) {
                    std::swap(t1, t2);
                }
            }
            else {
                int_vector norm1(max_var_idx + 1, -1);
                int_vector norm2(max_var_idx + 1, -1);
                unsigned n = t1->get_num_args();
                SASSERT(n == t2->get_num_args());
                for (unsigned i = 0; i < n; ++i) {
                    //We assume that the mk_simple_joins transformer is applied after mk_filter_rules,
                    //so the only literals which appear in pairs are the ones that contain only variables.
                    var * v1 = to_var(t1->get_arg(i));
                    var * v2 = to_var(t2->get_arg(i));
                    if (v1->get_sort() != v2->get_sort()) {
                        //different sorts mean we can distinguish the two terms
                        if (v1->get_sort()->get_id() < v2->get_sort()->get_id()) {
                            std::swap(t1, t2);
                        }
                        break;
                    }
                    unsigned v1_idx = v1->get_idx();
                    unsigned v2_idx = v2->get_idx();
                    //since the rules already went through the mk_filter_rules transformer, 
                    //variables must be linear
                    SASSERT(norm1[v1_idx] == -1);
                    SASSERT(norm2[v2_idx] == -1);

                    if (norm2[v1_idx] != norm1[v2_idx]) {
                        //now we can distinguish the two terms
                        if (norm2[v1_idx] < norm1[v2_idx]) {
                            std::swap(t1, t2);
                        }
                        break;
                    }
                    norm1[v1_idx] = i;
                    norm2[v2_idx] = i;
                }
                //if we did not exit the loop prematurely, the two terms are indistinguishable,
                //so the order should not matter
            }

            result.resize(max_var_idx + 1, static_cast<var *>(nullptr));
            unsigned next_var = 0;
            get_normalizer(t1, next_var, result);
            get_normalizer(t2, next_var, result);
            return result;
        }


        app_pair get_key(app * t1, app * t2) {
            var_ref_vector norm_subst = get_normalizer(t1, t2);
            expr_ref t1n_ref = m_var_subst(t1, norm_subst);
            expr_ref t2n_ref = m_var_subst(t2, norm_subst);
            app * t1n = to_app(t1n_ref);
            app * t2n = to_app(t2n_ref);
            if (t1n->get_id() > t2n->get_id()) {
                std::swap(t1n, t2n);
            }

            m_pinned.push_back(t1n);
            m_pinned.push_back(t2n);
            TRACE("dl_verbose", tout << mk_pp(t1, m) << " " << mk_pp(t2, m) << " |-> " << t1n_ref << " " << t2n_ref << "\n";);
            
            return app_pair(t1n, t2n);
        }

        /**
            \brief Add rule \c r among rules interested in predicate pair \c t1, \c t2.

            The \c m_rule_content entry of the rule \c r has to be properly filled in
            by the time of a call to this function
            */
        void register_pair(app * t1, app * t2, rule * r, const var_idx_set & non_local_vars) {
            SASSERT (t1 != t2);
            pair_info * & ptr_inf = m_costs.insert_if_not_there(get_key(t1, t2), nullptr);
            if (ptr_inf == nullptr) {
                ptr_inf = alloc(pair_info);
            }
            pair_info & inf = *ptr_inf;

            var_ref_vector normalizer = get_normalizer(t1, t2);
            unsigned norm_ofs = normalizer.size()-1;
            var_idx_set normalized_vars;
            for (auto idx : non_local_vars) {
                unsigned norm_var = normalizer.get(norm_ofs - idx)->get_idx();
                normalized_vars.insert(norm_var);
            }

            inf.add_rule(*this, t1, t2, r, normalized_vars, non_local_vars);
            TRACE("dl", tout << mk_pp(t1, m) << " " << mk_pp(t2, m) << " ";
                  tout << non_local_vars << "\n";
                  r->display(m_context, tout); 
                  if (inf.can_be_joined()) tout << "cost: " << inf.get_cost() << "\n";);

        }

        void remove_rule_from_pair(app_pair key, rule * r, unsigned original_len) {
            pair_info * ptr = nullptr;
            if (m_costs.find(key, ptr) && ptr && ptr->remove_rule(r, original_len)) {
                SASSERT(ptr->m_rules.empty());
                m_costs.remove(key);
                dealloc(ptr);
            }
        }

        void register_rule(rule * r) {
            rule_counter counter;
            counter.count_rule_vars(r, 1);
<<<<<<< HEAD
            TRACE("dl", tout << "counter: "; for (auto const& kv: counter) tout << kv.m_key << ": " << kv.m_value << " "; tout << "\n";);

=======
            TRACE("dl", tout << "counter: "; for (auto const& kv: counter) tout << kv.m_key << ": " << kv.m_value << " "; tout << "\n";);            
>>>>>>> 39af2a18
            ptr_vector<app> & rule_content = m_rules_content.insert_if_not_there(r, ptr_vector<app>());
            SASSERT(rule_content.empty());
            
            TRACE("dl", r->display(m_context, tout << "register ");); 
            
            unsigned pos_tail_size = r->get_positive_tail_size();
            for (unsigned i = 0; i < pos_tail_size; i++) {
                app* t = r->get_tail(i);
                if (!rule_content.contains(t))
                    rule_content.push_back(t);
                else
                    m_modified_rules = true;
            }
            pos_tail_size = rule_content.size();
            for (unsigned i = 0; i+1 < pos_tail_size; i++) {
                app * t1 = rule_content[i];
                var_idx_set t1_vars = rm.collect_vars(t1);
                counter.count_vars(t1, -1);  //temporarily remove t1 variables from counter
                for (unsigned j = i+1; j < pos_tail_size; j++) {
<<<<<<< HEAD
                    app * t2 = r->get_tail(j);
                    if (t1 == t2)
                        continue;
=======
                    app * t2 = rule_content[j];
                    SASSERT(t1 != t2);
>>>>>>> 39af2a18
                    counter.count_vars(t2, -1);  //temporarily remove t2 variables from counter
                    var_idx_set t2_vars = rm.collect_vars(t2);
                    t2_vars |= t1_vars;
                    var_idx_set non_local_vars;
                    counter.collect_positive(non_local_vars);
                    counter.count_vars(t2, 1);  //restore t2 variables in counter
                    set_intersection(non_local_vars, t2_vars);
                    TRACE("dl", tout << "non-local vars: " << non_local_vars << "\n";);
                    register_pair(t1, t2, r, non_local_vars);
                }
                counter.count_vars(t1, 1);  //restore t1 variables in counter
            }
        }

        bool extract_argument_info(unsigned var_idx, app * t, expr_ref_vector & args, 
                                   ptr_vector<sort> & domain) {
            for (expr* arg : *t) {
                var * v = to_var(arg);
                if (v->get_idx() == var_idx) {
                    args.push_back(v);
                    domain.push_back(v->get_sort());
                    return true;
                }
            }
            return false;
        }

        void join_pair(app_pair pair_key) {
            app * t1 = pair_key.first;
            app * t2 = pair_key.second;
            pair_info & inf = *m_costs[pair_key];
            SASSERT(!inf.m_rules.empty());
            var_idx_set const & output_vars = inf.m_all_nonlocal_vars;
            expr_ref_vector args(m);
            ptr_vector<sort> domain;

            unsigned arity = output_vars.num_elems();
            for (unsigned var_idx : output_vars) {
                bool found = extract_argument_info(var_idx, t1, args, domain);
                if (!found) {
                    found = extract_argument_info(var_idx, t2, args, domain);
                }
                SASSERT(found);
            }
            TRACE("dl", 
                  tout << mk_pp(t1, m) << " " << mk_pp(t2, m) << " arity: " << arity << "\n";
                  tout << "output: " << output_vars << "\n";
                  tout << "args:   " << args << "\n";);

            SASSERT(args.size() == arity);
            SASSERT(domain.size() == arity);

            rule * one_parent = inf.m_rules.back();

            func_decl* parent_head = one_parent->get_decl();
            const char * one_parent_name = parent_head->get_name().bare_str();
            std::string parent_name;
            if (inf.m_rules.size() > 1) {
                parent_name = one_parent_name + std::string("_and_") + to_string(inf.m_rules.size()-1);
            }
            else {
                parent_name = one_parent_name;
            }

            func_decl * decl = m_context.mk_fresh_head_predicate(
                symbol(parent_name), symbol("split"), 
<<<<<<< HEAD
                arity, domain.c_ptr(), parent_head);
=======
                arity, domain.data(), parent_head);
>>>>>>> 39af2a18

            app_ref head(m.mk_app(decl, arity, args.data()), m);

            app * tail[] = { t1, t2 };

            rule * new_rule = rm.mk(head, 2, tail, nullptr);

            //TODO: update accounting so that it can handle multiple parents
            new_rule->set_accounting_parent_object(m_context, one_parent);

            m_introduced_rules.push_back(new_rule);

            //here we copy the inf.m_rules vector because inf.m_rules will get changed 
            //in the iteration. Also we use hashtable instead of vector because we do 
            //not want to process one rule twice.

            rule_hashtable processed_rules;
            rule_vector rules(inf.m_rules);
            for (rule * r : rules) {
                if (!processed_rules.contains(r)) {
                    apply_binary_rule(r, pair_key, head);
                    processed_rules.insert(r);
                }
            }
            // SASSERT(!m_costs.contains(pair_key));
        }

        void replace_edges(rule * r, const app_ref_vector & removed_tails, 
                           const app_ref_vector & added_tails0, const ptr_vector<app> & rule_content) {
            SASSERT(removed_tails.size() >= added_tails0.size());
            unsigned len = rule_content.size();
            unsigned original_len = len+removed_tails.size()-added_tails0.size();
            app_ref_vector added_tails(added_tails0); //we need a copy since we'll be modifying it
            TRACE("dl", tout << added_tails << "\n";);

            unsigned rt_sz = removed_tails.size();
            //remove edges between removed tails
            for (unsigned i = 0; i < rt_sz; i++) {
                for (unsigned j = i+1; j < rt_sz; j++) {
                    app_pair pair_key = get_key(removed_tails[i], removed_tails[j]);
                    remove_rule_from_pair(pair_key, r, original_len);
                }
            }
            //remove edges between surviving tails and removed tails
            for (unsigned i = 0; i < len; i++) {
                if (added_tails.contains(rule_content[i])) {
                    continue;
                }
                for (unsigned ri = 0; ri < rt_sz; ri++) {
                    app_pair pair_key = get_key(rule_content[i], removed_tails[ri]);
                    remove_rule_from_pair(pair_key, r, original_len);
                }
            }

            if (len == 1) {
                return;
            }

            app * head = r->get_head();

            var_counter counter;
            counter.count_vars(head, 1);

            unsigned tail_size = r->get_tail_size();
            unsigned pos_tail_size = r->get_positive_tail_size();

            for (unsigned i = pos_tail_size; i < tail_size; i++) {
                counter.count_vars(r->get_tail(i), 1);
            }
            for (unsigned i = 0; i < len; i++) {
                counter.count_vars(rule_content[i], 1);
            }

            //add edges that contain added tails
            while (!added_tails.empty()) {
                app * a_tail = added_tails.back();  //added tail
                
                TRACE("dl", tout << "replace edges " << mk_pp(a_tail, m) << "\n";);

                var_idx_set a_tail_vars = rm.collect_vars(a_tail);
                counter.count_vars(a_tail, -1);  //temporarily remove a_tail variables from counter

                for (unsigned i = 0; i < len; i++) {
                    app * o_tail = rule_content[i]; //other tail
                    if (added_tails.contains(o_tail)) {
                        //this avoids adding edges between new tails twice
                        continue;
                    }

                    counter.count_vars(o_tail, -1);  //temporarily remove o_tail variables from counter
                    var_idx_set scope_vars = rm.collect_vars(o_tail);
                    scope_vars |= a_tail_vars;
                    var_idx_set non_local_vars;
                    counter.collect_positive(non_local_vars);
                    counter.count_vars(o_tail, 1);  //restore o_tail variables in counter
                    set_intersection(non_local_vars, scope_vars);

                    register_pair(o_tail, a_tail, r, non_local_vars);
                }
                counter.count_vars(a_tail, 1);  //restore t1 variables in counter
                added_tails.pop_back();
            }
        }

        void apply_binary_rule(rule * r, app_pair pair_key, app * t_new) {
            app * t1 = pair_key.first;
            app * t2 = pair_key.second;
            ptr_vector<app> & rule_content = m_rules_content.find(r);
            unsigned len = rule_content.size();
            if (len == 1) {
                return;
            }
            TRACE("dl", 
                  tout << "pair: " << mk_pp(t1, m) << " " << mk_pp(t2, m) << "\n";
                  tout << mk_pp(t_new, m) << "\n";
                  tout << "all-non-local: " << m_costs[pair_key]->m_all_nonlocal_vars << "\n";
                  tout << mk_pp(r->get_head(), m) << " :-\n";
                  for (app* a : rule_content) tout << " " << mk_pp(a, m) << "\n";);

            rule_counter counter;
            for (app* t : rule_content)
                counter.count_vars(t, +1);
            counter.count_vars(r->get_head(), +1);

            func_decl * t1_pred = t1->get_decl();
            func_decl * t2_pred = t2->get_decl();
            app_ref_vector removed_tails(m);
            app_ref_vector added_tails(m);
            for (unsigned i1 = 0; i1 < len; i1++) {
                app * rt1 = rule_content[i1];
                if (rt1->get_decl() != t1_pred) {
                    continue;
                }
                var_idx_set rt1_vars = rm.collect_vars(rt1);
                counter.count_vars(rt1, -1);

                var_idx_set t1_vars = rm.collect_vars(t1);
                unsigned i2start = (t1_pred == t2_pred) ? (i1+1) : 0;
                for (unsigned i2 = i2start; i2 < len; i2++) {
                    app * rt2 = rule_content[i2];
                    if (i1 == i2 || rt2->get_decl() != t2_pred) {
                        continue;
                    }
                    if (get_key(rt1, rt2) != pair_key) {
                        continue;
                    }                    

                    var_ref_vector denormalizer(m);
                    var_ref_vector normalizer = get_normalizer(rt1, rt2);
                    reverse_renaming(normalizer, denormalizer);
                    expr_ref new_transf(m);
                    new_transf = m_var_subst(t_new, denormalizer);
<<<<<<< HEAD
                    var_idx_set transf_vars = rm.collect_vars(new_transf);
=======
>>>>>>> 39af2a18
                    TRACE("dl", tout  << mk_pp(rt1, m) << " " << mk_pp(rt2, m) << " -> " << new_transf << "\n";);            
                    counter.count_vars(rt2, -1);
                    var_idx_set rt2_vars = rm.collect_vars(rt2);
                    var_idx_set tr_vars = rm.collect_vars(new_transf);
                    rt2_vars |= rt1_vars;
                    var_idx_set non_local_vars;
                    counter.collect_positive(non_local_vars);
                    set_intersection(non_local_vars, rt2_vars);
                    counter.count_vars(rt2, +1);
                    // require that tr_vars contains non_local_vars
                    TRACE("dl", tout << "non-local : " << non_local_vars << " tr_vars " << tr_vars << " rt12_vars " << rt2_vars << "\n";);
                    if (!non_local_vars.subset_of(tr_vars)) {                        
                        var_ref_vector normalizer2 = get_normalizer(rt2, rt1);
                        TRACE("dl", tout << normalizer << "\nnorm\n" << normalizer2 << "\n";);
                        denormalizer.reset();
                        reverse_renaming(normalizer2, denormalizer);
                        new_transf = m_var_subst(t_new, denormalizer);
<<<<<<< HEAD
                        SASSERT(non_local_vars.subset_of(rm.collect_vars(new_transf)));
=======
>>>>>>> 39af2a18
                        TRACE("dl", tout  << mk_pp(rt2, m) << " " << mk_pp(rt1, m) << " -> " << new_transf << "\n";);            
                        SASSERT(non_local_vars.subset_of(rm.collect_vars(new_transf)));
                    }
                    app * new_lit = to_app(new_transf);
                    if (added_tails.contains(new_lit)) {
                        if (i1 < i2)
                            std::swap(i1, i2);
                        if (i1 < rule_content.size()) 
                            rule_content[i1] = rule_content.back();
                        rule_content.pop_back();
                        if (i2 < rule_content.size()) 
                            rule_content[i2] = rule_content.back();
                        rule_content.pop_back();
                        len -= 2;
                        removed_tails.push_back(rt1);
                        removed_tails.push_back(rt2);
                        counter.count_vars(new_lit, -1);
                    }
                    else {
                        m_pinned.push_back(new_lit);
                        rule_content[i1] = new_lit;
                        rule_content[i2] = rule_content.back();
                        rule_content.pop_back();
                        len--;                                  //here the bound of both loops changes!!!
                        removed_tails.push_back(rt1);
                        removed_tails.push_back(rt2);
                        added_tails.push_back(new_lit);
                    }
                    // this exits the inner loop, the outer one continues in case there will 
                    // be other matches
                    break;
                }
                counter.count_vars(rt1, 1);
            }
            SASSERT(!removed_tails.empty());
            SASSERT(!added_tails.empty());
            m_modified_rules = true;
            TRACE("dl", tout << "replace rule content\n";);
            replace_edges(r, removed_tails, added_tails, rule_content);
        }


        cost get_domain_size(expr* e) const {
<<<<<<< HEAD
            return get_domain_size(m.get_sort(e));
=======
            return get_domain_size(e->get_sort());
>>>>>>> 39af2a18
        }

        cost get_domain_size(sort* s) const {
            return static_cast<cost>(m_context.get_sort_size_estimate(s));            
        }

        unsigned get_stratum(func_decl * pred) const {
            return m_rs_aux_copy.get_predicate_strat(pred);
        }

        cost estimate_size(app * t) const {
            rel_context_base* rel = m_context.get_rel_context();
            if (!rel) {
                return cost(1);
            }
            relation_manager& rm = rel->get_rmanager();
            func_decl * pred = t->get_decl();
            if ( (m_context.saturation_was_run() && rm.try_get_relation(pred)) || rm.is_saturated(pred)) {
                SASSERT(rm.try_get_relation(pred)); //if it is saturated, it should exist
                unsigned rel_size_int = rel->get_relation(pred).get_size_estimate_rows();
                if (rel_size_int != 0) {
                    cost curr_size = static_cast<cost>(rel_size_int);
                    for (expr* arg : *t) {
                        if (!is_var(arg)) {
                            curr_size /= get_domain_size(arg);
                        }
                    }
                    return curr_size;
                }
            }
            cost res = 1;
            for (expr* arg : *t) {
                if (is_var(arg))
                    res *= get_domain_size(arg);
            }
            return res;
        }

        cost compute_cost(app * t1, app * t2, const var_idx_set & non_local_vars) const {
            cost inters_size = 1;
            variable_intersection vi(m_context.get_manager());
            vi.populate(t1, t2);
            unsigned n = vi.size();
            // remove contributions from joined columns.
            for (unsigned i = 0; i < n; i++) {
                unsigned arg_index1, arg_index2;
                vi.get(i, arg_index1, arg_index2);
                expr* arg = t1->get_arg(arg_index1);
                SASSERT(is_var(arg));
                if (non_local_vars.contains(to_var(arg)->get_idx())) {
                    inters_size *= get_domain_size(arg);
                }
                // joined arguments must have the same domain
                SASSERT(get_domain_size(arg) == get_domain_size(t2->get_arg(arg_index2)));
            }
            // remove contributions from projected columns.
            for (expr* arg : *t1) {
                if (is_var(arg) && !non_local_vars.contains(to_var(arg)->get_idx())) {
                    inters_size *= get_domain_size(arg);
                }
            }
            for (expr* arg : *t2) {
                if (is_var(arg) && !non_local_vars.contains(to_var(arg)->get_idx())) {
                    inters_size *= get_domain_size(arg);
                }
            }

            cost res = (estimate_size(t1) * estimate_size(t2)) / inters_size; 

            TRACE("report_costs",                  
                  display_predicate(m_context, t1, tout);
                  display_predicate(m_context, t2, tout);
                  tout << res << "\n";);
            return res;
        }


        bool pick_best_pair(app_pair & p) {
            bool found = false;
            cost best_cost;
            for (auto const& kv : m_costs) {
                app_pair key = kv.m_key;
                pair_info & inf = *kv.m_value;
                if (!inf.can_be_joined()) {
                    continue;
                }
                cost c = inf.get_cost();
                if (!found || c < best_cost) {
                    found = true;
                    best_cost = c;
                    p = key;
                }
            }
            return found;
        }


    public:
        rule_set * run(rule_set const & source) {

            for (rule * r : source) {
                register_rule(r);
            }

            app_pair selected;
            while (pick_best_pair(selected)) {
                join_pair(selected);
            }

            if (!m_modified_rules) {
                return nullptr;
            }
            scoped_ptr<rule_set> result = alloc(rule_set, m_context);       
            for (auto& kv : m_rules_content) {
                rule * orig_r = kv.m_key;
                ptr_vector<app> const& content = kv.m_value;
                SASSERT(content.size() <= 2);
                if (content.size() == orig_r->get_positive_tail_size()) {
                    //rule did not change
                    result->add_rule(orig_r);
                    continue;
                }

                ptr_vector<app> tail(content);
                bool_vector negs(tail.size(), false);
                unsigned or_len = orig_r->get_tail_size();
                for (unsigned i = orig_r->get_positive_tail_size(); i < or_len; i++) {
                    tail.push_back(orig_r->get_tail(i));
                    negs.push_back(orig_r->is_neg_tail(i));
                }

<<<<<<< HEAD
                rule * new_rule = rm.mk(orig_r->get_head(), tail.size(), tail.c_ptr(), 
                    negs.c_ptr(), orig_r->name());
=======
                rule * new_rule = rm.mk(orig_r->get_head(), tail.size(), tail.data(), 
                    negs.data(), orig_r->name());
>>>>>>> 39af2a18

                new_rule->set_accounting_parent_object(m_context, orig_r);
                rm.mk_rule_rewrite_proof(*orig_r, *new_rule);
                result->add_rule(new_rule);
            }
            for (rule* r : m_introduced_rules) {
                result->add_rule(r);
                rm.mk_rule_asserted_proof(*r);
            }
            m_introduced_rules.reset();
            result->inherit_predicates(source);
            return result.detach();
        }
    };

    rule_set * mk_simple_joins::operator()(rule_set const & source) {
        rule_set rs_aux_copy(m_context);
        rs_aux_copy.replace_rules(source);
        if (!rs_aux_copy.is_closed()) {
            rs_aux_copy.close();
        }
        join_planner planner(m_context, rs_aux_copy);
        return planner.run(source);
    }


};
<|MERGE_RESOLUTION|>--- conflicted
+++ resolved
@@ -293,12 +293,7 @@
         void register_rule(rule * r) {
             rule_counter counter;
             counter.count_rule_vars(r, 1);
-<<<<<<< HEAD
-            TRACE("dl", tout << "counter: "; for (auto const& kv: counter) tout << kv.m_key << ": " << kv.m_value << " "; tout << "\n";);
-
-=======
             TRACE("dl", tout << "counter: "; for (auto const& kv: counter) tout << kv.m_key << ": " << kv.m_value << " "; tout << "\n";);            
->>>>>>> 39af2a18
             ptr_vector<app> & rule_content = m_rules_content.insert_if_not_there(r, ptr_vector<app>());
             SASSERT(rule_content.empty());
             
@@ -318,14 +313,8 @@
                 var_idx_set t1_vars = rm.collect_vars(t1);
                 counter.count_vars(t1, -1);  //temporarily remove t1 variables from counter
                 for (unsigned j = i+1; j < pos_tail_size; j++) {
-<<<<<<< HEAD
-                    app * t2 = r->get_tail(j);
-                    if (t1 == t2)
-                        continue;
-=======
                     app * t2 = rule_content[j];
                     SASSERT(t1 != t2);
->>>>>>> 39af2a18
                     counter.count_vars(t2, -1);  //temporarily remove t2 variables from counter
                     var_idx_set t2_vars = rm.collect_vars(t2);
                     t2_vars |= t1_vars;
@@ -392,11 +381,7 @@
 
             func_decl * decl = m_context.mk_fresh_head_predicate(
                 symbol(parent_name), symbol("split"), 
-<<<<<<< HEAD
-                arity, domain.c_ptr(), parent_head);
-=======
                 arity, domain.data(), parent_head);
->>>>>>> 39af2a18
 
             app_ref head(m.mk_app(decl, arity, args.data()), m);
 
@@ -549,10 +534,6 @@
                     reverse_renaming(normalizer, denormalizer);
                     expr_ref new_transf(m);
                     new_transf = m_var_subst(t_new, denormalizer);
-<<<<<<< HEAD
-                    var_idx_set transf_vars = rm.collect_vars(new_transf);
-=======
->>>>>>> 39af2a18
                     TRACE("dl", tout  << mk_pp(rt1, m) << " " << mk_pp(rt2, m) << " -> " << new_transf << "\n";);            
                     counter.count_vars(rt2, -1);
                     var_idx_set rt2_vars = rm.collect_vars(rt2);
@@ -570,10 +551,6 @@
                         denormalizer.reset();
                         reverse_renaming(normalizer2, denormalizer);
                         new_transf = m_var_subst(t_new, denormalizer);
-<<<<<<< HEAD
-                        SASSERT(non_local_vars.subset_of(rm.collect_vars(new_transf)));
-=======
->>>>>>> 39af2a18
                         TRACE("dl", tout  << mk_pp(rt2, m) << " " << mk_pp(rt1, m) << " -> " << new_transf << "\n";);            
                         SASSERT(non_local_vars.subset_of(rm.collect_vars(new_transf)));
                     }
@@ -617,11 +594,7 @@
 
 
         cost get_domain_size(expr* e) const {
-<<<<<<< HEAD
-            return get_domain_size(m.get_sort(e));
-=======
             return get_domain_size(e->get_sort());
->>>>>>> 39af2a18
         }
 
         cost get_domain_size(sort* s) const {
@@ -753,13 +726,8 @@
                     negs.push_back(orig_r->is_neg_tail(i));
                 }
 
-<<<<<<< HEAD
-                rule * new_rule = rm.mk(orig_r->get_head(), tail.size(), tail.c_ptr(), 
-                    negs.c_ptr(), orig_r->name());
-=======
                 rule * new_rule = rm.mk(orig_r->get_head(), tail.size(), tail.data(), 
                     negs.data(), orig_r->name());
->>>>>>> 39af2a18
 
                 new_rule->set_accounting_parent_object(m_context, orig_r);
                 rm.mk_rule_rewrite_proof(*orig_r, *new_rule);
