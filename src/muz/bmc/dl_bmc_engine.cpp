--- conflicted
+++ resolved
@@ -628,11 +628,7 @@
             std::stringstream _name;
             _name << r.get_decl()->get_name() << "@" << index;
             symbol name(_name.str());
-<<<<<<< HEAD
-            func_decl* f = m.mk_func_decl(name, args.size(), args.c_ptr(), s);
-=======
             func_decl* f = m.mk_func_decl(name, args.size(), args.data(), s);
->>>>>>> 39af2a18
             return func_decl_ref(f, m);
         }
 
@@ -984,11 +980,7 @@
                     symbol name(_name.str());
                     _name << '?';
                     symbol is_name(_name.str());
-<<<<<<< HEAD
-                    cnstrs.push_back(mk_constructor_decl(name, is_name, accs.size(), accs.c_ptr()));
-=======
                     cnstrs.push_back(mk_constructor_decl(name, is_name, accs.size(), accs.data()));
->>>>>>> 39af2a18
                 }
                 dts.push_back(mk_datatype_decl(dtu, pred->get_name(), 0, nullptr, cnstrs.size(), cnstrs.data()));
             }
