--- conflicted
+++ resolved
@@ -198,11 +198,7 @@
 }
 
 void rule_properties::operator()(var* n) { 
-<<<<<<< HEAD
-    check_sort(m.get_sort(n));
-=======
     check_sort(n->get_sort());
->>>>>>> 39af2a18
 }
 
 void rule_properties::operator()(quantifier* n) {
@@ -249,11 +245,7 @@
     else if (m_rec.is_defined(f)) {
         m_uninterp_funs.insert(f, m_rule);
     }
-<<<<<<< HEAD
-    check_sort(m.get_sort(n));
-=======
     check_sort(n->get_sort());
->>>>>>> 39af2a18
 }
 
 bool rule_properties::evaluates_to_numeral(expr * n, rational& val) {    
