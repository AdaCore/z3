/*++
Copyright (c) 2006 Microsoft Corporation

Module Name:

    dl_util.h

Abstract:

    Datalog utility function and structures.

Author:

    Krystof Hoder 2010

Revision History:

--*/
#pragma once

#include<vector>
#include "ast/ast.h"
#include "util/hashtable.h"
#include "util/obj_hashtable.h"
#include "util/uint_set.h"
#include "tactic/horn_subsume_model_converter.h"
#include "tactic/replace_proof_converter.h"
#include "ast/substitution/substitution.h"
#include "ast/rewriter/ast_counter.h"
#include "util/statistics.h"
#include "util/stopwatch.h"
#include "util/lbool.h"
#include "util/container_util.h"

namespace datalog {

    class context;
    class rule;
    class relation_base;
    class relation_manager;
    class table_base;
    class pentagon_relation;
    class relation_fact;
    class relation_signature;
    class rule_manager;

    class verbose_action {
        unsigned  m_lvl;
        class stopwatch* m_sw;
    public:
        verbose_action(char const* msg, unsigned lvl = 11);
        ~verbose_action();
    };

    typedef ref_vector<rule, rule_manager> rule_ref_vector;
    enum PDR_CACHE_MODE {
        NO_CACHE,
        HASH_CACHE,
        CONSTRAINT_CACHE,
        LAST_CACHE_MODE
    };

    struct std_string_hash_proc { 
        unsigned operator()(const std::string & s) const 
        { return string_hash(s.c_str(), static_cast<unsigned>(s.length()), 17); } 
    };

    // typedef int_hashtable<int_hash, default_eq<int> > idx_set;
    typedef uint_set idx_set;
    typedef idx_set var_idx_set;
    typedef u_map<var *> varidx2var_map;
    typedef obj_hashtable<func_decl> func_decl_set; //!< Rule dependencies.
    typedef std::vector<std::string> string_vector;
    
    bool contains_var(expr * trm, unsigned var_idx);

    /**
       \brief Return number of arguments of \c pred that are variables
    */
    unsigned count_variable_arguments(app * pred);


    template<typename T>
    void copy_nonvariables(app * src, T& tgt)
    {
        unsigned n = src->get_num_args();
        for (unsigned i = 0; i < n; i++) {
            expr * arg = src->get_arg(i);
            if (!is_var(arg)) {
                tgt[i] = arg;
            }
        }
    }

    /**
       \brief Auxiliary function used to create a tail based on \c pred for a new rule.
       The variables in \c pred are re-assigned using \c next_idx and \c varidx2var.
       A variable is considered non-local to the rule if it is in the set \c non_local_vars.
       Non-local variables are copied to new_rule_args, and their sorts to \c new_rule_domain.
       The new predicate is stored in \c new_pred.
    */
    void mk_new_rule_tail(ast_manager & m, app * pred, 
                          var_idx_set const & non_local_vars, 
                          unsigned & next_idx, varidx2var_map & varidx2var, 
                          sort_ref_buffer & new_rule_domain, expr_ref_buffer & new_rule_args, 
                          app_ref & new_pred);

    /**
       \brief Simpler version of the previous function. Initializes next_idx with 0, and 
       an empty varid2var
    */
    inline void mk_new_rule_tail(ast_manager & m, app * pred, 
                                 var_idx_set const & non_local_vars, 
                                 sort_ref_buffer & new_rule_domain, expr_ref_buffer & new_rule_args, 
                                 app_ref & new_pred) {
        unsigned next_idx = 0;
        varidx2var_map varidx2var;
        mk_new_rule_tail(m, pred, non_local_vars, next_idx, varidx2var, new_rule_domain, new_rule_args, new_pred);
    }
     
    /**
       \brief Print a predicate \c f to the stream \c out.
    */
    void display_predicate(context & ctx, app * f, std::ostream & out);

    /**
       \brief Like \c display_predicate, just without the final '\n' character.
    */
    void output_predicate(context & ctx, app * f, std::ostream & out);

    /**
       \brief Print a fact \c f to the stream \c out in a format conforming to Bddbddb.
    */
    void display_fact(context & ctx, app * f, std::ostream & out);

    

    class variable_intersection
    {
        bool values_match(const expr * v1, const expr * v2);

        unsigned_vector m_args1;
        unsigned_vector m_args2;

        unsigned_vector m_const_indexes;
        app_ref_vector   m_consts;

        static unsigned expr_cont_get_size(app * a) { return a->get_num_args(); }
        static expr * expr_cont_get(app * a, unsigned i) { return a->get_arg(i); }
        static unsigned expr_cont_get_size(const ptr_vector<expr> & v) { return v.size(); }
        static unsigned expr_cont_get_size(const expr_ref_vector & v) { return v.size(); }
        static expr * expr_cont_get(const ptr_vector<expr> & v, unsigned i) { return v[i]; }
        static expr * expr_cont_get(const expr_ref_vector & v, unsigned i) { return v[i]; }
    public:
        variable_intersection(ast_manager & m) : m_consts(m) {}

        unsigned size() const {
            return m_args1.size();
        }

        const unsigned * get_cols1() const {
            return m_args1.data();
        }

        const unsigned * get_cols2() const {
            return m_args2.data();
        }

        bool empty() const {
            return size() == 0;
        }

        void get(unsigned i, unsigned & index1, unsigned & index2) const {
            index1 = m_args1[i];
            index2 = m_args2[i];
        }

        void reset() {
            m_args1.reset();
            m_args2.reset();
            m_const_indexes.reset();
            m_consts.reset();
        }

        bool args_match(const app * f1, const app * f2); 
        bool args_self_match(const app * f);

        /**
           \brief Fill arguments of \c f1 into corresponding positions in
             \c tgt using its \c operator[].
        */
        template<typename T>
        void fill_into_second(const app * f1, T & tgt) const {
            unsigned n = size();
            for (unsigned i = 0; i < n; i++) {
                unsigned f1_index, tgt_index;
                get(i, f1_index, tgt_index);
                tgt[tgt_index] = f1->get_arg(f1_index);
            }
        }

        void add_pair(unsigned idx1, unsigned idx2) {
            m_args1.push_back(idx1);
            m_args2.push_back(idx2);
        }

        /**
           Find pairs of indexes of arguments of \c a1 and \c a2 that correspond to the same 
           variable. Here we do not detect the constant arguments in \c a1 and \c a2.
        */
        template<typename T1, typename T2>
        void populate(const T1 & a1, const T2 & a2)
        {
            //TODO: optimize quadratic complexity
            //TODO: optimize number of checks when variable occurs multiple times
            unsigned a1num = expr_cont_get_size(a1);
            unsigned a2num = expr_cont_get_size(a2);
            for (unsigned i1 = 0; i1<a1num; i1++) {
                expr * e1 = expr_cont_get(a1,i1);
                if (!is_var(e1)) {
                    continue;
                }
                var* v1 = to_var(e1);
                for (unsigned i2 = 0; i2<a2num; i2++) {
                    expr * e2 = expr_cont_get(a2,i2);
                    if (!is_var(e2)) {
                        continue;
                    }
                    var* v2 = to_var(e2);
                    if (v1->get_idx() == v2->get_idx()) {
                        add_pair(i1, i2);
                    }
                }
            }
        }

        /**
           Find pairs of indexes of arguments of \c a that correspond to the same variable
           and indexes that correspond to a constant.
        */
        void populate_self(const app * a);
    };

    template<class T>
    void project_out_vector_columns(T & container, unsigned removed_col_cnt, const unsigned * removed_cols) {
        if (removed_col_cnt==0) {
            return;
        }
        unsigned n = container.size();
        unsigned ofs = 1;
        unsigned r_i = 1;
        for (unsigned i=removed_cols[0]+1; i<n; i++) {
            if (r_i!=removed_col_cnt && removed_cols[r_i]==i) {
                r_i++;
                ofs++;
                continue;
            }
            container[i-ofs] = container[i];
        }
        if (r_i != removed_col_cnt) {
            for (unsigned i = 0; i < removed_col_cnt; ++i) {
                std::cout << removed_cols[i] << " ";
            }
            std::cout << " container size: " << n << "\n";
        }
        SASSERT(r_i==removed_col_cnt);
        container.resize(n-removed_col_cnt);
    }

    template<class T, class M>
    void project_out_vector_columns(ref_vector<T,M> & container, unsigned removed_col_cnt, 
            const unsigned * removed_cols) {
        if (removed_col_cnt==0) {
            return;
        }
        unsigned n = container.size();
        unsigned ofs = 1;
        unsigned r_i = 1;
        for (unsigned i=removed_cols[0]+1; i<n; i++) {
            if (r_i!=removed_col_cnt && removed_cols[r_i]==i) {
                r_i++;
                ofs++;
                continue;
            }
            container.set(i-ofs, container.get(i));
        }
        SASSERT(r_i==removed_col_cnt);
        container.resize(n-removed_col_cnt);
    }

    template<class T>
    void project_out_vector_columns(T & container, const unsigned_vector & removed_cols) {
        project_out_vector_columns(container, removed_cols.size(), removed_cols.data());
    }



    /**
        \brief Take a single cycle permutation and store it in the form of a cycle.

        The function modifies the \c permutation vector
    */
    void cycle_from_permutation(unsigned_vector & permutation, unsigned_vector & cycle);


    /**
       \brief If \c permutation is an identity, return false. Otherwise remove one cycle from the
       permutation, store it in the form of a cycle in \c cycle and return true.

       Using this function one can retrieve all cycles in a permutation.

       \c cycle must be empty before calling the function.
    */
    bool try_remove_cycle_from_permutation(unsigned_vector & permutation, unsigned_vector & cycle);

    void collect_sub_permutation(const unsigned_vector & permutation, const unsigned_vector & translation,
        unsigned_vector & res, bool & identity);

    template<class T>
    void permutate_by_cycle(T & container, unsigned cycle_len, const unsigned * permutation_cycle) {
        if (cycle_len<2) {
            return;
        }
<<<<<<< HEAD
        typename T::data aux = container[permutation_cycle[0]];
=======
        auto aux = container[permutation_cycle[0]];
>>>>>>> 39af2a18
        for (unsigned i=1; i<cycle_len; i++) {
            container[permutation_cycle[i-1]]=container[permutation_cycle[i]];
        }
        container[permutation_cycle[cycle_len-1]]=aux;
    }

    template<class T, class M>
    void permutate_by_cycle(ref_vector<T,M> & container, unsigned cycle_len, const unsigned * permutation_cycle) {
        if (cycle_len<2) {
            return;
        }
        T * aux = container.get(permutation_cycle[0]);
        for (unsigned i=1; i<cycle_len; i++) {
            container.set(permutation_cycle[i-1], container.get(permutation_cycle[i]));
        }
        container.set(permutation_cycle[cycle_len-1], aux);
    }

    template<class T>
    void permutate_by_cycle(T & container, const unsigned_vector & permutation_cycle) {
        permutate_by_cycle(container, permutation_cycle.size(), permutation_cycle.data());
    }


    class rule_counter : public var_counter {        
    public:
        rule_counter(){}
        void count_rule_vars(const rule * r, int coef = 1);
        unsigned get_max_rule_var(const rule& r);
    };

    void del_rule(horn_subsume_model_converter* mc, rule& r, bool unreachable);

    void resolve_rule(rule_manager& rm,
                      replace_proof_converter* pc, rule const& r1, rule const& r2, unsigned idx, 
                      expr_ref_vector const& s1, expr_ref_vector const& s2, rule const& res);

    void resolve_rule(rule_manager& rm, 
                      rule const& r1, rule const& r2, unsigned idx, 
                      expr_ref_vector const& s1, expr_ref_vector const& s2, rule& res);

    model_converter* mk_skip_model_converter();

    proof_converter* mk_skip_proof_converter();


    void reverse_renaming(const var_ref_vector & src, var_ref_vector & tgt);


    void print_renaming(const expr_ref_vector & cont, std::ostream & out);

    /**
       \brief Update tgt with effect of applying substitution from 'sub' to it.
       tgt is extended by variables that are substituted by 'sub'.
       We use the convention that the entry at index 'i' corresponds to variable
       with de-Bruijn index 'i'.
    */
    void apply_subst(expr_ref_vector& tgt, expr_ref_vector const& sub);


    template<class T, class U>
    bool vectors_equal(const T & c1, const U & c2) {
        if (c1.size()!=c2.size()) {
            return false;
        }
<<<<<<< HEAD
        typename T::data * it1 = c1.c_ptr();
        typename T::data * end1 = c1.c_ptr()+c1.size();
        typename U::data * it2 = c2.c_ptr();
=======
        auto * it1 = c1.data();
        auto * end1 = c1.data()+c1.size();
        auto * it2 = c2.data();
>>>>>>> 39af2a18
        for (; it1!=end1; ++it1, ++it2) {
            if (*it1!=*it2) { 
                return false;
            }
        }
        return true;
    }

    void idx_set_union(idx_set & tgt, const idx_set & src);

    template<class T>
    struct default_obj_chash {
        unsigned operator()(T const& cont, unsigned i) const {
            return cont[i]->hash();
        }
    };
    template<class T>
    unsigned obj_vector_hash(const T & cont) {
        return get_composite_hash(cont, cont.size(),default_kind_hash_proc<T>(), default_obj_chash<T>());
    }

    template<class T>
    struct obj_vector_hash_proc { 
        unsigned operator()(const T & cont) const {
            return obj_vector_hash(cont);
        } 
    };

    template<class T>
    struct svector_hash_proc { 
        unsigned operator()(const svector<typename T::data_t> & cont) const {
            return svector_hash<T>()(cont);
        } 
    };


    template<class T>
    struct vector_eq_proc { 
        bool operator()(const T & c1, const T & c2) const { return vectors_equal(c1, c2); }
    };

    template<class T>
    void dealloc_ptr_vector_content(ptr_vector<T> & v) {
        typename ptr_vector<T>::iterator it = v.begin();
        typename ptr_vector<T>::iterator end = v.end();
        for (; it!=end; ++it) {
            dealloc(*it);
        }
    }

    /**
       \brief Add elements from an iterable object \c src into the vector \c vector.
     */
    template<class VectType, class U>
    void push_into_vector(VectType & vector, const U & src) {
        typename U::iterator it = src.begin();
        typename U::iterator end = src.end();
        for (; it!=end; ++it) {
            vector.push_back(*it);
        }
    }

    template<class VectType, class U, class M>
    void push_into_vector(VectType & vector, const ref_vector<U,M> & src) {
        U * const * it = src.begin();
        U * const * end = src.end();
        for (; it!=end; ++it) {
            vector.push_back(*it);
        }
    }

    template<class SetType, class U>
    void insert_into_set(SetType & tgt, const U & src) {
        typename U::const_iterator it = src.begin();
        typename U::const_iterator end = src.end();
        for (; it!=end; ++it) {
            tgt.insert(*it);
        }
    }


    /**
       \brief Remove the first occurrence of \c el from \c v and return \c true. If
       \c el is not present in \c v, return \c false. The order of elements in \c v
       is not preserved.
     */
    template<class T>
    bool remove_from_vector(T & v, const typename T::data_t & el) {
        unsigned sz = v.size();
        for (unsigned i=0; i<sz; i++) {
            if (v[i]==el) {
                std::swap(v[i], v.back());
                v.pop_back();
                return true;
            }
        }
        return false;
    }


    /**
   \brief Reset and deallocate the values stored in a mapping of the form obj_map<Key, Value*>
    */
    template<typename Key, typename Value, typename Hash, typename Eq>
    void reset_dealloc_values(map<Key, Value*, Hash, Eq> & m) {
        typename map<Key, Value*, Hash, Eq>::iterator it  = m.begin();
        typename map<Key, Value*, Hash, Eq>::iterator end = m.end();
        for (; it != end; ++it) {
            dealloc(it->m_value);
        }
        m.reset();
    }

    template<class T>
    struct aux__index_comparator {
        T* m_keys;
        aux__index_comparator(T* keys) : m_keys(keys) {}
        bool operator()(unsigned a, unsigned b) {
            return m_keys[a]<m_keys[b];
        }
    };

    template<class T, class U>
    void sort_two_arrays(unsigned len, T* keys, U* vals) {
        if (len<2) {
            return;
        }
        if (len==2) {
            if (keys[0]>keys[1]) {
                std::swap(keys[0], keys[1]);
                std::swap(vals[0], vals[1]);
            }
            return;
        }
        unsigned_vector numbers;
        for (unsigned i=0; i<len; i++) {
            numbers.push_back(i);
        }
        aux__index_comparator<T> cmp(keys);
        std::sort(numbers.begin(), numbers.end(), cmp);
        for (unsigned i=0; i<len; i++) {
            unsigned prev_i = i;
            for (;;) {
                unsigned src_i = numbers[prev_i];
                numbers[prev_i]=prev_i;
                if (src_i==i) {
                    break;
                }
                std::swap(keys[prev_i], keys[src_i]);
                std::swap(vals[prev_i], vals[src_i]);
                prev_i = src_i;
            }
        }
    }


    /**
       \brief Consider \c translation as a map from indexes to values. Iterate through \c src and store 
       transformed values of elements into \c res unless they are equal to \c UINT_MAX.
    */
    void collect_and_transform(const unsigned_vector & src, const unsigned_vector & translation, 
        unsigned_vector & res);

    /**
       \brief Insert into \c res values of \c src transformed by \c map (understood as a function
       from its indexes to the values stored in it).
    */
    void transform_set(const unsigned_vector & map, const idx_set & src, idx_set & result);

    void add_sequence(unsigned start, unsigned count, unsigned_vector & v);

    template<class Container>
    void add_sequence_without_set(unsigned start, unsigned count, const Container & complement, unsigned_vector & v) {
        unsigned after_last = start+count;
        for (unsigned i=start; i<after_last; i++) {
            if (!complement.contains(i)) {
                v.push_back(i);
            }
        }
    }

    // -----------------------------------
    //
    // filesystem functions
    //
    // -----------------------------------

    void get_file_names(std::string directory, const std::string & extension, bool traverse_subdirs, 
        string_vector & res);

    bool file_exists(const std::string & name);
    bool is_directory(const std::string & name);

    std::string get_file_name_without_extension(const std::string & name);

    // -----------------------------------
    //
    // misc
    //
    // -----------------------------------

    template<class T>
    void universal_delete(T* ptr) {
        dealloc(ptr);
    }


    /**
       \brief If it is possible to convert the beginning of \c s to uint64,
       store the result of conversion and return true; otherwise return false.
     */
    bool string_to_uint64(const char * s, uint64_t & res);
    std::string to_string(uint64_t num);
    /**
       \brief Read the sequence of decimal digits starting at \c s and interpret it as
       uint64. If successful, \c res will contain the read number and \c s will point 
       to the first non-digit character, and true is returned. If the first character 
       is not a digit, no parameter is modified and false is returned. If the uint64
       overflows, \c points to the character which caused the overflow and false is 
       returned.
     */
    bool read_uint64(const char * & s, uint64_t & res);
};

<|MERGE_RESOLUTION|>--- conflicted
+++ resolved
@@ -321,11 +321,7 @@
         if (cycle_len<2) {
             return;
         }
-<<<<<<< HEAD
-        typename T::data aux = container[permutation_cycle[0]];
-=======
         auto aux = container[permutation_cycle[0]];
->>>>>>> 39af2a18
         for (unsigned i=1; i<cycle_len; i++) {
             container[permutation_cycle[i-1]]=container[permutation_cycle[i]];
         }
@@ -391,15 +387,9 @@
         if (c1.size()!=c2.size()) {
             return false;
         }
-<<<<<<< HEAD
-        typename T::data * it1 = c1.c_ptr();
-        typename T::data * end1 = c1.c_ptr()+c1.size();
-        typename U::data * it2 = c2.c_ptr();
-=======
         auto * it1 = c1.data();
         auto * end1 = c1.data()+c1.size();
         auto * it2 = c2.data();
->>>>>>> 39af2a18
         for (; it1!=end1; ++it1, ++it2) {
             if (*it1!=*it2) { 
                 return false;
