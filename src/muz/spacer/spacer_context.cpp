/**
Copyright (c) 2017 Microsoft Corporation and Arie Gurfinkel

Module Name:

    spacer_context.cpp

Abstract:

    SPACER predicate transformers and search context.

Author:

    Arie Gurfinkel
    Anvesh Komuravelli

    Based on muz/pdr/pdr_context.cpp by Nikolaj Bjorner (nbjorner)

Notes:

--*/


#include <sstream>
#include <iomanip>

#include "util/util.h"
#include "util/timeit.h"
#include "util/luby.h"
#include "ast/rewriter/rewriter.h"
#include "ast/rewriter/rewriter_def.h"
#include "ast/rewriter/var_subst.h"
#include "ast/ast_smt2_pp.h"
#include "ast/ast_ll_pp.h"
#include "ast/ast_util.h"
#include "ast/proofs/proof_checker.h"
#include "ast/for_each_expr.h"
#include "ast/scoped_proof.h"
#include "ast/rewriter/expr_safe_replace.h"
#include "ast/expr_abstract.h"
#include "model/model_smt2_pp.h"
#include "tactic/core/blast_term_ite_tactic.h"
#include "smt/tactic/unit_subsumption_tactic.h"
#include "smt/smt_value_sort.h"
#include "smt/smt_solver.h"
#include "muz/base/dl_util.h"
#include "muz/spacer/spacer_prop_solver.h"
#include "muz/spacer/spacer_context.h"
#include "muz/spacer/spacer_generalizers.h"
#include "muz/base/dl_rule_set.h"
#include "muz/transforms/dl_mk_rule_inliner.h"
#include "muz/spacer/spacer_qe_project.h"
#include "muz/spacer/spacer_sat_answer.h"

#define WEAKNESS_MAX 65535

namespace spacer {

/// pob -- proof obligation
pob::pob (pob* parent, pred_transformer& pt,
          unsigned level, unsigned depth, bool add_to_parent):
    m_ref_count (0),
    m_parent (parent), m_pt (pt),
    m_post (m_pt.get_ast_manager ()),
    m_binding(m_pt.get_ast_manager()),
    m_new_post (m_pt.get_ast_manager ()),
    m_level (level), m_depth (depth),
    m_open (true), m_use_farkas (true), m_in_queue(false),
    m_weakness(0), m_blocked_lvl(0) {
    if (add_to_parent && m_parent) {
        m_parent->add_child(*this);
    }
}

void pob::set_post(expr* post) {
    app_ref_vector empty_binding(get_ast_manager());
    set_post(post, empty_binding);
}

void pob::set_post(expr* post, app_ref_vector const &binding) {
    SASSERT(!is_in_queue());
    normalize(post, m_post,
              m_pt.get_context().simplify_pob(),
              m_pt.get_context().use_euf_gen());

    m_binding.reset();
    m_binding.append(binding);
}

void pob::inherit(pob const &p) {
    SASSERT(!is_in_queue());
    SASSERT(m_parent == p.m_parent);
    SASSERT(&m_pt == &p.m_pt);
    SASSERT(m_post == p.m_post);
    SASSERT(!m_new_post);

    m_binding.reset();
    m_binding.append(p.m_binding);

    m_level = p.m_level;
    m_depth = p.m_depth;
    m_open = p.m_open;
    m_use_farkas = p.m_use_farkas;
    m_weakness = p.m_weakness;

    m_derivation = nullptr;
}

void pob::close () {
    if (m_open) {
        m_derivation = nullptr;
        m_open = false;
        for (auto* k : m_kids)
            k->close();
    }
}

void pob::get_skolems(app_ref_vector &v) {
    for (unsigned i = 0, sz = m_binding.size(); i < sz; ++i) {
        expr* e;
        e = m_binding.get(i);
        v.push_back (mk_zk_const (get_ast_manager(), i, e->get_sort()));
    }
}

    std::ostream &pob::display(std::ostream &out, bool full) const {
        out << pt().head()->get_name ()
            << " level: " << level()
            << " depth: " << depth()
            << " post_id: " << post()->get_id()
            << (is_in_queue() ? " in_queue" : "");
        if (full) out << "\n" << m_post;
        return out;
    }

// ----------------
// pob_queue

pob* pob_queue::top() {
    /// nothing in the queue
    if (m_data.empty()) { return nullptr; }
    /// top queue element is above max level
    if (m_data.top()->level() > m_max_level) { return nullptr; }
    /// top queue element is at the max level, but at a higher than base depth
    if (m_data.top ()->level () == m_max_level &&
        m_data.top()->depth() > m_min_depth) { return nullptr; }

    /// there is something good in the queue
    return m_data.top();
}

void pob_queue::pop() {
    pob *p = m_data.top();
    p->set_in_queue(false);
    m_data.pop();
}


void pob_queue::set_root(pob& root) {
    m_root = &root;
    m_max_level = root.level ();
    m_min_depth = root.depth ();
    reset();
}

void pob_queue::reset() {
    while (!m_data.empty()) {
        pob *p = m_data.top();
        m_data.pop();
        p->set_in_queue(false);
    }
    if (m_root) {
        SASSERT(!m_root->is_in_queue());
        m_root->set_in_queue(true);
        m_data.push(m_root.get());
    }
}

void pob_queue::push(pob &n) {
    if (!n.is_in_queue()) {
        TRACE("pob_queue",
              tout << "pob_queue::push(" << n.post()->get_id() << ")\n";);
        n.set_in_queue(true);
        m_data.push (&n);
        n.get_context().new_pob_eh(&n);
    }
}

// ----------------
// derivation

derivation::derivation (pob& parent, datalog::rule const& rule,
                        expr *trans, app_ref_vector const &evars) :
    m_parent (parent),
    m_rule (rule),
    m_premises (),
    m_active (0),
    m_trans (trans, m_parent.get_ast_manager ()),
    m_evars (evars) {}



void derivation::add_premise (pred_transformer &pt,
                              unsigned oidx,
                              expr* summary,
                              bool must,
                              const ptr_vector<app> *aux_vars) {
    m_premises.push_back (premise (pt, oidx, summary, must, aux_vars));
}



pob *derivation::create_first_child (model &mdl) {
    if (m_premises.empty()) 
        return nullptr; 
    m_active = 0;
    return create_next_child(mdl);
}

void derivation::exist_skolemize(expr* fml, app_ref_vector& vars, expr_ref& res) {
    ast_manager& m = get_ast_manager();
    if (vars.empty() || m.is_true(fml) || m.is_false(fml)) {
        res = fml;
        return;
    }
    
<<<<<<< HEAD
    std::stable_sort(vars.c_ptr(), vars.c_ptr() + vars.size(), sk_lt_proc());
=======
    std::stable_sort(vars.data(), vars.data() + vars.size(), sk_lt_proc());
>>>>>>> 39af2a18
    unsigned j = 1;
    for (unsigned i = 1; i < vars.size(); ++i) 
        if (vars.get(i) != vars.get(j - 1)) 
            vars[j++] = vars.get(i);
    vars.shrink(j);
    
    TRACE("spacer", tout << "Skolemizing: " << vars << "\n";
          tout << "from " << mk_pp(fml, m) << "\n";);

    expr_safe_replace sub(m);
    for (unsigned i = 0, sz = vars.size(); i < sz; ++i) {
        expr* e = vars.get(i);
<<<<<<< HEAD
        sub.insert(e, mk_zk_const(m, i, get_sort(e)));
=======
        sub.insert(e, mk_zk_const(m, i, e->get_sort()));
>>>>>>> 39af2a18
    }
    sub(fml, res);
}

pob *derivation::create_next_child(model &mdl) {
    timeit _timer (is_trace_enabled("spacer_timeit"),
                   "spacer::derivation::create_next_child",
                   verbose_stream ());

    ast_manager &m = get_ast_manager ();
    expr_ref_vector summaries (m);
    app_ref_vector vars(m);

    // -- find first may premise
    while (m_active < m_premises.size() && m_premises[m_active].is_must()) {
        summaries.push_back (m_premises[m_active].get_summary ());
        vars.append (m_premises[m_active].get_ovars ());
        ++m_active;
    }
    if (m_active >= m_premises.size()) { return nullptr; }

    // -- update m_trans with the pre-image of m_trans over the must summaries
    summaries.push_back (m_trans);
    m_trans = mk_and (summaries);
    summaries.reset ();

    if (!vars.empty()) {
        timeit _timer1 (is_trace_enabled("spacer_timeit"),
                        "create_next_child::qproject1",
                        verbose_stream ());
        vars.append(m_evars);
        m_evars.reset();
        pt().mbp(vars, m_trans, mdl,
                 true, pt().get_context().use_ground_pob());
        CTRACE("spacer", !vars.empty(),
               tout << "Failed to eliminate: " << vars << "\n";);
        m_evars.append (vars);
        vars.reset();
    }

    if (!mdl.is_true(m_premises[m_active].get_summary())) {
        IF_VERBOSE(1, verbose_stream() << "Summary unexpectendly not true\n";);
        return nullptr;
    }


    // create the post-condition by computing a post-image over summaries
    // that precede currently active premise
    for (unsigned i = m_active + 1; i < m_premises.size(); ++i) {
        summaries.push_back (m_premises [i].get_summary ());
        vars.append (m_premises [i].get_ovars ());
    }
    summaries.push_back (m_trans);
    expr_ref post(m);
    post = mk_and(summaries);
    summaries.reset ();

    if (!vars.empty()) {
        timeit _timer2(is_trace_enabled("spacer_timeit"),
                       "create_next_child::qproject2",
                       verbose_stream ());
        // include m_evars in case they can eliminated now as well
        vars.append(m_evars);
        pt().mbp(vars, post, mdl,
                 true, pt().get_context().use_ground_pob());
        CTRACE("spacer", !vars.empty(),
               tout << "Failed to eliminate: " << vars << "\n";);
        //qe::reduce_array_selects (*mev.get_model (), post);
    }
    else {
        // if no variables to eliminate, don't forget about m_evars
        // that occur in m_trans
        vars.append(m_evars);
    }

    if (!vars.empty()) {
        // existentially quantify out vars from post and skolemize the result
        exist_skolemize(post.get(), vars, post);
    }

    get_manager ().formula_o2n (post.get (), post,
                                m_premises [m_active].get_oidx (),
                                vars.empty());


    /* The level and depth are taken from the parent, not the sibling.
       The reasoning is that the sibling has not been checked before,
       and lower level is a better starting point. */
    pob *n = m_premises[m_active].pt().mk_pob(&m_parent,
                                              prev_level (m_parent.level ()),
                                              m_parent.depth (), post, vars);
    IF_VERBOSE (1, verbose_stream ()
                << "\n\tcreate_child: " << n->pt ().head ()->get_name ()
                << " (" << n->level () << ", " << n->depth () << ") "
                << (n->use_farkas_generalizer () ? "FAR " : "SUB ")
                << n->post ()->get_id ();
                verbose_stream().flush (););
    return n;
}

pob *derivation::create_next_child ()
{
    if (m_active + 1 >= m_premises.size()) { return nullptr; }

    // update the summary of the active node to some must summary

    // construct a new model consistent with the must summary of m_active premise
    pred_transformer &pt = m_premises[m_active].pt ();

    ast_manager &m = get_ast_manager ();
    manager &pm = get_manager ();

    expr_ref_vector summaries (m);

    for (unsigned i = m_active + 1; i < m_premises.size (); ++i)
    { summaries.push_back(m_premises [i].get_summary()); }

    // -- orient transition relation towards m_active premise
    expr_ref active_trans (m);
    pm.formula_o2n (m_trans, active_trans,
                    m_premises[m_active].get_oidx (), false);
    summaries.push_back (active_trans);

    // if not true, bail out, the must summary of m_active is not strong enough
    // this is possible if m_post was weakened for some reason
    model_ref mdl;
    if (!pt.is_must_reachable(mk_and(summaries), &mdl)) { return nullptr; }
    mdl->set_model_completion(false);

    // find must summary used
    reach_fact *rf = pt.get_used_rf (*mdl, true);

    // get an implicant of the summary
    expr_ref_vector u(m);
    u.push_back (rf->get ());    
    expr_ref v = mk_and (compute_implicant_literals(*mdl, u));

    // XXX The summary is not used by anyone after this point
    m_premises[m_active].set_summary (v, true, &(rf->aux_vars ()));


    /** HACK: needs a rewrite
     * compute post over the new must summary this must be done here
     * because the must summary is currently described over new
     * variables. However, we store it over old-variables, but we do
     * not update the model. So we must get rid of all of the
     * new-variables at this point.
     */
    {
        pred_transformer &pt = m_premises[m_active].pt ();
        app_ref_vector vars (m);

        summaries.reset ();
        summaries.push_back (v);
        summaries.push_back (active_trans);
        m_trans = mk_and (summaries);

        // variables to eliminate
<<<<<<< HEAD
        vars.append (rf->aux_vars ().size (), rf->aux_vars ().c_ptr ());
=======
        vars.append (rf->aux_vars ().size (), rf->aux_vars ().data ());
>>>>>>> 39af2a18
        for (unsigned i = 0, sz = pt.head ()->get_arity (); i < sz; ++i) { 
            vars.push_back(m.mk_const(pm.o2n(pt.sig(i), 0))); 
        }

        if (!vars.empty ()) {
            vars.append(m_evars);
            m_evars.reset();
            this->pt().mbp(vars, m_trans, *mdl,
                           true, this->pt().get_context().use_ground_pob());
            // keep track of implicitly quantified variables
            CTRACE("spacer", !vars.empty(),
                   tout << "Failed to eliminate: " << vars << "\n";);
            m_evars.append (vars);
            vars.reset();
        }
    }

    m_active++;

    return create_next_child (*mdl);
}

/// derivation::premise

derivation::premise::premise (pred_transformer &pt, unsigned oidx,
                              expr *summary, bool must,
                              const ptr_vector<app> *aux_vars) :
    m_pt (pt), m_oidx (oidx),
    m_summary (summary, pt.get_ast_manager ()), m_must (must),
    m_ovars (pt.get_ast_manager ())
{

    ast_manager &m = m_pt.get_ast_manager ();
    manager &sm = m_pt.get_manager ();

    unsigned sig_sz = m_pt.head ()->get_arity ();
    for (unsigned i = 0; i < sig_sz; ++i) { 
        m_ovars.push_back(m.mk_const(sm.o2o(pt.sig(i), 0, m_oidx))); 
    }

    if (aux_vars) 
        for (app* v : *aux_vars) 
            m_ovars.push_back(m.mk_const(sm.n2o(v->get_decl(), m_oidx))); 
}

/// \brief Updated the summary.
/// The new summary is over n-variables.
void derivation::premise::set_summary (expr * summary, bool must,
                                       const ptr_vector<app> *aux_vars)
{
    ast_manager &m = m_pt.get_ast_manager ();
    manager &sm = m_pt.get_manager ();
    unsigned sig_sz = m_pt.head ()->get_arity ();

    m_must = must;
    sm.formula_n2o (summary, m_summary, m_oidx);

    m_ovars.reset ();
    for (unsigned i = 0; i < sig_sz; ++i)
    { m_ovars.push_back(m.mk_const(sm.o2o(m_pt.sig(i), 0, m_oidx))); }

    if (aux_vars)
        for (app* v : *aux_vars)
            m_ovars.push_back (m.mk_const (sm.n2o (v->get_decl (), m_oidx)));
}


/// Lemma

lemma::lemma (ast_manager &manager, expr * body, unsigned lvl) :
    m_ref_count(0), m(manager),
    m_body(body, m), m_cube(m),
    m_zks(m), m_bindings(m),
    m_pob(nullptr), m_ctp(nullptr),
    m_lvl(lvl), m_init_lvl(m_lvl),
    m_bumped(0), m_weakness(WEAKNESS_MAX),
    m_external(false), m_blocked(false),
    m_background(false) {
    SASSERT(m_body);
    normalize(m_body, m_body);
}

lemma::lemma(pob_ref const &p) :
    m_ref_count(0), m(p->get_ast_manager()),
    m_body(m), m_cube(m),
    m_zks(m), m_bindings(m),
    m_pob(p), m_ctp(nullptr),
    m_lvl(p->level()), m_init_lvl(m_lvl),
    m_bumped(0), m_weakness(p->weakness()),
    m_external(false), m_blocked(false),
    m_background(false) {
    SASSERT(m_pob);
    m_pob->get_skolems(m_zks);
    add_binding(m_pob->get_binding());
}

lemma::lemma(pob_ref const &p, expr_ref_vector &cube, unsigned lvl) :
    m_ref_count(0),
    m(p->get_ast_manager()),
    m_body(m), m_cube(m),
    m_zks(m), m_bindings(m),
    m_pob(p), m_ctp(nullptr),
    m_lvl(p->level()), m_init_lvl(m_lvl),
    m_bumped(0), m_weakness(p->weakness()),
    m_external(false), m_blocked(false),
    m_background(false) {
    if (m_pob) {
        m_pob->get_skolems(m_zks);
        add_binding(m_pob->get_binding());
    }
    update_cube(p, cube);
    set_level(lvl);
}

void lemma::add_skolem(app *zk, app *b) {
    SASSERT(m_bindings.size() == m_zks.size());
    // extend bindings
    m_bindings.push_back(b);
    // extend skolems
    m_zks.push_back(zk);
}


void lemma::mk_expr_core() {
    if (m_body) {return;}

    if (m_pob) {mk_cube_core();}

    SASSERT(!m_cube.empty());
    m_body = ::mk_and(m_cube);
    // normalize works better with a cube
    normalize(m_body, m_body, false /* no simplify bounds */, false /* term_graph */);

    m_body = ::push_not(m_body);

    if (!m_zks.empty() && has_zk_const(m_body)) {
        app_ref_vector zks(m);
        zks.append(m_zks);
        zks.reverse();
        m_body = expr_abstract(m, 0,
<<<<<<< HEAD
                               zks.size(), (expr* const*)zks.c_ptr(), m_body);
        ptr_buffer<sort> sorts;
        svector<symbol> names;
        for (app* z : zks) {
            sorts.push_back(get_sort(z));
            names.push_back(z->get_decl()->get_name());
        }
        m_body = m.mk_quantifier(forall_k, zks.size(),
                                 sorts.c_ptr(),
                                 names.c_ptr(),
=======
                               zks.size(), (expr* const*)zks.data(), m_body);
        ptr_buffer<sort> sorts;
        svector<symbol> names;
        for (app* z : zks) {
            sorts.push_back(z->get_sort());
            names.push_back(z->get_decl()->get_name());
        }
        m_body = m.mk_quantifier(forall_k, zks.size(),
                                 sorts.data(),
                                 names.data(),
>>>>>>> 39af2a18
                                 m_body, 15, symbol(m_body->get_id()));
    }
    SASSERT(m_body);
}

void lemma::mk_cube_core() {
    if (!m_cube.empty()) {return;}
    expr_ref cube(m);
    if (m_pob || m_body) {
        if (m_pob) {cube = m_pob->post();}
        else if (m_body) {
            // no quantifiers for now
            SASSERT(!is_quantifier(m_body));
            cube = m_body;
            cube = ::push_not(cube);
        }
        flatten_and(cube, m_cube);
        if (m_cube.empty()) {
            m_cube.push_back(m.mk_true());
        }
        else {
            std::sort(m_cube.data(), m_cube.data() + m_cube.size(), ast_lt_proc());
        }
    }
    else {
        UNREACHABLE();
    }
}
bool lemma::is_false() {
    // a lemma is false if
    // 1. it is defined by a cube, and the cube contains a single literal 'true'
    // 2. it is defined by a body, and the body is a single literal false
    // 3. it is defined by a pob, and the pob post is false
    if (m_cube.size() == 1) {return m.is_true(m_cube.get(0));}
    else if (m_body) {return m.is_false(m_body);}
    else if (m_pob) {return m.is_true(m_pob->post());}

    return false;
}
expr* lemma::get_expr() {
    mk_expr_core();
    return m_body;
}
expr_ref_vector const &lemma::get_cube() {
    mk_cube_core();
    return m_cube;
}

void lemma::update_cube (pob_ref const &p, expr_ref_vector &cube) {
    SASSERT(m_pob);
    SASSERT(m_pob.get() == p.get());
    m_cube.reset();
    m_body.reset();
    m_cube.append(cube);
    if (m_cube.empty()) {m_cube.push_back(m.mk_true());}

    // after the cube is updated, if there are no skolems,
    // convert the lemma to quantifier-free
    bool is_quant = false;
    for (unsigned i = 0, sz = cube.size(); !is_quant && i < sz; ++i) {
        is_quant = has_zk_const(cube.get(i));
    }

    if (!is_quant) {
        m_zks.reset();
        m_bindings.reset();
    }
}

bool lemma::has_binding(app_ref_vector const &binding) {
    unsigned num_decls = m_zks.size();

    SASSERT(binding.size() == num_decls);

    if (num_decls == 0) return true;

    for (unsigned off = 0, sz = m_bindings.size(); off < sz; off += num_decls) {
        unsigned i = 0;
        for (; i < num_decls; ++i) {
            if (m_bindings.get(off + i) != binding.get(i)) {
                break;
            }
        }
        if (i == num_decls) return true;
    }
    return false;
}
void lemma::add_binding(app_ref_vector const &binding) {
    if (!has_binding(binding)) {
        m_bindings.append(binding);

        TRACE("spacer",
              tout << "new binding: ";
              for (unsigned i = 0; i < binding.size(); i++)
                  tout << mk_pp(binding.get(i), m) <<  " ";
              tout << "\n";);
    }
}
void lemma::instantiate(expr * const * exprs, expr_ref &result, expr *e) {
    expr *lem = e == nullptr ? get_expr() : e;
    if (!is_quantifier (lem) || m_bindings.empty()) {return;}

    expr *body = to_quantifier(lem)->get_expr();
    unsigned num_decls = to_quantifier(lem)->get_num_decls();
    var_subst vs(m, false);
    result = vs(body, num_decls, exprs);
}

void lemma::set_level (unsigned lvl) {
    if (m_pob){m_pob->blocked_at(lvl);}
    m_lvl = lvl;
}


void lemma::mk_insts(expr_ref_vector &out, expr* e)
{
    expr *lem = e == nullptr ? get_expr() : e;
    if (!is_quantifier (lem) || m_bindings.empty()) {return;}

    unsigned num_decls = to_quantifier(lem)->get_num_decls();
    expr_ref inst(m);
    for (unsigned off = 0, sz = m_bindings.size(); off < sz; off += num_decls) {
        instantiate((expr * const *) m_bindings.data() + off, inst, e);
        out.push_back(inst);
        inst.reset();
    }
}

// ----------------
// pred_tansformer
pred_transformer::pt_rule &pred_transformer::pt_rules::mk_rule(const pred_transformer::pt_rule &v) {
    pt_rule *p = nullptr;
    if (find_by_rule(v.rule(), p))
        return *p;

    p = alloc(pt_rule, v);
    m_rules.insert(&p->rule(), p);
    if (p->tag()) m_tags.insert(p->tag(), p);
    return *p;
}

pred_transformer::pred_transformer(context& ctx, manager& pm, func_decl* head):
    pm(pm), m(pm.get_manager()),
    ctx(ctx), m_head(head, m),
    m_sig(m),
    m_reach_solver (ctx.mk_solver2()),
    m_pobs(*this),
    m_frames(*this),
    m_reach_facts(), m_rf_init_sz(0),
    m_transition_clause(m), m_transition(m), m_init(m),
    m_extend_lit0(m), m_extend_lit(m),
    m_all_init(false), m_has_quantified_frame(false)
{
    m_solver = alloc(prop_solver, m, ctx.mk_solver0(), ctx.mk_solver1(),
                     ctx.get_params(), head->get_name());
    init_sig ();

    m_extend_lit = mk_extend_lit();
    m_extend_lit0 = m_extend_lit;
}

app_ref pred_transformer::mk_extend_lit() {
    app_ref v(m);
    std::stringstream name;
    name << m_head->get_name () << "_ext0";
    v = m.mk_const (symbol(name.str()), m.mk_bool_sort());
    return app_ref(m.mk_not (m.mk_const (pm.get_n_pred (v->get_decl ()))), m);
}


std::ostream& pred_transformer::display(std::ostream& out) const
{
    if (!rules().empty()) { out << "rules\n"; }
    datalog::rule_manager& rm = ctx.get_datalog_context().get_rule_manager();
    for (unsigned i = 0; i < rules().size(); ++i) {
        rm.display_smt2(*rules()[i], out) << "\n";
    }
    out << "transition\n" << mk_pp(transition(), m) << "\n";
    return out;
}

void pred_transformer::collect_statistics(statistics& st) const
{
    m_solver->collect_statistics(st);

    // -- number of times a lemma has been propagated to a higher level
    // -- during push
    st.update("SPACER num propagations", m_stats.m_num_propagations);
    // -- number of lemmas in all current frames
    st.update("SPACER num active lemmas", m_frames.lemma_size ());
    // -- number of lemmas that are inductive invariants
    st.update("SPACER num invariants", m_stats.m_num_invariants);
    // -- number of proof obligations (0 if pobs are not reused)
    st.update("SPACER num pobs", m_pobs.size());

    // -- number of reach facts created
    st.update("SPACER num reach queries", m_stats.m_num_reach_queries);

    st.update("SPACER num ctp blocked", m_stats.m_num_ctp_blocked);
    st.update("SPACER num is_invariant", m_stats.m_num_is_invariant);
    st.update("SPACER num lemma jumped", m_stats.m_num_lemma_level_jump);

    // -- time in rule initialization
    st.update ("time.spacer.init_rules.pt.init", m_initialize_watch.get_seconds ());
    // -- time is must_reachable()
    st.update ("time.spacer.solve.pt.must_reachable",
               m_must_reachable_watch.get_seconds ());
    st.update("time.spacer.ctp", m_ctp_watch.get_seconds());
    st.update("time.spacer.mbp", m_mbp_watch.get_seconds());
}

void pred_transformer::reset_statistics()
{
    m_solver->reset_statistics();
    //m_reachable.reset_statistics();
    m_stats.reset();
    m_initialize_watch.reset ();
    m_must_reachable_watch.reset ();
    m_ctp_watch.reset();
    m_mbp_watch.reset();
}

void pred_transformer::init_sig()
{
    for (unsigned i = 0; i < m_head->get_arity(); ++i) {
        sort * arg_sort = m_head->get_domain(i);
        std::stringstream name_stm;
        name_stm << m_head->get_name() << '_' << i;
        func_decl_ref stm(m);
        stm = m.mk_func_decl(symbol(name_stm.str()), 0, (sort*const*)nullptr, arg_sort);
        m_sig.push_back(pm.get_o_pred(stm, 0));
    }
}

void pred_transformer::ensure_level(unsigned level)
{
    if (is_infty_level(level)) 
        return; 

    while (m_frames.size() <= level) {
        m_frames.add_frame ();
        m_solver->add_level ();
    }
}

bool pred_transformer::is_must_reachable(expr* state, model_ref* model)
{
    scoped_watch _t_(m_must_reachable_watch);
    SASSERT (state);
    // XXX This seems to mis-handle the case when state is
    // reachable using the init rule of the current transformer
    if (m_reach_facts.empty()) 
        return false;     

    m_reach_solver->push ();
    m_reach_solver->assert_expr (state);
    m_reach_solver->assert_expr (m.mk_not (m_reach_facts.back()->tag()));
    lbool res = m_reach_solver->check_sat (0, nullptr);
    if (model) { m_reach_solver->get_model(*model); }
    m_reach_solver->pop (1);
    return (res == l_true);
}




reach_fact* pred_transformer::get_used_rf (model& mdl, bool all) {
    expr_ref v (m);
    model::scoped_model_completion _sc_(mdl, false);

    for (auto *rf : m_reach_facts) {
        if (!all && rf->is_init()) continue;
        if (mdl.is_false(rf->tag())) return rf;
    }
    UNREACHABLE();
    return nullptr;
}

reach_fact *pred_transformer::get_used_origin_rf(model& mdl, unsigned oidx) {
    expr_ref b(m), v(m);
    model::scoped_model_completion _sc_(mdl, false);
    for (auto *rf : m_reach_facts) {
        pm.formula_n2o (rf->tag(), v, oidx);
        if (mdl.is_false(v)) return rf;
    }
    UNREACHABLE();
    return nullptr;
}

// get all reachable facts used in the model.
void pred_transformer::get_all_used_rf(model &mdl, unsigned oidx,
                                       reach_fact_ref_vector &res) {
    expr_ref b(m);
    res.reset();
    model::scoped_model_completion _sc_(mdl, false);
    for (auto *rf : m_reach_facts) {
        pm.formula_n2o(rf->tag(), b, oidx);
        if (mdl.is_false(b))
            res.push_back(rf);
    }
}

// get all reachable facts in the post state
void pred_transformer::get_all_used_rf(model &mdl, reach_fact_ref_vector &res) {
    res.reset();
    model::scoped_model_completion _sc_(mdl, false);
    for (auto *rf : m_reach_facts) {
        if (mdl.is_false(rf->tag()))
            res.push_back(rf);
    }
}

const datalog::rule *pred_transformer::find_rule(model &model) {
    expr_ref val(m);

    for (auto &kv : m_pt_rules) {
        app *tag = kv.m_value->tag();
        if (model.is_true_decl(tag->get_decl())) {
            return &kv.m_value->rule();
        }
    }
    return nullptr;
}

const datalog::rule *pred_transformer::find_rule(model &model,
                                                 bool& is_concrete,
                                                 bool_vector& reach_pred_used,
                                                 unsigned& num_reuse_reach)
{
    // find a rule whose tag is true in the model;
    // prefer a rule where the model intersects with reach facts of all predecessors;
    // also find how many predecessors' reach facts are true in the model
    expr_ref vl(m);
    const datalog::rule *r = ((datalog::rule*)nullptr);
    //for (auto &entry : m_tag2rule) {
    for (auto &kv : m_pt_rules) {
        app* tag = kv.m_value->tag();
        if (model.eval(tag->get_decl(), vl) && m.is_true(vl)) {
            r = &kv.m_value->rule();
            is_concrete = true;
            num_reuse_reach = 0;
            reach_pred_used.reset();
            unsigned tail_sz = r->get_uninterpreted_tail_size();
            for (unsigned i = 0; i < tail_sz; i++) {
                bool used = false;
                func_decl* d = r->get_tail(i)->get_decl();
                const pred_transformer &pt = ctx.get_pred_transformer(d);
                if (!pt.has_rfs()) {is_concrete = false;}
                else {
                    expr_ref v(m);
                    pm.formula_n2o(pt.get_last_rf_tag (), v, i);
                    model.eval(to_app (v.get ())->get_decl (), vl);
                    used = m.is_false (vl);
                    is_concrete = is_concrete && used;
                }

                reach_pred_used.push_back (used);
                if (used) {num_reuse_reach++;}
            }
            if (is_concrete) {break;}
        }
    }
    // SASSERT (r);
    // reached by a reachability fact
    if (!r) { is_concrete = true; }
    return r;
}

void pred_transformer::find_predecessors(datalog::rule const& r, ptr_vector<func_decl>& preds) const
{
    preds.reset();
    unsigned tail_sz = r.get_uninterpreted_tail_size();
    for (unsigned ti = 0; ti < tail_sz; ti++) {
        preds.push_back(r.get_tail(ti)->get_decl());
    }
}

void pred_transformer::simplify_formulas()
{m_frames.simplify_formulas ();}


expr_ref pred_transformer::get_formulas(unsigned level, bool bg) const
{
    expr_ref_vector res(m);
    m_frames.get_frame_geq_lemmas (level, res, bg);
    return mk_and(res);
}

bool pred_transformer::propagate_to_next_level (unsigned src_level)
{return m_frames.propagate_to_next_level (src_level);}


/// \brief adds a lemma to the solver and to child solvers
void pred_transformer::add_lemma_core(lemma* lemma, bool ground_only)
{
    SASSERT(!lemma->is_background());
    unsigned lvl = lemma->level();
    expr* l = lemma->get_expr();
    CTRACE("spacer", !spacer::is_clause(m, l),
           tout << "Lemma not a clause: " << mk_pp(l, m) << "\n";);
    SASSERT(!lemma->is_ground() || spacer::is_clause(m, l));
    SASSERT(!is_quantifier(l) || spacer::is_clause(m, to_quantifier(l)->get_expr()));

    get_context().log_add_lemma(*this, *lemma);

    if (is_infty_level(lvl)) { m_stats.m_num_invariants++; }

    if (lemma->is_ground()) {
        if (is_infty_level(lvl)) { m_solver->assert_expr(l); }
        else {
            ensure_level (lvl);
            m_solver->assert_expr (l, lvl);
        }
    }

    for (unsigned i = 0, sz = m_use.size (); i < sz; ++i)
    { m_use [i]->add_lemma_from_child(*this, lemma,
                                      next_level(lvl), ground_only); }
}

bool pred_transformer::add_lemma (expr *e, unsigned lvl, bool bg) {
    lemma_ref lem = alloc(lemma, m, e, lvl);
    lem->set_background(bg);
    return m_frames.add_lemma(lem.get());
}

void pred_transformer::add_lemma_from_child (pred_transformer& child,
                                             lemma* lemma, unsigned lvl,
                                             bool ground_only)
{
    ensure_level(lvl);
    expr_ref_vector fmls(m);
    mk_assumptions(child.head(), lemma->get_expr(), fmls);

    for (unsigned i = 0; i < fmls.size(); ++i) {
        expr_ref_vector inst(m);
        expr* a = to_app(fmls.get(i))->get_arg(0);
        expr* l = to_app(fmls.get(i))->get_arg(1);
        if (!lemma->is_ground() && get_context().use_instantiate()) {
            expr_ref grnd_lemma(m);
            app_ref_vector tmp(m);
            lemma->mk_insts(inst, l);
            // -- take ground instance of the current lemma
            ground_expr(to_quantifier(l)->get_expr(), grnd_lemma, tmp);
            inst.push_back(grnd_lemma);
        }
        for (unsigned j=0; j < inst.size(); j++) {
            inst.set(j, m.mk_implies(a, inst.get(j)));
        }
        if (lemma->is_ground() || (get_context().use_qlemmas() && !ground_only)) {
            m_has_quantified_frame = true;
            inst.push_back(fmls.get(i));
        }
        SASSERT (!inst.empty ());
        for (unsigned j = 0; j < inst.size(); ++j) {
            TRACE("spacer_detail", tout << "child property: "
                  << mk_pp(inst.get (j), m) << "\n";);
            if (is_infty_level(lvl)) {
                m_solver->assert_expr(inst.get(j));
            }
            else {
                m_solver->assert_expr(inst.get(j), lvl);
            }
        }
    }

}

app_ref pred_transformer::mk_fresh_rf_tag ()
{
    std::stringstream name;
    func_decl_ref decl(m);

    name << head ()->get_name () << "#reach_tag_" << m_reach_facts.size ();
    decl = m.mk_func_decl (symbol(name.str()), 0,
                           (sort*const*)nullptr, m.mk_bool_sort ());
    return app_ref(m.mk_const (pm.get_n_pred (decl)), m);
}

void pred_transformer::add_rf (reach_fact *rf, bool force)
{
    timeit _timer (is_trace_enabled("spacer_timeit"),
                   "spacer::pred_transformer::add_rf",
                   verbose_stream ());

    if (!rf) return;
    TRACE("spacer", tout << "add_rf: " << head()->get_name() << " "
                         << (rf->is_init() ? "INIT " : "")
                         << mk_pp(rf->get(), m) << "\n";);

    // -- avoid duplicates unless forced
    if (!force && get_rf(rf->get())) {return;}

    // all initial facts are grouped together
    SASSERT (!rf->is_init () || m_reach_facts.empty () ||
             m_reach_facts.back ()->is_init ());

    // create tags
    app_ref last_tag(m);
    app_ref new_tag(m);
    expr_ref fml(m);

    if (!m_reach_facts.empty()) {last_tag = m_reach_facts.back()->tag();}
    if (rf->is_init ())
        new_tag = mk_fresh_rf_tag();
    else
        // side-effect: updates m_solver with rf
        new_tag = to_app(extend_initial(rf->get())->get_arg(0));
    rf->set_tag(new_tag);

    // add to m_reach_facts
    m_reach_facts.push_back (rf);
    if (rf->is_init()) {m_rf_init_sz++;}

    // update m_reach_solver
    if (last_tag) {fml = m.mk_or(m.mk_not(last_tag), rf->get(), rf->tag());}
    else {fml = m.mk_or(rf->get(), rf->tag());}
    m_reach_solver->assert_expr (fml);
    TRACE ("spacer", tout << "updating reach ctx: " << fml << "\n";);

    // update solvers of other pred_transformers
    // XXX wrap rf into a lemma to fit the API
    lemma fake_lemma(m, fml, infty_level());
    // update users; reach facts are independent of levels
    for (auto use : m_use)
        use->add_lemma_from_child (*this, &fake_lemma, infty_level());
}

expr_ref pred_transformer::get_reachable()
{
    expr_ref res(m);
    res = m.mk_false();

    if (!m_reach_facts.empty()) {
        expr_substitution sub(m);
        expr_ref c(m), v(m);
        for (unsigned i = 0, sz = sig_size(); i < sz; ++i) {
            c = m.mk_const(pm.o2n(sig(i), 0));
            v = m.mk_var(i, sig(i)->get_range());
            sub.insert(c, v);
        }
        scoped_ptr<expr_replacer> rep = mk_expr_simp_replacer(m);
        rep->set_substitution(&sub);

        expr_ref_vector args(m);
        for (unsigned i = 0, sz = m_reach_facts.size (); i < sz; ++i) {
            reach_fact *f;
            f = m_reach_facts.get(i);
            expr_ref r(m);
            r = f->get();
            const ptr_vector<app> &aux = f->aux_vars();
            if (!aux.empty()) {
                // -- existentially quantify auxiliary variables
                r = mk_exists (m, aux.size(), aux.data(), r);
                // XXX not sure how this interacts with variable renaming later on.
                // XXX For now, simply dissallow existentially quantified auxiliaries
                NOT_IMPLEMENTED_YET();
            }
            (*rep)(r);

            args.push_back (r);
        }
        res = mk_or(args);
    }
    return res;
}

expr* pred_transformer::get_last_rf_tag () const
{return m_reach_facts.empty() ? nullptr : m_reach_facts.back()->tag();}

expr_ref pred_transformer::get_cover_delta(func_decl* p_orig, int level)
{
    expr_ref result(m.mk_true(), m), v(m), c(m);

    expr_ref_vector lemmas (m);
    m_frames.get_frame_lemmas (level == -1 ? infty_level() : level, lemmas);
    if (!lemmas.empty()) { result = mk_and(lemmas); }

    // replace local constants by bound variables.
    expr_substitution sub(m);
    for (unsigned i = 0; i < sig_size(); ++i) {
        c = m.mk_const(pm.o2n(sig(i), 0));
        v = m.mk_var(i, sig(i)->get_range());
        sub.insert(c, v);
    }
    scoped_ptr<expr_replacer> rep = mk_default_expr_replacer(m, false);
    rep->set_substitution(&sub);
    (*rep)(result);

    // adjust result according to model converter.
    model_ref md = alloc(model, m);
    md->register_decl(m_head, result);    
    model_converter_ref mc = ctx.get_model_converter();
    apply(mc, md);
    if (p_orig->get_arity() == 0) {
        result = md->get_const_interp(p_orig);
    } else {
        result = md->get_func_interp(p_orig)->get_interp();
    }
    return result;
}

/**
 * get an origin summary used by this transformer in the given model
 * level is the level at which may summaries are obtained
 * oidx is the origin index of this predicate in the model
 * must indicates whether a must or a may summary is requested
 *
 * returns an implicant of the summary
 */
expr_ref pred_transformer::get_origin_summary (model &mdl,
                                               unsigned level,
                                               unsigned oidx,
                                               bool must,
                                               const ptr_vector<app> **aux)
{
    model::scoped_model_completion _sc_(mdl, false);
    expr_ref_vector summary (m);
    expr_ref v(m);

    if (!must) { // use may summary
        summary.push_back (get_formulas(level));
        // -- no auxiliary variables in lemmas
        *aux = nullptr;
    } else { // find must summary to use
        reach_fact *f = get_used_origin_rf(mdl, oidx);
        summary.push_back (f->get ());
        *aux = &f->aux_vars ();
    }

    SASSERT (!summary.empty ());

    // -- convert to origin
    for (unsigned i = 0; i < summary.size(); ++i) {
        pm.formula_n2o (summary.get (i), v, oidx);
        summary[i] = v;
    }

    // bail out of if the model is insufficient
    // (skip quantified lemmas cause we can't validate them in the model)
    // TBD: for quantified lemmas use current instances
    flatten_and(summary);

    for (auto* s : summary) {
        if (!is_quantifier(s) && !mdl.is_true(s)) {
            TRACE("spacer", tout << "Summary not true in the model: " << mk_pp(s, m) << "\n";);
        }
    }
    
    // -- pick an implicant
    
    return mk_and(compute_implicant_literals(mdl, summary));
}


void pred_transformer::add_cover(unsigned level, expr* property, bool bg)
{
    SASSERT(!bg || is_infty_level(level));
    // replace bound variables by local constants.
    expr_ref result(property, m), v(m), c(m);
    expr_substitution sub(m);
    for (unsigned i = 0; i < sig_size(); ++i) {
        c = m.mk_const(pm.o2n(sig(i), 0));
        v = m.mk_var(i, sig(i)->get_range());
        sub.insert(v, c);
    }
    scoped_ptr<expr_replacer> rep = mk_default_expr_replacer(m, false);
    rep->set_substitution(&sub);
    (*rep)(result);
    TRACE("spacer", tout << "cover:\n" << mk_pp(result, m) << "\n";);

    // add the property.
    expr_ref_vector lemmas(m);
    flatten_and(result, lemmas);
    for (expr * f: lemmas) {
        add_lemma(f, level, bg);
    }
}

void pred_transformer::propagate_to_infinity (unsigned level) {
    m_frames.propagate_to_infinity (level);
}

// compute a conjunction of all background facts
void pred_transformer::get_pred_bg_invs(expr_ref_vector& out) {
    expr_ref inv(m), tmp1(m), tmp2(m);
    ptr_vector<func_decl> preds;
    for (auto kv : m_pt_rules) {
        expr* tag = kv.m_value->tag();
        datalog::rule const &r = kv.m_value->rule();
        find_predecessors (r, preds);

        for (unsigned i = 0, preds_sz = preds.size(); i < preds_sz; i++) {
            func_decl* pre = preds[i];
            pred_transformer &pt = ctx.get_pred_transformer(pre);
            const lemma_ref_vector &invs = pt.get_bg_invs();
            CTRACE("spacer", !invs.empty(),
                   tout << "add-bg-invariant: " << mk_pp (pre, m) << "\n";);
            for (auto inv : invs) {
                // tag -> inv1 ...  tag -> invn
                tmp1 = m.mk_implies(tag, inv->get_expr());
                pm.formula_n2o(tmp1, tmp2, i);
                out.push_back(tmp2);
                TRACE("spacer", tout << tmp2 << "\n";);
            }
        }
    }
}


/// \brief Returns true if the obligation is already blocked by current lemmas
bool pred_transformer::is_blocked (pob &n, unsigned &uses_level)
{
    ensure_level (n.level ());
    prop_solver::scoped_level _sl (*m_solver, n.level ());
    m_solver->set_core (nullptr);
    m_solver->set_model (nullptr);

    expr_ref_vector post(m), _aux(m);
    post.push_back (n.post ());
    // this only uses the lemmas at the current level
    // transition relation is irrelevant
    // XXX quic3: not all lemmas are asserted at the post-condition
    lbool res = m_solver->check_assumptions (post, _aux, _aux,
                                            0, nullptr, 0);
    if (res == l_false) { 
        uses_level = m_solver->uses_level(); 
    }
    return res == l_false;
}


bool pred_transformer::is_qblocked (pob &n) {
    // XXX currently disabled
    return false;
    params_ref p;
    p.set_bool("arith.ignore_int", true);
    p.set_bool("array.weak", true);
    p.set_bool("mbqi", false);
    scoped_ptr<solver> s;
    s = mk_smt_solver(m, p, symbol::null);
    s->updt_params(p);
    // XXX force parameters to be set
    s->push();
    s->pop(1);

    expr_ref_vector frame_lemmas(m);
    m_frames.get_frame_geq_lemmas (n.level (), frame_lemmas);

    // assert all lemmas
    bool has_quant = false;
    for (expr* f : frame_lemmas) {
        has_quant |= is_quantifier(f);
        s->assert_expr(f);
    }
    if (!has_quant) return false;

    // assert cti
    s->assert_expr(n.post());
    lbool res = s->check_sat(0, nullptr);

    // if (res == l_false) {
    //     expr_ref_vector core(m);
    //     solver->get_itp_core(core);
    //     expr_ref c(m);
    //     c = mk_and(core);
    //     STRACE("spacer_progress", tout << "core: " << mk_epp(c,m) << "\n";);
    // }
    return res == l_false;
}


void pred_transformer::mbp(app_ref_vector &vars, expr_ref &fml, model &mdl,
                           bool reduce_all_selects, bool force) {
    scoped_watch _t_(m_mbp_watch);
    qe_project(m, vars, fml, mdl, reduce_all_selects, use_native_mbp(), !force);
}

//
// check if predicate transformer has a satisfiable predecessor state.
// returns either a satisfiable predecessor state or
// return a property that blocks state and is implied by the
// predicate transformer (or some unfolding of it).
//
lbool pred_transformer::is_reachable(pob& n, expr_ref_vector* core,
                                     model_ref* model, unsigned& uses_level,
                                     bool& is_concrete, datalog::rule const*& r,
                                     bool_vector& reach_pred_used,
                                     unsigned& num_reuse_reach)
{
    TRACE("spacer",
          tout << "is-reachable: " << head()->get_name() << " level: "
          << n.level() << " depth: " << n.depth () << "\n";
          tout << mk_pp(n.post(), m) << "\n";);
    timeit _timer (is_trace_enabled("spacer_timeit"),
                   "spacer::pred_transformer::is_reachable",
                   verbose_stream ());

    ensure_level(n.level());

    // prepare the solver
    prop_solver::scoped_level _sl(*m_solver, n.level());
    prop_solver::scoped_subset_core _sc (*m_solver, !n.use_farkas_generalizer ());
    prop_solver::scoped_weakness _sw(*m_solver, 0,
                                     ctx.weak_abs() ? n.weakness() : UINT_MAX);
    m_solver->set_core(core);
    m_solver->set_model(model);

    expr_ref_vector post (m), reach_assumps (m);
    post.push_back (n.post ());
    flatten_and(post);

    // if equality propagation is disabled in arithmetic, expand
    // equality literals into two inequalities to increase the space
    // for interpolation
    if (!ctx.use_eq_prop()) {
        expand_literals(m, post);
    }

    // populate reach_assumps
    if (n.level () > 0 && !m_all_init) {
        for (auto &kv : m_pt_rules) {
            datalog::rule const* r = &kv.m_value->rule();
            find_predecessors(*r, m_predicates);
            if (m_predicates.empty()) {continue;}
            for (unsigned i = 0; i < m_predicates.size(); i++) {
                const pred_transformer &pt =
                    ctx.get_pred_transformer(m_predicates[i]);
                if (pt.has_rfs()) {
                    expr_ref a(m);
                    pm.formula_n2o(pt.get_last_rf_tag(), a, i);
                    reach_assumps.push_back(m.mk_not (a));
                } else {
                    reach_assumps.push_back(m.mk_not (kv.m_value->tag()));
                    break;
                }
            }
        }
    }

    CTRACE("spacer", !reach_assumps.empty(),
        tout << "reach assumptions\n" << reach_assumps << "\n";);

    // check local reachability;
    // result is either sat (with some reach assumps) or
    // unsat (even with no reach assumps)
    expr *bg = m_extend_lit.get ();
    lbool is_sat = m_solver->check_assumptions (post, reach_assumps,
                                               m_transition_clause, 1, &bg, 0);

    CTRACE("spacer", !reach_assumps.empty(),
        tout << "reach assumptions\n" << reach_assumps << "\n";);

    if (is_sat == l_true || is_sat == l_undef) {
        if (core) { core->reset(); }
        if (model && model->get()) {
            r = find_rule(**model, is_concrete, reach_pred_used, num_reuse_reach);
            TRACE("spacer", 
                  tout << "reachable is_sat: " << is_sat << " "
                  << r << " is_concrete " << is_concrete << " rused: " << reach_pred_used << "\n";
                  ctx.get_datalog_context().get_rule_manager().display_smt2(*r, tout) << "\n";
                  );
            TRACE("spacer_sat", tout << "model is:\n" << **model << "\n";);
        }

        return is_sat;
    }
    if (is_sat == l_false) {
        SASSERT (reach_assumps.empty ());
        TRACE ("spacer", tout << "unreachable with lemmas\n";
               if (core) tout << "Core:\n" << *core << "\n";);
        uses_level = m_solver->uses_level();
        return l_false;
    }
    UNREACHABLE();
    return l_undef;
}

/// returns true if lemma is blocked by an existing model
bool pred_transformer::is_ctp_blocked(lemma *lem) {
    if (!ctx.use_ctp()) {return false;}

    if (!lem->has_ctp()) {return false;}
    scoped_watch _t_(m_ctp_watch);

    model_ref &ctp = lem->get_ctp();

    // -- find rule of the ctp
    const datalog::rule *r;
    r = find_rule(*ctp);
    if (r == nullptr) {
        // no rules means lemma is blocked forever because
        // it does not satisfy some derived facts
        lem->set_blocked(true);
        return true;
    }

    // -- find predicates along the rule
    find_predecessors(*r, m_predicates);

    // check if any lemma blocks the ctp model
    for (unsigned i = 0, sz = m_predicates.size(); i < sz; ++i) {
        pred_transformer &pt = ctx.get_pred_transformer(m_predicates[i]);
        expr_ref lemmas(m), val(m);
        lemmas = pt.get_formulas(lem->level());
        pm.formula_n2o(lemmas.get(), lemmas, i);
        if (ctp->is_false(lemmas)) return false;
    }

    // lem is blocked by ctp since none of the lemmas at the previous
    // level block ctp
    return true;
}

bool pred_transformer::is_invariant(unsigned level, lemma* lem,
                                    unsigned& solver_level,
                                    expr_ref_vector* core)
{
    if (lem->is_blocked()) return false;

    m_stats.m_num_is_invariant++;
    if (is_ctp_blocked(lem)) {
        m_stats.m_num_ctp_blocked++;
        return false;
    }

    expr_ref lemma_expr(m);
    lemma_expr = lem->get_expr();

    expr_ref_vector cand(m), aux(m), conj(m);
    expr_ref gnd_lemma(m);


    if (!get_context().use_qlemmas() && !lem->is_ground()) {
        app_ref_vector tmp(m);
        ground_expr(to_quantifier(lemma_expr)->get_expr (), gnd_lemma, tmp);
        lemma_expr = gnd_lemma.get();
    }

    cand.push_back(mk_not(m, lemma_expr));
    flatten_and (cand);

    prop_solver::scoped_level _sl(*m_solver, level);
    prop_solver::scoped_subset_core _sc (*m_solver, true);
    prop_solver::scoped_weakness _sw (*m_solver, 1,
                                      ctx.weak_abs() ? lem->weakness() : UINT_MAX);
    model_ref mdl;
    model_ref *mdl_ref_ptr = nullptr;
    if (ctx.use_ctp()) {mdl_ref_ptr = &mdl;}
    m_solver->set_core(core);
    m_solver->set_model(mdl_ref_ptr);

    conj.push_back(m_extend_lit);
    if (ctx.use_bg_invs()) get_pred_bg_invs(conj);

    lbool r = m_solver->check_assumptions (cand, aux, m_transition_clause,
                                           conj.size(), conj.data(), 1);
    if (r == l_false) {
        solver_level = m_solver->uses_level ();
        lem->reset_ctp();
        if (level < m_solver->uses_level()) {m_stats.m_num_lemma_level_jump++;}
        SASSERT (level <= solver_level);
    }
    else if (r == l_true) {
        // TBD: optionally remove unused symbols from the model
        if (mdl_ref_ptr) {lem->set_ctp(*mdl_ref_ptr);}
    }
    else {lem->reset_ctp();}

    return r == l_false;
}

bool pred_transformer::check_inductive(unsigned level, expr_ref_vector& state,
                                       unsigned& uses_level, unsigned weakness)
{
    expr_ref_vector conj(m), core(m);
    expr_ref states(m);
    states = mk_and(state);
    states = m.mk_not(states);
    mk_assumptions(head(), states, conj);
    prop_solver::scoped_level _sl(*m_solver, level);
    prop_solver::scoped_subset_core _sc (*m_solver, true);
    prop_solver::scoped_weakness _sw (*m_solver, 1,
                                      ctx.weak_abs() ? weakness : UINT_MAX);
    m_solver->set_core(&core);
    m_solver->set_model (nullptr);
    expr_ref_vector aux (m);
    if (ctx.use_bg_invs()) get_pred_bg_invs(conj);
    conj.push_back (m_extend_lit);
    lbool res = m_solver->check_assumptions (state, aux,
                                            m_transition_clause,
                                            conj.size (), conj.data (), 1);
    if (res == l_false) {
        state.reset();
        state.append(core);
        uses_level = m_solver->uses_level();
    }
    TRACE ("core_array_eq",
           tout << "check_inductive: "
           << "states: " << mk_pp (states, m)
           << " is: " << res << "\n"
           << "with transition: " << mk_pp (m_transition, m) << "\n";);
    return res == l_false;
}

void pred_transformer::mk_assumptions(func_decl* head, expr* fml,
                                      expr_ref_vector& result)
{
    expr_ref tmp1(m), tmp2(m);
    for (auto& kv : m_pt_rules) {
        expr* tag = kv.m_value->tag();
        datalog::rule const& r = kv.m_value->rule();
        find_predecessors(r, m_predicates);
        for (unsigned i = 0; i < m_predicates.size(); i++) {
            func_decl* d = m_predicates[i];
            if (d == head) {
                tmp1 = m.mk_implies(tag, fml);
                pm.formula_n2o(tmp1, tmp2, i);
                result.push_back(tmp2);
            }
        }
    }
}

void pred_transformer::initialize(decl2rel const& pts)
{
    m_init = m.mk_false();
    m_transition = m.mk_true();
    init_rules(pts);
    th_rewriter rw(m);
    rw(m_transition);
    rw(m_init);

    m_solver->assert_expr (m_transition);
    m_solver->assert_expr (m_init, 0);
    TRACE("spacer",
          tout << "Initial state: " << mk_pp(m_init, m) << "\n";
          tout << "Transition:    " << mk_pp(m_transition,  m) << "\n";);
    SASSERT(is_app(m_init));
    //m_reachable.add_init(to_app(m_init));


}

void pred_transformer::init_rfs ()
{
    expr_ref_vector v(m);
    reach_fact_ref fact;

    for (auto &kv : m_pt_rules) {
        pt_rule &ptr = *kv.m_value;
        const datalog::rule& r = ptr.rule();
        if (ptr.is_init()) {
            fact = alloc(reach_fact, m, r, ptr.trans(), ptr.auxs(), true);
            add_rf(fact.get());
        }
    }
}

void pred_transformer::init_rules(decl2rel const& pts) {
    expr_ref_vector transitions(m), not_inits(m);
    app_ref tag(m);
    for (auto r : m_rules) {
        init_rule(pts, *r);
    }

    if (m_pt_rules.empty()) {
        m_transition = m.mk_false();
        m_transition_clause.reset();
    }
    else {
        unsigned i = 0;
        expr_ref_vector transitions(m);
        m_transition_clause.push_back (m_extend_lit->get_arg(0));
        for (auto &kv : m_pt_rules) {
            pt_rule &r = *kv.m_value;
            std::string name = head()->get_name().str() + "__tr" + std::to_string(i);
            tag = m.mk_const(symbol(name), m.mk_bool_sort());
            m_pt_rules.set_tag(tag, r);
            m_transition_clause.push_back(tag);
            transitions.push_back(m.mk_implies(r.tag(), r.trans()));
            if (!r.is_init()) {not_inits.push_back(m.mk_not(tag));}
            ++i;
        }

        if (!ctx.use_inc_clause()) {
            transitions.push_back(mk_or(m_transition_clause));
            m_transition_clause.reset();
        }
        m_transition = mk_and(transitions);
    }
    // mk init condition -- disables all non-initial transitions
    m_init = mk_and(not_inits);
    // no rule has uninterpreted tail
    if (not_inits.empty ()) {m_all_init = true;}
}

// #ifdef Z3DEBUG
// static bool is_all_non_null(app_ref_vector const& apps) {
//     for (auto *a : apps) if (!a) return false;
//     return true;
// }
// #endif

void pred_transformer::init_rule(decl2rel const& pts, datalog::rule const& rule) {
    scoped_watch _t_(m_initialize_watch);

    // Predicates that are variable representatives. Other predicates at
    // positions the variables occur are made equivalent with these.
    expr_ref_vector side(m);
    app_ref_vector var_reprs(m);
    ptr_vector<app> aux_vars;

    unsigned ut_size = rule.get_uninterpreted_tail_size();
    unsigned t_size  = rule.get_tail_size();
    SASSERT(ut_size <= t_size);
    init_atom(pts, rule.get_head(), var_reprs, side, UINT_MAX);
    for (unsigned i = 0; i < ut_size; ++i) {
        if (rule.is_neg_tail(i)) {
            throw default_exception("SPACER does not support "
                                    "negated predicates in rule tails");
        }
        init_atom(pts, rule.get_tail(i), var_reprs, side, i);
    }
    // -- substitute free variables
    expr_ref trans(m);
    {
        expr_ref_vector tail(m);
        for (unsigned i = ut_size; i < t_size; ++i)
            tail.push_back(rule.get_tail(i));
        trans= mk_and (tail);

        ground_free_vars(trans, var_reprs, aux_vars, ut_size == 0);
       // SASSERT(is_all_non_null(var_reprs));

        expr_ref tmp = var_subst(m, false)(trans, var_reprs.size (), (expr*const*)var_reprs.data());
        flatten_and (tmp, side);
        trans = mk_and(side);
        side.reset ();
    }

    // rewrite and simplify
    th_rewriter rw(m);
    rw(trans);
    if (ctx.blast_term_ite_inflation() > 0) {
        blast_term_ite(trans, ctx.blast_term_ite_inflation());
        rw(trans);
    }
    TRACE("spacer_init_rule", tout << mk_pp(trans, m) << "\n";);

    // no (universal) quantifiers in recursive rules
    CTRACE("spacer", ut_size > 0 && !is_ground(trans),
           tout << "Warning: quantifier in recursive rule: " << trans << "\n";);

    if (ut_size > 0 && !is_ground(trans)) {
        std::stringstream stm;
        stm << "spacer: quantifier in a recursive rule:\n";
        rule.display(get_context().get_datalog_context(), stm);
        throw default_exception(stm.str());
    }

    if (!m.is_false(trans)) {
        pt_rule &ptr = m_pt_rules.mk_rule(m, rule);
        ptr.set_trans(trans);
        ptr.set_auxs(aux_vars);
        ptr.set_reps(var_reprs);
    }

    // TRACE("spacer",
    //       tout << rule.get_decl()->get_name() << "\n";
    //       tout << var_reprs << "\n";);
}


// create constants for free variables in tail.
void pred_transformer::ground_free_vars(expr* e, app_ref_vector& vars,
                                        ptr_vector<app>& aux_vars, bool is_init) {
    expr_free_vars fv;
    fv(e);

    while (vars.size() < fv.size()) {vars.push_back(nullptr);}

    for (unsigned i = 0; i < fv.size(); ++i) {
        if (fv[i] && !vars[i].get()) {
            // AG: is it useful to make names unique across rules?
            app_ref v(m);
            v = m.mk_fresh_const("aux", fv[i]);
            v = m.mk_const (pm.get_n_pred(v->get_decl ()));
            vars[i] = v;
            aux_vars.push_back(v);
        }
    }

}

// create names for variables used in relations.
void pred_transformer::init_atom(decl2rel const &pts, app *atom,
                                 app_ref_vector &var_reprs,
                                 expr_ref_vector &side, unsigned tail_idx) {
    unsigned arity = atom->get_num_args();
    func_decl* head = atom->get_decl();
    pred_transformer& pt = *pts.find(head);
    for (unsigned i = 0; i < arity; i++) {
        app_ref rep(m);

        if (tail_idx == UINT_MAX) {
            rep = m.mk_const(pm.o2n(pt.sig(i), 0));
        } else {
            rep = m.mk_const(pm.o2o(pt.sig(i), 0, tail_idx));
        }

        expr * arg = atom->get_arg(i);
        if (is_var(arg)) {
            var * v = to_var(arg);
            unsigned var_idx = v->get_idx();
            if (var_idx >= var_reprs.size()) {
                var_reprs.resize(var_idx+1);
            }
            expr * repr = var_reprs[var_idx].get();
            if (repr) {
                side.push_back(m.mk_eq(rep, repr));
            } else {
                var_reprs[var_idx] = rep;
            }
        } else {
            SASSERT(is_app(arg));
            side.push_back(m.mk_eq(rep, arg));
        }
    }
}

void pred_transformer::add_premises(decl2rel const& pts, unsigned lvl, expr_ref_vector& r)
{
    if (lvl == 0) {r.push_back(m_init);}
    else {
        r.push_back(m_transition);
        if (!m_transition_clause.empty()) {
            expr_ref c(m);
            c = mk_or(m_transition_clause);
            r.push_back(c);
        }
    }
    for (unsigned i = 0; i < rules().size(); ++i) {
        add_premises(pts, lvl, *rules()[i], r);
    }
}

void pred_transformer::add_premises(decl2rel const& pts, unsigned lvl,
                                    datalog::rule& rule, expr_ref_vector& r)
{
    find_predecessors(rule, m_predicates);
    for (unsigned i = 0; i < m_predicates.size(); ++i) {
        expr_ref tmp(m);
        func_decl* head = m_predicates[i];
        pred_transformer& pt = *pts.find(head);
        expr_ref inv = pt.get_formulas(lvl);
        if (!m.is_true(inv)) {
            pm.formula_n2o(inv, tmp, i, true);
            r.push_back(tmp);
        }
    }
}

void pred_transformer::inherit_lemmas(pred_transformer& other)
{m_frames.inherit_frames (other.m_frames);}

app* pred_transformer::extend_initial (expr *e)
{
    // create fresh extend literal
    app_ref v(m);
    std::stringstream name;
    name << m_head->get_name() << "_ext";
    auto str = name.str ();
    v = m.mk_fresh_const (str.c_str(),
                          m.mk_bool_sort ());
    v = m.mk_const (pm.get_n_pred (v->get_decl ()));

    expr_ref ic(m);

    // -- extend the initial condition
    ic = m.mk_or (m_extend_lit, e, v);
    m_solver->assert_expr (ic);

    // -- remember the new extend literal
    m_extend_lit = m.mk_not (v);

    return m_extend_lit;
}


/// \brief Update a given solver with all constraints representing
/// this pred_transformer
void pred_transformer::updt_solver(prop_solver *solver) {

    solver->assert_expr(m_transition);
    solver->assert_expr(m_init, 0);

    // -- facts derivable at the head
    expr_ref last_tag(m);
    last_tag = m_extend_lit0;
    for (auto *rf : m_reach_facts) {
        if (rf->is_init()) continue; // already in m_init
        solver->assert_expr(m.mk_or(last_tag, rf->get(), rf->tag()));
        last_tag = m.mk_not(rf->tag());
    }
    SASSERT(last_tag == m_extend_lit);

    // -- lemmas
    app_ref_vector _unused(m);
    expr_ref_vector fmls(m);
    // -- assert lemmas
    for (auto *u : m_frames.lemmas()) {
        // instances
        u->mk_insts(fmls);

        // extra ground instance
        if (!u->is_ground()) {
            expr_ref gnd(m);
            ground_expr(u->get_expr(), gnd, _unused);
            fmls.push_back(gnd);
        }

        // (quantified) lemma
        if (u->is_ground() || get_context().use_qlemmas()) {
            m_has_quantified_frame = true;
            fmls.push_back(u->get_expr());
        }

        // send to solver
        if (is_infty_level(u->level()))
            solver->assert_exprs(fmls);
        else {
            for (unsigned i = 0; i <= u->level(); ++i)
                solver->assert_exprs(fmls, i);
        }
        fmls.reset();
    }

    // -- lemmas and rfs from other predicates
    for (auto &kv : m_pt_rules) {
        const datalog::rule &r = kv.m_value->rule();
        find_predecessors(r, m_predicates);
        if (m_predicates.empty()) continue;

        for (unsigned i = 0, sz = m_predicates.size(); i < sz; ++i) {
            const pred_transformer &pt = ctx.get_pred_transformer(m_predicates[i]);
            // assert lemmas of pt
            updt_solver_with_lemmas(solver, pt, to_app(kv.m_value->tag()), i);
            // assert rfs of pt
            update_solver_with_rfs(solver, pt, to_app(kv.m_value->tag()), i);
        }
    }
}

void pred_transformer::updt_solver_with_lemmas(prop_solver *solver,
                                               const pred_transformer &pt,
                                               app* rule_tag, unsigned pos) {
    app_ref_vector _unused(m);
    expr_ref_vector fmls(m);
    for (auto *u : pt.m_frames.lemmas()) {
        expr_ref e(m), gnd(m);
        e = u->get_expr();
        pm.formula_n2o(e, e, pos);
        u->mk_insts(fmls, e);

        if (!u->is_ground()) {
            // special ground instance
            ground_expr(u->get_expr(), gnd, _unused);
            pm.formula_n2o(gnd, gnd, pos);
            fmls.push_back(gnd);
        }

        // quantified formula
        if (u->is_ground() || get_context().use_qlemmas())
            fmls.push_back(e);

        // add tag
        for (unsigned i = 0, sz = fmls.size(); i < sz; ++i)
            fmls.set(i, m.mk_implies(rule_tag, fmls.get(i)));

        // send to solver
        if (is_infty_level(u->level()))
            solver->assert_exprs(fmls);
        else {
            for (unsigned i = 1, end = next_level(u->level()); i <= end; ++i)
                solver->assert_exprs(fmls, i);
        }
        fmls.reset();
    }
}

void pred_transformer::update_solver_with_rfs(prop_solver *solver,
                                              const pred_transformer &pt,
                                              app *rule_tag, unsigned pos) {
    expr_ref not_rule_tag(m);
    not_rule_tag = m.mk_not(rule_tag);

    expr_ref last_tag(m);
    for (auto *rf : pt.m_reach_facts) {
        expr_ref e(m);
        if (!last_tag) {
            e = m.mk_or(m.mk_not(rule_tag), rf->get(), rf->tag());
        }
        else {
            expr *args[4] = { not_rule_tag, last_tag, rf->get(), rf->tag() };
            e = m.mk_or(4, args);
        }
        last_tag = m.mk_not(rf->tag());
        pm.formula_n2o(e.get(), e, pos);
        solver->assert_expr(e);
    }
}

/// pred_transformer::frames
bool pred_transformer::frames::add_lemma(lemma *new_lemma)
{
    TRACE("spacer", tout << "add-lemma: " << pp_level(new_lemma->level()) << " "
          << m_pt.head()->get_name() << " "
          << mk_pp(new_lemma->get_expr(), m_pt.get_ast_manager()) << "\n";);

    if (new_lemma->is_background()) {
        SASSERT (is_infty_level(new_lemma->level()));

        for (auto &l : m_bg_invs) {
            if (l->get_expr() == new_lemma->get_expr()) return false;
        }
        TRACE("spacer", tout << "add-external-lemma: "
              << pp_level(new_lemma->level()) << " "
              << m_pt.head()->get_name() << " "
              << mk_pp(new_lemma->get_expr(), m_pt.get_ast_manager()) << "\n";);

        m_bg_invs.push_back(new_lemma);
        return true;
    }

    unsigned i = 0;
    for (auto *old_lemma : m_lemmas) {
        if (old_lemma->get_expr() == new_lemma->get_expr()) {
            m_pt.get_context().new_lemma_eh(m_pt, new_lemma);

            // register existing lemma with the pob
            if (new_lemma->has_pob()) {
                pob_ref &pob = new_lemma->get_pob();
                if (!pob->lemmas().contains(old_lemma))
                    pob->add_lemma(old_lemma);
            }

            // extend bindings if needed
            if (!new_lemma->get_bindings().empty()) {
                old_lemma->add_binding(new_lemma->get_bindings());
            }
            // if the lemma is at a higher level, skip it,
            if (old_lemma->level() >= new_lemma->level()) {
                TRACE("spacer", tout << "Already at a higher level: "
                      << pp_level(old_lemma->level()) << "\n";);
                // but, since the instances might be new, assert the
                // instances that have been copied into m_lemmas[i]
                if (!new_lemma->get_bindings().empty()) {
                    m_pt.add_lemma_core(old_lemma, true);
                }
                if (is_infty_level(old_lemma->level())) {
                    old_lemma->bump();
                    if (old_lemma->get_bumped() >= 100) {
                        IF_VERBOSE(1, verbose_stream() << "Adding lemma to oo "
                                   << old_lemma->get_bumped() << " "
                                   << mk_pp(old_lemma->get_expr(),
                                            m_pt.get_ast_manager()) << "\n";);
                        throw default_exception("Stuck on a lemma");
                    }
                }
                // no new lemma added
                return false;
            }

            // update level of the existing lemma
            old_lemma->set_level(new_lemma->level());
            // assert lemma in the solver
            m_pt.add_lemma_core(old_lemma, false);
            // move the lemma to its new place to maintain sortedness
            unsigned sz = m_lemmas.size();
            for (unsigned j = i;
                 (j + 1) < sz && m_lt(m_lemmas[j + 1], m_lemmas[j]); ++j) {
                m_lemmas.swap (j, j+1);
            }
            return true;
        }
        i++;
    }

    // new_lemma is really new
    m_lemmas.push_back(new_lemma);
    // XXX because m_lemmas is reduced, keep secondary vector of all lemmas
    // XXX so that pob can refer to its lemmas without creating reference cycles
    m_pinned_lemmas.push_back(new_lemma);
    m_sorted = false;
    m_pt.add_lemma_core(new_lemma);

    if (new_lemma->has_pob()) {new_lemma->get_pob()->add_lemma(new_lemma);}

    if (!new_lemma->external()) {
        m_pt.get_context().new_lemma_eh(m_pt, new_lemma);
    }
    return true;
}


void pred_transformer::frames::propagate_to_infinity (unsigned level)
{
    for (unsigned i = 0, sz = m_lemmas.size (); i < sz; ++i)
        if (m_lemmas[i]->level() >= level && !is_infty_level(m_lemmas [i]->level())) {
            m_lemmas [i]->set_level (infty_level ());
            m_pt.add_lemma_core (m_lemmas [i]);
            m_sorted = false;
        }
}

void pred_transformer::frames::sort ()
{
    if (m_sorted) { return; }

    m_sorted = true;
    std::sort(m_lemmas.data(), m_lemmas.data() + m_lemmas.size (), m_lt);
}

bool pred_transformer::frames::propagate_to_next_level (unsigned level)
{
    sort ();
    bool all = true;


    if (m_lemmas.empty()) { return all; }

    unsigned tgt_level = next_level (level);
    m_pt.ensure_level (tgt_level);

    for (unsigned i = 0, sz = m_lemmas.size(); i < sz && m_lemmas [i]->level() <= level;) {
        if (m_lemmas [i]->level () < level) {++i; continue;}

        unsigned solver_level;
        if (m_pt.is_invariant(tgt_level, m_lemmas.get(i), solver_level)) {
            m_lemmas [i]->set_level (solver_level);
            m_pt.add_lemma_core (m_lemmas.get(i));

            // percolate the lemma up to its new place
            for (unsigned j = i; (j+1) < sz && m_lt (m_lemmas[j+1], m_lemmas[j]); ++j) {
                m_lemmas.swap(j, j + 1);
            }
            ++m_pt.m_stats.m_num_propagations;
        } else {
            all = false;
            ++i;
        }
    }

    return all;
}

void pred_transformer::frames::simplify_formulas ()
{
    // number of subsumed lemmas
    unsigned num_sumbsumed = 0;

    // ensure that the lemmas are sorted
    sort();
    ast_manager &m = m_pt.get_ast_manager();

    tactic_ref simplifier = mk_unit_subsumption_tactic(m);
    lemma_ref_vector new_lemmas;

    unsigned lemmas_size = m_lemmas.size();
    goal_ref g(alloc (goal, m, false, false, false));

    unsigned j = 0;
    // for every frame + infinity frame
    for (unsigned i = 0; i <= m_size; ++i) {
        g->reset_all ();
        // normalize level
        unsigned level = i < m_size ? i : infty_level ();

        goal_ref_buffer result;

        // simplify lemmas of the current level
        // XXX lemmas of higher levels can be assumed in background
        // XXX decide what to do with non-ground lemmas!
        unsigned begin = j;
        for (; j < lemmas_size && m_lemmas[j]->level() <= level; ++j) {
            if (m_lemmas[j]->level() == level) {
                g->assert_expr(m_lemmas[j]->get_expr());
            }
        }
        unsigned end = j;

        unsigned sz = end - begin;
        // no lemmas at current level, move to next level
        if (sz <= 0) {continue;}

        // exactly one lemma at current level, nothing to
        // simplify. move to next level
        if (sz == 1) {
            new_lemmas.push_back(m_lemmas[begin]);
            continue;
        }

        // more than one lemma at current level. simplify.
        (*simplifier)(g, result);
        SASSERT(result.size () == 1);
        goal *r = result[0];

        // no simplification happened, copy all the lemmas
        if (r->size () == sz) {
            for (unsigned n = begin; n < end; ++n) {
                new_lemmas.push_back (m_lemmas[n]);
            }
        }
        // something got simplified, find out which lemmas remain
        else {
            num_sumbsumed += (sz - r->size());
            // For every expression in the result, copy corresponding
            // lemma into new_lemmas
            // XXX linear search. optimize if needed.
            for (unsigned k = 0; k < r->size(); ++k) {
                bool found = false;
                for (unsigned n = begin; n < end; ++n) {
                    if (m_lemmas[n]->get_expr() == r->form(k)) {
                        new_lemmas.push_back(m_lemmas[n]);
                        found = true;
                        break;
                    }
                }
                if (!found) {
                    verbose_stream() << "Failed to find a lemma for: "
                                     << mk_pp(r->form(k), m) << "\n";
                    verbose_stream() << "Available lemmas are: ";
                    for (unsigned n = begin; n < end; ++n) {
                        verbose_stream() << n << ": "
                                         << mk_pp(m_lemmas[n]->get_expr(), m)
                                         << "\n";
                    }

                    verbose_stream() << "Simplified goal is:\n";
                    for (unsigned k = 0; k < r->size(); ++k)
                        verbose_stream() << k << ": "
                                         << mk_pp(r->form(k), m) << "\n";
                }
                ENSURE(found);
                SASSERT(found);
            }
        }
    }

    SASSERT(new_lemmas.size() + num_sumbsumed == m_lemmas.size());
    ENSURE(new_lemmas.size() + num_sumbsumed == m_lemmas.size());
    if (new_lemmas.size() < m_lemmas.size()) {
        m_lemmas.reset();
        m_lemmas.append(new_lemmas);
        m_sorted = false;
        sort();
    }
}

/// pred_transformer::pobs

pob* pred_transformer::pob_manager::mk_pob(pob *parent,
                                           unsigned level, unsigned depth,
                                           expr *post,
                                           app_ref_vector const &b) {
    // create a new pob and set its post to normalize it
    pob p(parent, m_pt, level, depth, false);
    p.set_post(post, b);

    if (m_pobs.contains(p.post())) {
        for (auto *f : m_pobs[p.post()]) {
            if (f->parent() == parent && !f->is_in_queue()) {
                f->inherit(p);
                return f;
            }
        }
    }

    pob* n = alloc(pob, parent, m_pt, level, depth);
    n->set_post(post, b);
    m_pinned.push_back(n);

    if (m_pobs.contains(n->post())) {
        m_pobs[n->post()].push_back(n);
    }
    else {
        pob_buffer buf;
        buf.push_back(n);
        m_pobs.insert(n->post(), buf);
    }
    return n;
}

pob* pred_transformer::pob_manager::find_pob(pob* parent, expr *post) {
    pob p(parent, m_pt, 0, 0, false);
    p.set_post(post);
    pob *res = nullptr;
    if (m_pobs.contains(p.post())) {
        for (auto *f : m_pobs[p.post()]) {
            if (f->parent() == parent) {
                // try to find pob not already in queue
                if (!f->is_in_queue()) return f;
                res = f;
            }
        }
    }
    return res;
}


// ----------------
// context

context::context(fp_params const& params, ast_manager& m) :
    m_params(params),
    m(m),
    m_context(nullptr),
    m_pm(m),
    m_query_pred(m),
    m_query(nullptr),
    m_pob_queue(),
    m_last_result(l_undef),
    m_inductive_lvl(0),
    m_expanded_lvl(0),
    m_json_marshaller(this),
    m_trace_stream(nullptr) {

    params_ref p;
    p.set_uint("arith.solver", params.spacer_arith_solver());

    ref<solver> pool0_base =
        mk_smt_solver(m, p, params.spacer_logic());
    ref<solver> pool1_base =
        mk_smt_solver(m, p, params.spacer_logic());
    ref<solver> pool2_base =
        mk_smt_solver(m, p, params.spacer_logic());

    unsigned max_num_contexts = params.spacer_max_num_contexts();
    m_pool0 = alloc(solver_pool, pool0_base.get(), max_num_contexts);
    m_pool1 = alloc(solver_pool, pool1_base.get(), max_num_contexts);
    m_pool2 = alloc(solver_pool, pool2_base.get(), max_num_contexts);

    updt_params();

    if (m_params.spacer_trace_file().is_non_empty_string()) {
        m_trace_stream = alloc(std::fstream,
                               m_params.spacer_trace_file().bare_str(),
                               std::ios_base::out);
    }
}

context::~context()
{
    reset_lemma_generalizers();
    reset();

    if (m_trace_stream) {
        m_trace_stream->close();
        dealloc(m_trace_stream);
        m_trace_stream = nullptr;
    }
}

void context::updt_params() {
    m_random.set_seed(m_params.spacer_random_seed());
    m_children_order = static_cast<spacer_children_order>(m_params.spacer_order_children());
    m_simplify_pob = m_params.spacer_simplify_pob();
    m_use_euf_gen = m_params.spacer_use_euf_gen();
    m_use_lim_num_gen = m_params.spacer_use_lim_num_gen();
    m_use_ctp = m_params.spacer_ctp();
    m_use_inc_clause = m_params.spacer_use_inc_clause();
    m_blast_term_ite_inflation = m_params.spacer_blast_term_ite_inflation();
    m_use_ind_gen = m_params.spacer_use_inductive_generalizer();
    m_use_array_eq_gen = m_params.spacer_use_array_eq_generalizer();
    m_validate_lemmas = m_params.spacer_validate_lemmas();
    m_max_level = m_params.spacer_max_level ();
    m_use_propagate = m_params.spacer_propagate ();
    m_reset_obligation_queue = m_params.spacer_reset_pob_queue();
    m_push_pob = m_params.spacer_push_pob();
    m_push_pob_max_depth = m_params.spacer_push_pob_max_depth();
    m_use_lemma_as_pob = m_params.spacer_use_lemma_as_cti();
    m_elim_aux = m_params.spacer_elim_aux();
    m_reach_dnf = m_params.spacer_reach_dnf();
    m_use_derivations = m_params.spacer_use_derivations();
    m_validate_result = m_params.validate();
    m_use_eq_prop = m_params.spacer_eq_prop();
    m_ground_pob = m_params.spacer_ground_pobs();
    m_q3_qgen = m_params.spacer_q3_use_qgen();
    m_use_gpdr = m_params.spacer_gpdr();
    m_simplify_formulas_pre = m_params.spacer_simplify_lemmas_pre();
    m_simplify_formulas_post = m_params.spacer_simplify_lemmas_post();
    m_use_native_mbp = m_params.spacer_native_mbp ();
    m_instantiate = m_params.spacer_q3_instantiate ();
    m_use_qlemmas = m_params.spacer_q3();
    m_weak_abs = m_params.spacer_weak_abs();
    m_use_restarts = m_params.spacer_restarts();
    m_restart_initial_threshold = m_params.spacer_restart_initial_threshold();
    m_pdr_bfs = m_params.spacer_gpdr_bfs();
    m_use_bg_invs = m_params.spacer_use_bg_invs();

    if (m_use_gpdr) {
        // set options to be compatible with GPDR
        m_weak_abs = false;
        m_push_pob = false;
        m_use_qlemmas = false;
        m_ground_pob = true;
        m_reset_obligation_queue = false;
        m_use_derivations = false;
        m_use_lemma_as_pob = false;
    }
}

void context::reset()
{
    TRACE("spacer", tout << "\n";);
    m_pob_queue.reset();
    for (auto &entry: m_rels) {dealloc(entry.m_value);}
    m_rels.reset();
    m_query = nullptr;
    m_last_result = l_undef;
    m_inductive_lvl = 0;
}

void context::init_rules(datalog::rule_set& rules, decl2rel& rels)
{
    scoped_watch _t_(m_init_rules_watch);
    m_context = &rules.get_context();

    // Allocate collection of predicate transformers
    for (auto dit = rules.begin_grouped_rules(),
             dend = rules.end_grouped_rules(); dit != dend; ++dit) {
        func_decl* pred = dit->m_key;
        TRACE("spacer", tout << mk_pp(pred, m) << "\n";);
        SASSERT(!rels.contains(pred));
        auto* pt = rels.insert_if_not_there(pred, alloc(pred_transformer, *this,
                                                        get_manager(), pred));
        datalog::rule_vector const& pred_rules = *dit->m_value;
        for (auto rule : pred_rules) {pt->add_rule(rule);}
    }

    // Allocate predicate transformers for predicates that are used
    // but don't have rules
    for (auto *r : rules) {
        pred_transformer* pt;
        unsigned utz = r->get_uninterpreted_tail_size();
        for (unsigned i = 0; i < utz; ++i) {
            func_decl* pred = r->get_decl(i);
            if (!rels.find(pred, pt)) {
                pt = alloc(pred_transformer, *this, get_manager(), pred);
                rels.insert(pred, pt);
            }
        }
    }

    // Initialize use list dependencies
    for (auto &entry : rels) {
        func_decl* pred = entry.m_key;
        pred_transformer* pt = entry.m_value, *pt_user = nullptr;
        for (auto dep : rules.get_dependencies().get_deps(pred)) {
            TRACE("spacer", tout << mk_pp(pred, m) << " " << mk_pp(dep, m) << "\n";);
            rels.find(dep, pt_user);
            pt_user->add_use(pt);
        }
    }

    // Initialize the predicate transformers.
    for (auto &entry : rels) {
        pred_transformer* rel = entry.m_value;
        rel->initialize(rels);
        TRACE("spacer", rel->display(tout); );
    }

    // initialize reach facts
    for (auto &entry : rels) {entry.m_value->init_rfs();}
}

void context::inherit_lemmas(const decl2rel &rels) {
    for (auto &entry : rels) {
        pred_transformer *pt = nullptr;
        if (m_rels.find(entry.m_key, pt)) {
            entry.m_value->inherit_lemmas(*pt);
        }
    }
}

void context::update_rules(datalog::rule_set& rules)
{
    decl2rel rels;
    // SMT params must be set before any expression is asserted to any
    // solver
    init_global_smt_params();
    // constructs new pred transformers and asserts trans and init
    init_rules(rules, rels);
    // inherits lemmas from m_rels into rels
    inherit_lemmas(rels);
    // switch context to new rels
    init(rels);
    // re-initialize lemma generalizers
    init_lemma_generalizers();
}

void context::init(const decl2rel &rels) {
    // reset context. Current state is all stored in rels
    reset();
    // re-initialize context
    for (auto &entry : rels)
    {m_rels.insert(entry.m_key, entry.m_value);}
}

unsigned context::get_num_levels(func_decl* p)
{
    pred_transformer* pt = nullptr;
    if (m_rels.find(p, pt)) {
        return pt->get_num_levels();
    } else {
        IF_VERBOSE(10, verbose_stream() << "did not find predicate " << p->get_name() << "\n";);
        return 0;
    }
}

expr_ref context::get_cover_delta(int level, func_decl* p_orig, func_decl* p)
{
    pred_transformer* pt = nullptr;
    if (m_rels.find(p, pt)) {
        return pt->get_cover_delta(p_orig, level);
    } else {
        IF_VERBOSE(10, verbose_stream() << "did not find predicate "
                   << p->get_name() << "\n";);
        return expr_ref(m.mk_true(), m);
    }
}

void context::add_cover(int level, func_decl* p, expr* property, bool bg)
{
    scoped_proof _pf_(m);

    pred_transformer* pt = nullptr;
    if (!m_rels.find(p, pt)) {
        pt = alloc(pred_transformer, *this, get_manager(), p);
        m_rels.insert(p, pt);
        IF_VERBOSE(10, verbose_stream() << "did not find predicate "
                   << p->get_name() << "\n";);
    }
    unsigned lvl = (level == -1)?infty_level():((unsigned)level);
    pt->add_cover(lvl, property, bg);
}

void context::add_invariant (func_decl *p, expr *property) {
    add_cover (infty_level(), p, property, use_bg_invs());
}

expr_ref context::get_reachable(func_decl *p) {
    pred_transformer* pt = nullptr;
    if (!m_rels.find(p, pt))
    { return expr_ref(m.mk_false(), m); }
    return pt->get_reachable();
}

bool context::validate() {
    if (!m_validate_result) { return true; }

    std::stringstream msg;

    switch(m_last_result) {
    case l_true: {
#if 0
        expr_ref cex(m);
        cex = get_ground_sat_answer();
        if (!cex.get()) {
            IF_VERBOSE(0, verbose_stream() << "Cex validation failed\n";);
            throw default_exception("Cex validation failed\n");
            return false;
        }
#endif
        proof_ref cex(m);
        cex = get_ground_refutation();
        if (!cex.get()) {
            IF_VERBOSE(0, verbose_stream() << "Cex validation failed\n";);
            throw default_exception("Cex validation failed\n");
            return false;
        }
        break;
    }
    case l_false: {
        expr_ref_vector refs(m);
        expr_ref tmp(m);
        model_ref model;
        vector<relation_info> rs;
        model_converter_ref mc;
        get_level_property(m_inductive_lvl, refs, rs, use_bg_invs());
        inductive_property ex(m, mc, rs);
        ex.to_model(model);
        var_subst vs(m, false);
        for (auto& kv : m_rels) {
            ptr_vector<datalog::rule> const& rules = kv.m_value->rules();
            TRACE ("spacer", tout << "PT: " << kv.m_value->head ()->get_name ().str ()
                   << "\n";);
            for (auto* rp : rules) {
                datalog::rule& r = *rp;

                TRACE ("spacer",
                       get_datalog_context ().
                       get_rule_manager ().
                       display_smt2(r, tout) << "\n";);

                tmp = (*model)(r.get_head());
                expr_ref_vector fmls(m);
                fmls.push_back(m.mk_not(tmp));
                unsigned utsz = r.get_uninterpreted_tail_size();
                unsigned tsz  = r.get_tail_size();
                for (unsigned j = 0; j < utsz; ++j) {
                    tmp = (*model)(r.get_tail(j));
                    fmls.push_back(tmp);
                }
                for (unsigned j = utsz; j < tsz; ++j) {
                    fmls.push_back(r.get_tail(j));
                }
                tmp = m.mk_and(fmls.size(), fmls.data());
                svector<symbol> names;
                expr_free_vars fv;
                fv (tmp);
                fv.set_default_sort (m.mk_bool_sort ());

                for (unsigned i = 0; i < fv.size(); ++i) {
                    names.push_back(symbol(fv.size () - i - 1));
                }
                if (!fv.empty()) {
                    fv.reverse ();
                    tmp = m.mk_exists(fv.size(), fv.data(), names.data(), tmp);
                }
                ref<solver> sol =
                    mk_smt_solver(m, params_ref::get_empty(), symbol::null);
                sol->assert_expr(tmp);
                lbool res = sol->check_sat(0, nullptr);
                if (res != l_false) {
                    msg << "rule validation failed when checking: "
                        << mk_pp(tmp, m);
                    IF_VERBOSE(0, verbose_stream() << msg.str() << "\n";);
                    throw default_exception(msg.str());
                    return false;
                }
            }
        }
        TRACE ("spacer", tout << "Validation Succeeded\n";);
        break;
    }
    default:
        break;
    }
    return true;
}


void context::reset_lemma_generalizers()
{
    std::for_each(m_lemma_generalizers.begin(), m_lemma_generalizers.end(),
                  delete_proc<lemma_generalizer>());
    m_lemma_generalizers.reset();
}

// initialize global SMT parameters shared by all solvers
void context::init_global_smt_params() {
    m.toggle_proof_mode(PGM_ENABLED);
    params_ref p;
    if (!m_use_eq_prop) {
        p.set_uint("arith.propagation_mode", (unsigned)bound_prop_mode::BP_NONE);
        p.set_bool("arith.auto_config_simplex", true);
        p.set_bool("arith.propagate_eqs", false);
        p.set_bool("arith.eager_eq_axioms", false);
    }
    p.set_uint("random_seed", m_params.spacer_random_seed());
    p.set_bool("clause_proof", false);

    p.set_bool("dump_benchmarks", m_params.spacer_dump_benchmarks());
    p.set_double("dump_threshold", m_params.spacer_dump_threshold());

    // mbqi
    p.set_bool("mbqi", m_params.spacer_mbqi());

    if (!m_ground_pob) {
        p.set_uint("phase_selection", PS_CACHING_CONSERVATIVE2);
        p.set_uint("restart_strategy", RS_GEOMETRIC);
        p.set_double("restart_factor", 1.5);
        p.set_uint("qi.quick_checker", MC_UNSAT);
        p.set_double("qi.eager_threshold", 10.0);
        p.set_double("qi.lazy_threshold", 20.0);

        // options that we used to set, but are not user visible and
        // possibly not very useful
        // fparams.m_ng_lift_ite = LI_FULL;
        // fparams.m_eliminate_bounds = true;
        // fparams.m_pi_use_database = true;
    }

    m_pool0->updt_params(p);
    m_pool1->updt_params(p);
    m_pool2->updt_params(p);
}
void context::init_lemma_generalizers()
{
    reset_lemma_generalizers();

    if (m_q3_qgen) {
        m_lemma_generalizers.push_back(alloc(lemma_bool_inductive_generalizer,
                                             *this, 0, true));
        m_lemma_generalizers.push_back(alloc(lemma_quantifier_generalizer, *this,
                                             m_params.spacer_q3_qgen_normalize()));
    }

    if (m_use_euf_gen) {
        m_lemma_generalizers.push_back (alloc(lemma_eq_generalizer, *this));
    }

    // -- AG: commented out because it is causing performance issues at the moment
    //m_lemma_generalizers.push_back (alloc (unsat_core_generalizer, *this));

    if (m_use_ind_gen) {
        m_lemma_generalizers.push_back(alloc(lemma_bool_inductive_generalizer, *this, 0));
    }

    // after the lemma is minimized (maybe should also do before)
    if (m_use_lim_num_gen) {
        m_lemma_generalizers.push_back(alloc(limit_num_generalizer, *this, 5));
    }


    if (m_use_array_eq_gen) {
        m_lemma_generalizers.push_back(alloc(lemma_array_eq_generalizer, *this));
    }

    if (m_validate_lemmas) {
        m_lemma_generalizers.push_back(alloc(lemma_sanity_checker, *this));
    }

}

void context::get_level_property(unsigned lvl, expr_ref_vector& res,
                                 vector<relation_info>& rs, bool with_bg) const {
    for (auto const& kv : m_rels) {
        pred_transformer* r = kv.m_value;
        if (r->head() == m_query_pred) {
            continue;
        }
        expr_ref conj = r->get_formulas(lvl, with_bg);
        m_pm.formula_n2o(0, false, conj);
        res.push_back(conj);
        ptr_vector<func_decl> sig(r->head()->get_arity(), r->sig());
        rs.push_back(relation_info(m, r->head(), sig, conj));
    }
}

void context::simplify_formulas() {
    for (auto& kv : m_rels) {
        kv.m_value->simplify_formulas();
    }
}

lbool context::solve(unsigned from_lvl)
{
    m_last_result = l_undef;
    try {
        if (m_use_gpdr) {
            SASSERT(from_lvl == 0);
            m_last_result = gpdr_solve_core();
        }
        else {
            m_last_result = solve_core (from_lvl);
        }

        if (m_last_result == l_false) {
            simplify_formulas();
            m_last_result = l_false;
            IF_VERBOSE(1, {
                    expr_ref_vector refs(m);
                    vector<relation_info> rs;
                    get_level_property(m_inductive_lvl, refs, rs, use_bg_invs());
                    model_converter_ref mc;
                    inductive_property ex(m, mc, rs);
                    verbose_stream() << ex.to_string();
                });

            // upgrade invariants that are known to be inductive.
            // decl2rel::iterator it = m_rels.begin (), end = m_rels.end ();
            // for (; m_inductive_lvl > 0 && it != end; ++it) {
            //   if (it->m_value->head() != m_query_pred) {
            //     it->m_value->propagate_to_infinity (m_inductive_lvl);
            //   }
            // }
        }
        VERIFY (validate ());
    } catch (const unknown_exception &)
    {}

    if (m_last_result == l_true) {
        m_stats.m_cex_depth = get_cex_depth ();
    }

    if (m_params.print_statistics ()) {
        statistics st;
        collect_statistics (st);
        st.display_smt2 (verbose_stream ());
    }

    return m_last_result;
}


void context::checkpoint() {
    tactic::checkpoint(m);
}

unsigned context::get_cex_depth()
{
    if (m_last_result != l_true) {
        IF_VERBOSE(1,
                   verbose_stream ()
                   << "Trace unavailable when result is false\n";);
        return 0;
    }

    // treat the following as queues: read from left to right and insert at right
    ptr_vector<func_decl> preds;
    ptr_vector<pred_transformer> pts;
    reach_fact_ref_vector facts;

    // temporary
    reach_fact* fact;
    datalog::rule const* r;
    pred_transformer* pt;

    // get and discard query rule
    fact = m_query->get_last_rf ();
    r = &fact->get_rule ();

    unsigned cex_depth = 0;

    // initialize queues
    // assume that the query is only on a single predicate
    // (i.e. disallow fancy queries for now)
    facts.append (fact->get_justifications ());
    if (facts.size() != 1) {
        // XXX AG: Escape if an assertion is about to fail
        IF_VERBOSE(1,
                   verbose_stream () <<
                   "Warning: counterexample is trivial or non-existent\n";);
        return cex_depth;
    }
    SASSERT (facts.size () == 1);
    m_query->find_predecessors (*r, preds);
    SASSERT (preds.size () == 1);
    pts.push_back (&(get_pred_transformer (preds[0])));

    pts.push_back (NULL); // cex depth marker

    // bfs traversal of the query derivation tree
    for (unsigned curr = 0; curr < pts.size (); curr++) {
        // get current pt and fact
        pt = pts.get (curr);
        // check for depth marker
        if (pt == nullptr) {
            ++cex_depth;
            // insert new marker if there are pts at higher depth
            if (curr + 1 < pts.size()) { pts.push_back(NULL); }
            continue;
        }
        fact = facts.get (curr - cex_depth); // discount the number of markers
        // get rule justifying the derivation of fact at pt
        r = &fact->get_rule ();
        TRACE ("spacer",
               tout << "next rule: " << r->name ().str () << "\n";
            );
        // add child facts and pts
        facts.append (fact->get_justifications ());
        pt->find_predecessors (*r, preds);
        for (unsigned j = 0; j < preds.size (); j++) {
            pts.push_back (&(get_pred_transformer (preds[j])));
        }
    }

    return cex_depth;
}

/**
   \brief retrieve answer.
*/

void context::get_rules_along_trace(datalog::rule_ref_vector& rules)
{
    if (m_last_result != l_true) {
        IF_VERBOSE(1,
                   verbose_stream ()
                   << "Trace unavailable when result is false\n";);
        return;
    }

    // treat the following as queues: read from left to right and insert at right
    ptr_vector<func_decl> preds;
    ptr_vector<pred_transformer> pts;
    reach_fact_ref_vector facts;

    // temporary
    reach_fact* fact;
    datalog::rule const* r;
    pred_transformer* pt;

    // get query rule
    fact = m_query->get_last_rf ();
    r = &fact->get_rule ();
    rules.push_back (const_cast<datalog::rule *> (r));
    TRACE ("spacer",
           tout << "Initial rule: " << r->name().str() << "\n";
        );

    // initialize queues
    // assume that the query is only on a single predicate
    // (i.e. disallow fancy queries for now)
    facts.append (fact->get_justifications ());
    if (facts.size() != 1) {
        // XXX AG: Escape if an assertion is about to fail
        IF_VERBOSE(1,
                   verbose_stream () <<
                   "Warning: counterexample is trivial or non-existent\n";);
        return;
    }
    SASSERT (facts.size () == 1);
    m_query->find_predecessors (*r, preds);
    SASSERT (preds.size () == 1);
    pts.push_back (&(get_pred_transformer (preds[0])));

    // populate rules according to a preorder traversal of the query derivation tree
    for (unsigned curr = 0; curr < pts.size (); curr++) {
        // get current pt and fact
        pt = pts.get (curr);
        fact = facts.get (curr);
        // get rule justifying the derivation of fact at pt
        r = &fact->get_rule ();
        rules.push_back (const_cast<datalog::rule *> (r));
        TRACE ("spacer",
               tout << "next rule: " << r->name ().str () << "\n";
            );
        // add child facts and pts
        facts.append (fact->get_justifications ());
        pt->find_predecessors (*r, preds);
        for (unsigned j = 0; j < preds.size (); j++) {
            pts.push_back (&(get_pred_transformer (preds[j])));
        }
    }
}

model_ref context::get_model()
{
    model_ref model;
    expr_ref_vector refs(m);
    vector<relation_info> rs;
    get_level_property(m_inductive_lvl, refs, rs, use_bg_invs());
    inductive_property ex(m, const_cast<model_converter_ref&>(m_mc), rs);
    ex.to_model (model);
    return model;
}

expr_ref context::get_answer()
{
    switch(m_last_result) {
    case l_true:
        return mk_sat_answer();
    case l_false:
        return mk_unsat_answer();
    default:
        return expr_ref(m.mk_true(), m);
    }
}

expr_ref context::mk_unsat_answer() const {
    expr_ref_vector refs(m);
    vector<relation_info> rs;
    get_level_property(m_inductive_lvl, refs, rs, use_bg_invs());
    inductive_property ex(m, const_cast<model_converter_ref&>(m_mc), rs);
    return ex.to_expr();
}

proof_ref context::get_ground_refutation() const {
    if (m_last_result != l_true) {
        IF_VERBOSE(0, verbose_stream()
                   << "Sat answer unavailable when result is false\n";);
        return proof_ref(m);
    }

    ground_sat_answer_op op(*this);
    return op(*m_query);
}

expr_ref context::get_ground_sat_answer() const {
    if (m_last_result != l_true) {
        IF_VERBOSE(0, verbose_stream()
                   << "Sat answer unavailable when result is false\n";);
        return expr_ref(m);
    }
    
    // convert a ground refutation into a linear counterexample
    // only works for linear CHC systems
    expr_ref_vector cex(m);
    proof_ref pf = get_ground_refutation();
    
    proof_ref_vector premises(m);
    expr_ref conclusion(m);
    svector<std::pair<unsigned, unsigned>> positions;
    vector<expr_ref_vector> substs;
    unsigned count = 0;
    while (m.is_hyper_resolve(pf, premises, conclusion, positions, substs)) {
        // skip the first fact since it is query!X introduced by the encoding
        // and not a user-visible predicate
        if (count++ > 0)
            cex.push_back(m.get_fact(pf));
        if (premises.size() > 1) {
            SASSERT(premises.size() == 2 && "Non linear CHC detected");
            pf = premises.get(1);
        } else {
            pf.reset();
            break;
        }
        
        premises.reset();
        conclusion.reset();
        positions.reset();
        substs.reset();
    }
    SASSERT(!pf || !m.is_hyper_resolve(pf));
    if (pf) {
        cex.push_back(m.get_fact(pf));
    }
    
    TRACE ("spacer", tout << "ground cex\n" << cex << "\n";);

    return mk_and(cex);
}

void context::display_certificate(std::ostream &out) const {
    switch (m_last_result) {
    case l_false:
        out << mk_pp(mk_unsat_answer(), m);
        break;
    case l_true:
        out << mk_pp(mk_sat_answer(), m);
        break;
    case l_undef:
        out << "unknown";
        break;
    }
}

///this is where everything starts
lbool context::solve_core (unsigned from_lvl)
{
    scoped_watch _w_(m_solve_watch);
    //if there is no query predicate, abort
    if (!m_rels.find(m_query_pred, m_query)) { return l_false; }

    unsigned lvl = from_lvl;

    pob *root = m_query->mk_pob(nullptr,from_lvl,0,m.mk_true());
    m_pob_queue.set_root (*root);

    unsigned max_level = m_max_level;

    for (unsigned i = from_lvl; i < max_level; ++i) {
        checkpoint();
        m_expanded_lvl = infty_level ();
        m_stats.m_max_query_lvl = lvl;

        if (check_reachability()) { return l_true; }

        if (lvl > 0 && m_use_propagate)
            if (propagate(m_expanded_lvl, lvl, UINT_MAX)) { dump_json(); return l_false; }

        dump_json();

        if (is_inductive()){
            return l_false;
        }

        for (unsigned i = 0; i < m_callbacks.size(); i++){
            if (m_callbacks[i]->unfold())
                m_callbacks[i]->unfold_eh();
        }

        m_pob_queue.inc_level ();
        lvl = m_pob_queue.max_level ();
        m_stats.m_max_depth = std::max(m_stats.m_max_depth, lvl);
        log_enter_level(lvl);
    }
    // communicate failure to datalog::context
    if (m_context) { m_context->set_status(datalog::BOUNDED); }
    return l_undef;
}

void context::log_enter_level(unsigned lvl) {

    if (m_trace_stream) { *m_trace_stream << "\n* LEVEL " << lvl << "\n\n"; }

    IF_VERBOSE(1, verbose_stream() << "Entering level " << lvl << "\n";);
    STRACE("spacer_progress", tout << "\n* LEVEL " << lvl << "\n";);

    IF_VERBOSE(
        1, if (m_params.print_statistics()) {
            statistics st;
            collect_statistics(st);
            st.display_smt2(verbose_stream());
        };);
}

void context::log_propagate() {
    if (m_trace_stream) *m_trace_stream << "Propagating\n\n";
    STRACE("spacer_progress", tout << "Propagating\n";);
    IF_VERBOSE(1, verbose_stream() << "Propagating: " << std::flush;);
}

void context::log_expand_pob(pob &n) {
    if (m_trace_stream) {
        std::string pob_id = "none";
        if (n.parent()) pob_id = std::to_string(n.parent()->post()->get_id());

        *m_trace_stream << "** expand-pob: " << n.pt().head()->get_name()
                        << " level: " << n.level()
                        << " depth: " << (n.depth() - m_pob_queue.min_depth())
                        << " exprID: " << n.post()->get_id() << " pobID: " << pob_id << "\n"
                        << mk_epp(n.post(), m) << "\n\n";
    }

    TRACE("spacer", tout << "expand-pob: " << n.pt().head()->get_name()
                         << " level: " << n.level()
                         << " depth: " << (n.depth() - m_pob_queue.min_depth())
                         << " fvsz: " << n.get_free_vars_size() << "\n"
                         << mk_pp(n.post(), m) << "\n";);

    STRACE("spacer_progress",
           tout << "** expand-pob: " << n.pt().head()->get_name()
                << " level: " << n.level()
                << " depth: " << (n.depth() - m_pob_queue.min_depth()) << "\n"
                << mk_epp(n.post(), m) << "\n\n";);
}

void context::log_add_lemma(pred_transformer &pt, lemma &new_lemma) {
    unsigned lvl = new_lemma.level();
    expr *fml = new_lemma.get_expr();
    std::string pob_id = "none";
    if (new_lemma.get_pob())
        pob_id = std::to_string(new_lemma.get_pob()->post()->get_id());
    if (m_trace_stream) {
        *m_trace_stream << "** add-lemma: "
                        << pp_level(lvl) << " "
                        << "exprID: " << fml->get_id() << " "
                        << "pobID: " << pob_id << "\n"
                        << pt.head()->get_name() << "\n"
                        << mk_epp(fml, m) << "\n";
        if (!new_lemma.is_ground()) {
            *m_trace_stream << "Bindings: " << new_lemma.get_bindings()
                            << "\n";
        }
        *m_trace_stream << "\n";
    }

    TRACE("spacer", tout << "add-lemma-core: " << pp_level(lvl) << " "
                         << pt.head()->get_name() << " " << mk_pp(fml, m) << "\n";);

    STRACE("spacer_progress",
           tout << "** add-lemma: " << pp_level(lvl) << " "
           << pt.head()->get_name() << " " << mk_epp(fml, m)
           << "\n";
           if (!new_lemma.is_ground()) {
               tout << "Bindings: " << new_lemma.get_bindings() << "\n";
           }
           tout << "\n";);
}


//
bool context::check_reachability ()
{
    scoped_watch _w_(m_reach_watch);

    timeit _timer (get_verbosity_level () >= 1,
                   "spacer::context::check_reachability",
                   verbose_stream ());

    pob_ref last_reachable;

    pob_ref_buffer new_pobs;

    if (m_reset_obligation_queue) { m_pob_queue.reset(); }

    unsigned initial_size = m_stats.m_num_lemmas;
    unsigned threshold = m_restart_initial_threshold;
    unsigned luby_idx = 1;

    while (m_pob_queue.top()) {
        pob_ref node;
        checkpoint ();

        while (last_reachable) {
            checkpoint ();
            node = last_reachable;
            last_reachable = nullptr;
            if (m_pob_queue.is_root(*node)) { return true; }
            if (is_reachable (*node->parent())) {
                last_reachable = node->parent ();
                SASSERT(last_reachable->is_closed());
                last_reachable->close ();
            } else if (!node->parent()->is_closed()) {
                /* bump node->parent */
                node->parent ()->bump_weakness();
            }
        }

        SASSERT (m_pob_queue.top ());
        // -- remove all closed nodes
        // -- this is necessary because there is no easy way to
        // -- remove nodes from the priority queue.
        while (m_pob_queue.top ()->is_closed ()) {
            pob_ref n = m_pob_queue.top();
            m_pob_queue.pop();
            IF_VERBOSE (1,
                        verbose_stream () << "Deleting closed node: "
                        << n->pt ().head ()->get_name ()
                        << "(" << n->level () << ", " << n->depth () << ")"
                        << " " << n->post ()->get_id () << "\n";);
            if (m_pob_queue.is_root(*n)) {return true;}
            SASSERT (m_pob_queue.top ());
        }

        SASSERT (m_pob_queue.top ());

        if (m_use_restarts && m_stats.m_num_lemmas - initial_size > threshold) {
            luby_idx++;
            m_stats.m_num_restarts++;
            threshold =
                static_cast<unsigned>(get_luby(luby_idx)) * m_restart_initial_threshold;
            IF_VERBOSE (1, verbose_stream ()
                        << "(restarting :lemmas " << m_stats.m_num_lemmas
                        << " :restart_threshold " << threshold
                        << ")\n";);
            // -- clear obligation queue up to the root
            while (!m_pob_queue.is_root(*m_pob_queue.top())) { m_pob_queue.pop(); }
            initial_size = m_stats.m_num_lemmas;
        }

        node = m_pob_queue.top ();
        m_pob_queue.pop();
        size_t old_sz = m_pob_queue.size();
        (void)old_sz;
        SASSERT (node->level () <= m_pob_queue.max_level ());
        switch (expand_pob(*node, new_pobs)) {
        case l_true:
            SASSERT(m_pob_queue.size() == old_sz);
            SASSERT(new_pobs.empty());
            last_reachable = node;
            last_reachable->close ();
            if (m_pob_queue.is_root(*node)) {return true;}
            break;
        case l_false:
            SASSERT(m_pob_queue.size() == old_sz);
            for (auto pob : new_pobs) {
                if (is_requeue(*pob)) {m_pob_queue.push(*pob);}
            }

            if (m_pob_queue.is_root(*node)) {return false;}
            break;
        case l_undef:
            SASSERT(m_pob_queue.size() == old_sz);
            for (auto pob : new_pobs) {m_pob_queue.push(*pob);}
            break;
        }
        new_pobs.reset();
    }

    UNREACHABLE();
    return false;
}

/// returns true if the given pob can be re-scheduled
bool context::is_requeue(pob &n) {
    if (!m_push_pob) {return false;}
    unsigned max_depth = m_push_pob_max_depth;
    return (n.level() >= m_pob_queue.max_level() ||
            m_pob_queue.max_level() - n.level() <= max_depth);
}
/// check whether node n is concretely reachable
bool context::is_reachable(pob &n)
{
    scoped_watch _w_(m_is_reach_watch);
    // XXX hold a reference for n during this call.
    // XXX Should convert is_reachable() to accept pob_ref as argument
    pob_ref nref(&n);

    TRACE ("spacer",
           tout << "is-reachable: " << n.pt().head()->get_name()
           << " level: " << n.level()
           << " depth: " << (n.depth () - m_pob_queue.min_depth ()) << "\n"
           << mk_pp(n.post(), m) << "\n";);

    stopwatch watch;
    IF_VERBOSE (1, verbose_stream () << "is-reachable: " << n.pt ().head ()->get_name ()
                << " (" << n.level () << ", "
                << (n.depth () - m_pob_queue.min_depth ()) << ") "
                << (n.use_farkas_generalizer () ? "FAR " : "SUB ")
                << n.post ()->get_id ();
                verbose_stream().flush ();
                watch.start (););

    // used in case n is unreachable
    unsigned uses_level = infty_level ();
    model_ref mdl;

    // used in case n is reachable
    bool is_concrete;
    const datalog::rule * r = nullptr;
    // denotes which predecessor's (along r) reach facts are used
    bool_vector reach_pred_used;
    unsigned num_reuse_reach = 0;

    unsigned saved = n.level ();
    // TBD: don't expose private field
    n.m_level = infty_level ();
    lbool res = n.pt().is_reachable(n, nullptr, &mdl,
                                    uses_level, is_concrete, r,
                                    reach_pred_used, num_reuse_reach);
    n.m_level = saved;

    if (res != l_true || !is_concrete) {
        IF_VERBOSE(1, verbose_stream () << " F "
                   << std::fixed << std::setprecision(2)
                   << watch.get_seconds () << "\n";);
        return false;
    }
    SASSERT(res == l_true);
    SASSERT(is_concrete);

    // -- update must summary
    if (r && r->get_uninterpreted_tail_size () > 0) {
        reach_fact_ref rf = n.pt().mk_rf (n, *mdl, *r);
        n.pt ().add_rf (rf.get ());
    }

    // if n has a derivation, create a new child and report l_undef
    // otherwise if n has no derivation or no new children, report l_true
    pob *next = nullptr;
    scoped_ptr<derivation> deriv;
    if (n.has_derivation()) {deriv = n.detach_derivation();}

    // -- close n, it is reachable
    // -- don't worry about removing n from the obligation queue
    n.close ();

    if (deriv) {
        next = deriv->create_next_child ();
        if (next) {
            SASSERT(!next->is_closed());
            // move derivation over to the next obligation
            next->set_derivation(deriv.detach());

            // remove the current node from the queue if it is at the top
            if (m_pob_queue.top() == &n) { m_pob_queue.pop(); }

            m_pob_queue.push(*next);
        }
    }

    // either deriv was a nullptr or it was moved into next
    SASSERT(!next || !deriv);


    IF_VERBOSE(1, verbose_stream () << (next ? " X " : " T ")
               << std::fixed << std::setprecision(2)
               << watch.get_seconds () << "\n";);

    // recurse on the new proof obligation
    return next ? is_reachable(*next) : true;
}

void context::dump_json()
{
    if (m_params.spacer_print_json().is_non_empty_string()) {
        std::ofstream of;
        of.open(m_params.spacer_print_json().bare_str());
        m_json_marshaller.marshal(of);
        of.close();
    }
}

void context::predecessor_eh()
{
    for (unsigned i = 0; i < m_callbacks.size(); i++) {
        if (m_callbacks[i]->predecessor())
            m_callbacks[i]->predecessor_eh();
    }
}

// Update a partial model to be consistent over reachable facts in pt

// Conceptually, a reachable fact is asserted as tag == > fact,
// where tag is a Boolean literal and fact a formula. When the model is partial,
// it is possible that tag is true, but model.eval(fact) is unknown
// This function fixes the model by flipping the value of tag in
// this case.
bool pred_transformer::mk_mdl_rf_consistent(const datalog::rule *r,
                                            model &model) {
    expr_ref rf(m);
    reach_fact_ref_vector child_reach_facts;

    SASSERT(r != nullptr);
    ptr_vector<func_decl> preds;
    find_predecessors(*r, preds);
    for (unsigned i = 0; i < preds.size(); i++) {
        func_decl *pred = preds[i];
        bool atleast_one_true = false;
        pred_transformer &ch_pt = ctx.get_pred_transformer(pred);
        // get all reach facts of pred used in the model
        expr_ref o_ch_reach(m);
        reach_fact_ref_vector used_rfs;
        ch_pt.get_all_used_rf(model, i, used_rfs);
        for (auto *rf : used_rfs) {
            pm.formula_n2o(rf->get(), o_ch_reach, i);
            if (!model.is_true(o_ch_reach)) {
                func_decl *tag = to_app(rf->tag())->get_decl();
                set_true_in_mdl(model, tag);
            } else
                atleast_one_true = true;
        }
        if (used_rfs.size() > 0 && !atleast_one_true) {
            TRACE("spacer_detail",
                  tout << "model does not satisfy any reachable fact\n";);
            return false;
        }
    }
    return true;
}

// Update a partial model to be consistent over reachable facts.

// Conceptually, a reachable fact is asserted as tag == > fact,
// where tag is a Boolean literal and fact a formula. When the model is partial,
// it is possible that tag is true, but model.eval(fact) is unknown
// This function fixes the model by flipping the value of tag in
// this case.
bool context::mk_mdl_rf_consistent(model &mdl) {
    reach_fact_ref_vector used_rfs;
    expr_ref exp(m);
    for (auto &rel : m_rels) {
        bool atleast_one_true = false;
        pred_transformer &pt = *rel.m_value;
        used_rfs.reset();
        pt.get_all_used_rf(mdl, used_rfs);
        for (auto *rf : used_rfs) {
            if (!mdl.is_true(rf->get())) {
                func_decl *tag = to_app(rf->tag())->get_decl();
                set_true_in_mdl(mdl, tag);
            } else
                atleast_one_true = true;
        }
        if (used_rfs.size() > 0 && !atleast_one_true) {
            TRACE("spacer_detail",
                  tout << "model does not satisfy any reachable fact\n";);
            return false;
        }
    }
    return true;
}

// Handle cases where solver returns unknown but returns a good enough model
// model is good enough if it satisfies
// 1. all the reachable states whose tag is set in the model
// 2. Tr && pob
lbool context::handle_unknown(pob &n, const datalog::rule *r, model &model) {
    if (r == nullptr) {
        if (model.is_true(n.post()) && mk_mdl_rf_consistent(model))
            return l_true;
        else
            return l_undef;
    }
    // model \models reach_fact && Tr && pob
    if (model.is_true(n.pt().get_transition(*r)) && model.is_true(n.post()) &&
        n.pt().mk_mdl_rf_consistent(r, model)) {
        return l_true;
    }
    return l_undef;
}

/// Checks whether the given pob is reachable
/// returns l_true if reachable, l_false if unreachable
/// returns l_undef if reachability cannot be decided
/// out contains new pobs to add to the queue in case the result is l_undef
lbool context::expand_pob(pob& n, pob_ref_buffer &out)
{
    SASSERT(out.empty());
    pob::on_expand_event _evt(n);

    log_expand_pob(n);

    stopwatch watch;
    IF_VERBOSE (1, verbose_stream () << "expand: " << n.pt ().head ()->get_name ()
                << " (" << n.level () << ", "
                << (n.depth () - m_pob_queue.min_depth ()) << ") "
                << (n.use_farkas_generalizer () ? "FAR " : "SUB ")
                << " w(" << n.weakness() << ") "
                << n.post ()->get_id ();
                verbose_stream().flush ();
                watch.start (););

    // used in case n is unreachable
    unsigned uses_level = infty_level ();
    expr_ref_vector cube(m);
    model_ref model;

    // used in case n is reachable
    bool is_concrete;
    const datalog::rule * r = nullptr;
    // denotes which predecessor's (along r) reach facts are used
    bool_vector reach_pred_used;
    unsigned num_reuse_reach = 0;


    if (m_push_pob && n.pt().is_blocked(n, uses_level)) {
        // if (!m_pob_queue.is_root (n)) n.close ();
        IF_VERBOSE (1, verbose_stream () << " K "
                    << std::fixed << std::setprecision(2)
                    << watch.get_seconds () << "\n";);
        n.inc_level();
        out.push_back(&n);
        return l_false;
    }

    if (/* XXX noop */ n.pt().is_qblocked(n)) {
        STRACE("spacer_progress",
               tout << "This pob can be blocked by instantiation\n";);
    }

    predecessor_eh();

    lbool res = n.pt ().is_reachable (n, &cube, &model, uses_level, is_concrete, r,
                                      reach_pred_used, num_reuse_reach);
    if (model) model->set_model_completion(false);
    if (res == l_undef && model) res = handle_unknown(n, r, *model);

    checkpoint ();
    IF_VERBOSE (1, verbose_stream () << "." << std::flush;);
    switch (res) {
        //reachable but don't know if this is purely using UA
    case l_true: {
        // update stats
        m_stats.m_num_reuse_reach += num_reuse_reach;

        // must-reachable
        if (is_concrete) {
            // -- update must summary
            CTRACE("spacer_sat", r,
                   tout << "Concrete reachable with a rule:\n";
                   get_datalog_context().get_rule_manager().display_smt2(*r, tout) << "\n";
                   );
            bool is_root = m_pob_queue.is_root(n);
            if (r && (r->get_uninterpreted_tail_size() > 0 || is_root )) {
                reach_fact_ref rf = n.pt().mk_rf(n, *model, *r);
                checkpoint ();
                n.pt ().add_rf(rf.get (), is_root);
                checkpoint ();
            }

            // if n has a derivation, create a new child and report l_undef
            // otherwise if n has no derivation or no new children, report l_true
            pob *next = nullptr;
            scoped_ptr<derivation> deriv;
            if (n.has_derivation()) {deriv = n.detach_derivation();}

            // -- close n, it is reachable
            // -- don't worry about removing n from the obligation queue
            n.close ();

            if (deriv) {
                next = deriv->create_next_child ();
                checkpoint ();
                if (next) {
                    // move derivation over to the next obligation
                    next->set_derivation (deriv.detach());

                    // this is the new node to add
                    out.push_back (next);
                }
            }


            IF_VERBOSE(1, verbose_stream () << (next ? " X " : " T ")
                       << std::fixed << std::setprecision(2)
                       << watch.get_seconds () << "\n";);
            return next ? l_undef : l_true;
        }

        // Try to create child with model
        // create_children() might return false if solver is incomplete (e.g.,
        // due to weak_abs)
        if (create_children(n, *r, *model, reach_pred_used, out)) {
          out.push_back(&n);
          IF_VERBOSE(1, verbose_stream()
                            << " U " << std::fixed << std::setprecision(2)
                            << watch.get_seconds() << "\n";);
          return l_undef;
        } else if (n.weakness() < 10) {
          // Cannot create child. Increase weakness and try again.
          SASSERT(out.empty());
          n.bump_weakness();
          IF_VERBOSE(1, verbose_stream()
                            << " UNDEF " << std::fixed << std::setprecision(2)
                            << watch.get_seconds() << "\n";);
          // Recursion bounded by weakness (atmost 10 right now)
          return expand_pob(n, out);
        }
        TRACE("spacer", tout << "unknown state: " << mk_and(cube) << "\n";);
        throw unknown_exception();
    }
    case l_false: {
        // n is unreachable, create new summary facts
        timeit _timer (is_trace_enabled("spacer_timeit"),
                       "spacer::expand_pob::false",
                       verbose_stream ());

        // -- only update expanded level when new lemmas are generated at it.
        if (n.level() < m_expanded_lvl) { m_expanded_lvl = n.level(); }

        TRACE("spacer", tout << "cube:\n";
              for (unsigned j = 0; j < cube.size(); ++j)
                  tout << mk_pp(cube[j].get(), m) << "\n";);


        pob_ref nref(&n);
        // -- create lemma from a pob and last unsat core
        lemma_ref lemma = alloc(class lemma, pob_ref(&n), cube, uses_level);

        // -- run all lemma generalizers
        for (unsigned i = 0;
             // -- only generalize if lemma was constructed using farkas
             n.use_farkas_generalizer () && !lemma->is_false() &&
                 i < m_lemma_generalizers.size(); ++i) {
            checkpoint ();
            (*m_lemma_generalizers[i])(lemma);
        }
        DEBUG_CODE(
            lemma_sanity_checker sanity_checker(*this);
            sanity_checker(lemma);
            );


        TRACE("spacer", tout << "invariant state: "
              << (is_infty_level(lemma->level())?"(inductive)":"")
              <<  mk_pp(lemma->get_expr(), m) << "\n";);

        bool v = n.pt().add_lemma (lemma.get());
        if (v) { m_stats.m_num_lemmas++; }

        // Optionally update the node to be the negation of the lemma
        if (v && m_use_lemma_as_pob) {
            expr_ref c(m);
            c = mk_and(lemma->get_cube());
            // check that the post condition is different
            if (c  != n.post()) {
                pob *f = n.pt().find_pob(n.parent(), c);
                // skip if a similar pob is already in the queue
                if (f != &n && (!f || !f->is_in_queue())) {
                    f = n.pt().mk_pob(n.parent(), n.level(),
                                      n.depth(), c, n.get_binding());
                    SASSERT(!f->is_in_queue());
                    f->inc_level();
                    //f->set_farkas_generalizer(false);
                    out.push_back(f);
                }
            }
        }

        // schedule the node to be placed back in the queue
        n.inc_level();
        out.push_back(&n);

        CASSERT("spacer", n.level() == 0 || check_invariant(n.level()-1));


        IF_VERBOSE(1, verbose_stream () << " F "
                   << std::fixed << std::setprecision(2)
                   << watch.get_seconds () << "\n";);

        return l_false;
    }
    case l_undef:
        // something went wrong
        if (n.weakness() < 10 /* MAX_WEAKENSS */) {
            bool has_new_child = false;
            SASSERT(m_weak_abs);
            m_stats.m_expand_pob_undef++;
            if (r && r->get_uninterpreted_tail_size() > 0) {
                // do not trust reach_pred_used
                for (unsigned i = 0, sz = reach_pred_used.size(); i < sz; ++i) {
                    reach_pred_used[i] = false; 
                }
                has_new_child = create_children(n, *r, *model, reach_pred_used, out);
            }
            IF_VERBOSE(1, verbose_stream() << " UNDEF "
                       << std::fixed << std::setprecision(2)
                       << watch.get_seconds () << "\n";);
            if (has_new_child) {
                // ensure that n is placed back in the queue
                out.push_back(&n);
                return l_undef;
            }

            // -- failed to create a child, bump weakness and repeat
            // -- the recursion is bounded by the levels of weakness supported
            SASSERT(out.empty());
            n.bump_weakness();
            return expand_pob(n, out);
        }
        TRACE("spacer", tout << "unknown state: " << mk_and(cube) << "\n";);
        throw unknown_exception();
    }
    UNREACHABLE();
    throw unknown_exception();
}


//
// check if predicate transformer has a satisfiable predecessor state.
// returns either a satisfiable predecessor state or
// return a property that blocks state and is implied by the
// predicate transformer (or some unfolding of it).
//

bool context::propagate(unsigned min_prop_lvl,
                        unsigned max_prop_lvl, unsigned full_prop_lvl)
{
    scoped_watch _w_(m_propagate_watch);

    if (min_prop_lvl == infty_level()) { return false; }

    timeit _timer (get_verbosity_level() >= 1,
                   "spacer::context::propagate",
                   verbose_stream ());

    if (full_prop_lvl < max_prop_lvl) { full_prop_lvl = max_prop_lvl; }

    if (m_simplify_formulas_pre) {
        simplify_formulas();
    }

    log_propagate();


    for (unsigned lvl = min_prop_lvl; lvl <= full_prop_lvl; lvl++) {
        IF_VERBOSE (1,
                    if (lvl > max_prop_lvl && lvl == max_prop_lvl + 1)
                        verbose_stream () << " ! ";
                    verbose_stream () << lvl << " " << std::flush;);

        checkpoint();
        CTRACE ("spacer", lvl > max_prop_lvl && lvl == max_prop_lvl + 1,
                tout << "In full propagation\n";);

        bool all_propagated = true;
        for (auto & kv : m_rels) {
            checkpoint();
            pred_transformer& r = *kv.m_value;
            all_propagated = r.propagate_to_next_level(lvl) && all_propagated;
        }
        //CASSERT("spacer", check_invariant(lvl));

        if (all_propagated) {
            for (auto& kv : m_rels) {
                checkpoint ();
                pred_transformer& r = *kv.m_value;
                r.propagate_to_infinity (lvl);
            }
            if (lvl <= max_prop_lvl) {
                m_inductive_lvl = lvl;
                IF_VERBOSE(1, verbose_stream () << "\n";);
                return true;
            }
            break;
        }

        if (all_propagated && lvl == max_prop_lvl) {
            m_inductive_lvl = lvl;
            return true;
        } else if (all_propagated && lvl > max_prop_lvl) { break; }
    }
    if (m_simplify_formulas_post) {
        simplify_formulas();
    }

    IF_VERBOSE(1, verbose_stream () << "\n";);
    return false;
}

reach_fact *pred_transformer::mk_rf(pob& n, model &mdl, const datalog::rule& r)
{
    SASSERT(&n.pt() == this);
    timeit _timer1 (is_trace_enabled("spacer_timeit"),
                    "mk_rf",
                    verbose_stream ());
    expr_ref res(m);
    reach_fact_ref_vector child_reach_facts;

    ptr_vector<func_decl> preds;
    find_predecessors (r, preds);

    expr_ref_vector path_cons (m);
    path_cons.push_back (get_transition (r));
    app_ref_vector vars (m);

    for (unsigned i = 0; i < preds.size (); i++) {
        func_decl* pred = preds[i];
        pred_transformer& ch_pt = ctx.get_pred_transformer (pred);
        // get a reach fact of body preds used in the model
        expr_ref o_ch_reach (m);
        reach_fact *kid = ch_pt.get_used_origin_rf(mdl, i);
        child_reach_facts.push_back (kid);
        pm.formula_n2o (kid->get (), o_ch_reach, i);
        path_cons.push_back (o_ch_reach);
        // collect o-vars to eliminate
        for (unsigned j = 0; j < pred->get_arity (); j++)
        { vars.push_back(m.mk_const(pm.o2o(ch_pt.sig(j), 0, i))); }

        const ptr_vector<app> &v = kid->aux_vars ();
        for (unsigned j = 0, sz = v.size (); j < sz; ++j)
        { vars.push_back(m.mk_const(pm.n2o(v [j]->get_decl(), i))); }
    }
    // collect aux vars to eliminate
    ptr_vector<app>& aux_vars = get_aux_vars (r);
    bool elim_aux = ctx.elim_aux();
    if (elim_aux) { vars.append(aux_vars.size(), aux_vars.data()); }

    res = mk_and (path_cons);

    // -- pick an implicant from the path condition
    if (ctx.reach_dnf()) {
        expr_ref_vector u(m);
        u.push_back (res);
        res = mk_and (compute_implicant_literals(mdl, u));
    }


    TRACE ("spacer",
           tout << "Reach fact, before QE:\n";
           tout << res << "\n";
           tout << "Vars:\n" << vars << "\n";);        

    {
        timeit _timer1 (is_trace_enabled("spacer_timeit"),
                        "mk_rf::qe_project",
                        verbose_stream ());
        mbp(vars, res, mdl, false, true /* force or skolemize */);
    }


    TRACE ("spacer",
           tout << "Reach fact, after QE project:\n";
           tout << res << "\n";
           tout << "Vars:\n" << vars << "\n";
        );

    SASSERT (vars.empty ());

    m_stats.m_num_reach_queries++;
    ptr_vector<app> empty;
    reach_fact *f = alloc(reach_fact, m, r, res, elim_aux ? empty : aux_vars);
    for (reach_fact* cf : child_reach_facts)
        f->add_justification(cf);
    return f;
}


/**
   \brief create children states from model cube.
*/
bool context::create_children(pob& n, datalog::rule const& r,
                              model &mdl,
                              const bool_vector &reach_pred_used,
                              pob_ref_buffer &out)
{
    scoped_watch _w_ (m_create_children_watch);
    pred_transformer& pt = n.pt();

    TRACE("spacer",
          tout << "Model:\n";
          model_smt2_pp(tout, m, mdl, 0);
          tout << "\n";
          tout << "Transition:\n" << mk_pp(pt.get_transition(r), m) << "\n";
          tout << "Pob:\n" << mk_pp(n.post(), m) << "\n";);

    SASSERT (r.get_uninterpreted_tail_size () > 0);

    ptr_vector<func_decl> preds;
    pt.find_predecessors(r, preds);


    // obtain all formulas to consider for model generalization
    expr_ref_vector forms(m);
    forms.push_back(pt.get_transition(r));
    forms.push_back(n.post());

    expr_ref_vector lits = compute_implicant_literals (mdl, forms);
    expr_ref phi = mk_and (lits);

    // primed variables of the head
    app_ref_vector vars(m);
    for (unsigned i = 0, sz = pt.head()->get_arity(); i < sz; ++i) {
        vars.push_back(m.mk_const(m_pm.o2n(pt.sig(i), 0)));
    }
    // local variables of the rule
    ptr_vector<app>& aux_vars = pt.get_aux_vars(r);
    vars.append(aux_vars.size(), aux_vars.data());

    // skolems of the pob
    n.get_skolems(vars);

    n.pt().mbp(vars, phi, mdl, true, use_ground_pob());
    //qe::reduce_array_selects (*mev.get_model (), phi1);
    SASSERT (!m_ground_pob || vars.empty ());

    TRACE ("spacer",
           tout << "Implicant:\n";
           tout << lits << "\n";
           tout << "After MBP:\n" << phi << "\n";
           if (!vars.empty())
               tout << "Failed to eliminate: " << vars << "\n";
        );

    if (m_use_gpdr && preds.size() > 1) {
        SASSERT(vars.empty());
        return gpdr_create_split_children(n, r, phi, mdl, out);
    }

    derivation *deriv = alloc(derivation, n, r, phi, vars);

    // pick an order to process children
    unsigned_vector kid_order;
    kid_order.resize(preds.size(), 0);
    for (unsigned i = 0, sz = preds.size(); i < sz; ++i) kid_order[i] = i;
    if (m_children_order == CO_REV_RULE) {
        kid_order.reverse();
    }
    else if (m_children_order == CO_RANDOM) {
        shuffle(kid_order.size(), kid_order.data(), m_random);
    }

    for (unsigned i = 0, sz = preds.size(); i < sz; ++i) {
        unsigned j = kid_order[i];

        pred_transformer &pt = get_pred_transformer(preds.get(j));

        const ptr_vector<app> *aux = nullptr;
        expr_ref sum(m);
        sum = pt.get_origin_summary (mdl, prev_level(n.level()),
                                     j, reach_pred_used[j], &aux);
        if (!sum) {
            dealloc(deriv);
            return false;
        }
        deriv->add_premise (pt, j, sum, reach_pred_used[j], aux);
    }

    // create post for the first child and add to queue
    pob* kid = deriv->create_first_child (mdl);

    // -- failed to create derivation, cleanup and bail out
    if (!kid) {
        dealloc(deriv);
        return false;
    }
    SASSERT (kid);
    kid->set_derivation (deriv);

    // Optionally disable derivation optimization
    if (!m_use_derivations) { kid->reset_derivation(); }

    // -- deriviation is abstract if the current weak model does
    // -- not satisfy 'T && phi'. It is possible to recover from
    // -- that more gracefully. For now, we just remove the
    // -- derivation completely forcing it to be recomputed
    if (m_weak_abs && (!mdl.is_true(pt.get_transition(r)) ||
                       !mdl.is_true(n.post())))
    { kid->reset_derivation(); }

    out.push_back(kid);
    m_stats.m_num_queries++;
    return true;
}




void context::collect_statistics(statistics& st) const
{
    // m_params is not necessarily live when collect_statistics is called.
    m_pool0->collect_statistics(st);
    m_pool1->collect_statistics(st);
    m_pool2->collect_statistics(st);

    for (auto const& kv : m_rels) {
        kv.m_value->collect_statistics(st);
    }

    // -- number of times a pob for some predicate transformer has
    // -- been created
    st.update("SPACER num queries", m_stats.m_num_queries);
    // -- number of times a reach fact was true in some model
    st.update("SPACER num reuse reach facts", m_stats.m_num_reuse_reach);
    // -- maximum level at which any query was asked
    st.update("SPACER max query lvl", m_stats.m_max_query_lvl);
    // -- maximum depth
    st.update("SPACER max depth", m_stats.m_max_depth);
    // -- level at which safe inductive invariant was found
    st.update("SPACER inductive level", m_inductive_lvl);
    // -- length of the counterexample
    st.update("SPACER cex depth", m_stats.m_cex_depth);
    // -- number of times expand_pobresulted in undef
    st.update("SPACER expand pob undef", m_stats.m_expand_pob_undef);
    // -- number of distinct lemmas constructed
    st.update("SPACER num lemmas", m_stats.m_num_lemmas);
    // -- number of restarts taken
    st.update("SPACER restarts", m_stats.m_num_restarts);

    // -- time to initialize the rules
    st.update ("time.spacer.init_rules", m_init_rules_watch.get_seconds ());
    // -- time in the main solve loop
    st.update ("time.spacer.solve", m_solve_watch.get_seconds ());
    // -- time in lemma propagation (i.e., pushing)
    st.update ("time.spacer.solve.propagate", m_propagate_watch.get_seconds ());
    // -- time in reachability (i.e., blocking)
    st.update ("time.spacer.solve.reach", m_reach_watch.get_seconds ());
    // -- time in deciding whether a pob is must-reachable
    st.update ("time.spacer.solve.reach.is-reach", m_is_reach_watch.get_seconds ());
    // -- time in creating new predecessors
    st.update ("time.spacer.solve.reach.children",
               m_create_children_watch.get_seconds ());
    st.update("spacer.lemmas_imported", m_stats.m_num_lemmas_imported);
    st.update("spacer.lemmas_discarded", m_stats.m_num_lemmas_discarded);

    for (unsigned i = 0; i < m_lemma_generalizers.size(); ++i) {
        m_lemma_generalizers[i]->collect_statistics(st);
    }
}

void context::reset_statistics()
{
    m_pool0->reset_statistics();
    m_pool1->reset_statistics();
    m_pool2->reset_statistics();

    for (auto & kv : m_rels) {
        kv.m_value->reset_statistics();
    }
    m_stats.reset();

    for (unsigned i = 0; i < m_lemma_generalizers.size(); ++i) {
        m_lemma_generalizers[i]->reset_statistics();
    }

    m_init_rules_watch.reset ();
    m_solve_watch.reset ();
    m_propagate_watch.reset ();
    m_reach_watch.reset ();
    m_is_reach_watch.reset ();
    m_create_children_watch.reset ();
}

bool context::check_invariant(unsigned lvl)
{
    for (auto &entry : m_rels) {
        checkpoint();
        if (!check_invariant(lvl, entry.m_key)) {
            return false;
        }
    }
    return true;
}

bool context::check_invariant(unsigned lvl, func_decl* fn)
{
    ref<solver> ctx = mk_smt_solver(m, params_ref::get_empty(), symbol::null);
    pred_transformer& pt = *m_rels.find(fn);
    expr_ref_vector conj(m);
    expr_ref inv = pt.get_formulas(next_level(lvl));
    if (m.is_true(inv)) { return true; }
    pt.add_premises(m_rels, lvl, conj);
    conj.push_back(m.mk_not(inv));
    expr_ref fml(m.mk_and(conj.size(), conj.data()), m);
    ctx->assert_expr(fml);
    lbool result = ctx->check_sat(0, nullptr);
    TRACE("spacer", tout << "Check invariant level: " << lvl << " " << result
          << "\n" << mk_pp(fml, m) << "\n";);
    return result == l_false;
}

expr_ref context::get_constraints (unsigned level)
{
    expr_ref res(m);
    expr_ref_vector constraints(m);

    for (auto & kv : m_rels) {
        pred_transformer& r = *kv.m_value;
        expr_ref c = r.get_formulas(level);

        if (m.is_true(c)) { continue; }

        // replace local constants by bound variables.
        expr_ref_vector args(m);
        for (unsigned i = 0; i < r.sig_size(); ++i)
        { args.push_back(m.mk_const(m_pm.o2n(r.sig(i), 0))); }

        expr_ref pred(m);
        pred = m.mk_app(r.head (), r.sig_size(), args.data());

        constraints.push_back(m.mk_implies(pred, c));
    }

    if (constraints.empty()) { return expr_ref(m.mk_true(), m); }
    return mk_and (constraints);
}

void context::add_constraint (expr *c, unsigned level)
{
    if (!c) { return; }
    if (m.is_true(c)) { return; }

        expr *e1, *e2;
        if (m.is_implies(c, e1, e2)) {
            SASSERT (is_app (e1));
            pred_transformer *r = nullptr;
            if (m_rels.find (to_app (e1)->get_decl (), r)){
                lemma_ref lem = alloc(lemma, m, e2, level);
                lem.get()->set_external(true);
                if (r->add_lemma(lem.get())) {
                    this->m_stats.m_num_lemmas_imported++;
                }
                else{
                    this->m_stats.m_num_lemmas_discarded++;
            }
        }
    }
}

void context::new_lemma_eh(pred_transformer &pt, lemma *lem) {
    if (m_params.spacer_print_json().is_non_empty_string())
        m_json_marshaller.register_lemma(lem);
    bool handle=false;
    for (unsigned i = 0; i < m_callbacks.size(); i++) {
        handle|=m_callbacks[i]->new_lemma();
    }
    if (!handle)
        return;
    if ((is_infty_level(lem->level()) && m_params.spacer_p3_share_invariants()) ||
        (!is_infty_level(lem->level()) && m_params.spacer_p3_share_lemmas())) {
        expr_ref_vector args(m);
        for (unsigned i = 0; i < pt.sig_size(); ++i) {
            args.push_back(m.mk_const(pt.get_manager().o2n(pt.sig(i), 0)));
        }
        expr *app = m.mk_app(pt.head(), pt.sig_size(), args.data());
        expr *lemma = m.mk_implies(app, lem->get_expr());
        for (unsigned i = 0; i < m_callbacks.size(); i++) {
            if (m_callbacks[i]->new_lemma())
                m_callbacks[i]->new_lemma_eh(lemma, lem->level());
        }
    }
}

void context::new_pob_eh(pob *p) {
    if (m_params.spacer_print_json().is_non_empty_string())
        m_json_marshaller.register_pob(p);
}

bool context::is_inductive() {
    // check that inductive level (F infinity) of the query predicate
    // contains a constant false

    return false;
}

/// pob_lt operator
inline bool pob_lt_proc::operator() (const pob *pn1, const pob *pn2) const
{
    SASSERT (pn1);
    SASSERT (pn2);
    const pob& n1 = *pn1;
    const pob& n2 = *pn2;

    if (n1.level() != n2.level()) { return n1.level() < n2.level(); }

    if (n1.depth() != n2.depth()) { return n1.depth() < n2.depth(); }

    // -- a more deterministic order of proof obligations in a queue
    // if (!n1.get_context ().get_params ().spacer_nondet_tie_break ())
    {
        const expr* p1 = n1.post ();
        const expr* p2 = n2.post ();
        ast_manager &m = n1.get_ast_manager ();


        // -- order by size. Less conjunctions is a proxy for
        // -- generality.  Currently, this takes precedence over
        // -- predicates which might not be the best choice
        unsigned sz1 = 1;
        unsigned sz2 = 1;

        if (m.is_and(p1)) { sz1 = to_app(p1)->get_num_args(); }
        if (m.is_and(p2)) { sz2 = to_app(p2)->get_num_args(); }
        if (sz1 != sz2) { return sz1 < sz2; }

        // -- when all else fails, order by identifiers of the
        // -- expressions.  This roughly means that expressions created
        // -- earlier are preferred.  Note that variables in post are
        // -- based on names of the predicates. Hence this guarantees an
        // -- order over predicates as well. That is, two expressions
        // -- are equal if and only if they correspond to the same proof
        // -- obligation of the same predicate.
        if (p1->get_id() != p2->get_id()) { return p1->get_id() < p2->get_id(); }

        if (n1.pt().head()->get_id() == n2.pt().head()->get_id()) {
            IF_VERBOSE(1,
                verbose_stream()
                << "dup: " << n1.pt().head()->get_name()
                << "(" << n1.level() << ", " << n1.depth() << ") "
                << p1->get_id() << "\n";);
                        //<< " p1: " << mk_pp (const_cast<expr*>(p1), m) << "\n"
        }

        // XXX see comment below on identical nodes
        // SASSERT (n1.pt ().head ()->get_id () != n2.pt ().head ()->get_id ());
        // -- if expression comparison fails, compare by predicate id
        if (n1.pt().head ()->get_id () != n2.pt ().head ()->get_id ())
        { return n1.pt().head()->get_id() < n2.pt().head()->get_id(); }

        /** XXX Identical nodes. This should not happen. However,
         * currently, when propagating reachability, we might call
         * expand_pob() twice on the same node, causing it to generate
         * the same proof obligation multiple times */
        return &n1 < &n2;
    }
    // else
    //   return &n1 < &n2;
}



}<|MERGE_RESOLUTION|>--- conflicted
+++ resolved
@@ -224,11 +224,7 @@
         return;
     }
     
-<<<<<<< HEAD
-    std::stable_sort(vars.c_ptr(), vars.c_ptr() + vars.size(), sk_lt_proc());
-=======
     std::stable_sort(vars.data(), vars.data() + vars.size(), sk_lt_proc());
->>>>>>> 39af2a18
     unsigned j = 1;
     for (unsigned i = 1; i < vars.size(); ++i) 
         if (vars.get(i) != vars.get(j - 1)) 
@@ -241,11 +237,7 @@
     expr_safe_replace sub(m);
     for (unsigned i = 0, sz = vars.size(); i < sz; ++i) {
         expr* e = vars.get(i);
-<<<<<<< HEAD
-        sub.insert(e, mk_zk_const(m, i, get_sort(e)));
-=======
         sub.insert(e, mk_zk_const(m, i, e->get_sort()));
->>>>>>> 39af2a18
     }
     sub(fml, res);
 }
@@ -404,11 +396,7 @@
         m_trans = mk_and (summaries);
 
         // variables to eliminate
-<<<<<<< HEAD
-        vars.append (rf->aux_vars ().size (), rf->aux_vars ().c_ptr ());
-=======
         vars.append (rf->aux_vars ().size (), rf->aux_vars ().data ());
->>>>>>> 39af2a18
         for (unsigned i = 0, sz = pt.head ()->get_arity (); i < sz; ++i) { 
             vars.push_back(m.mk_const(pm.o2n(pt.sig(i), 0))); 
         }
@@ -549,18 +537,6 @@
         zks.append(m_zks);
         zks.reverse();
         m_body = expr_abstract(m, 0,
-<<<<<<< HEAD
-                               zks.size(), (expr* const*)zks.c_ptr(), m_body);
-        ptr_buffer<sort> sorts;
-        svector<symbol> names;
-        for (app* z : zks) {
-            sorts.push_back(get_sort(z));
-            names.push_back(z->get_decl()->get_name());
-        }
-        m_body = m.mk_quantifier(forall_k, zks.size(),
-                                 sorts.c_ptr(),
-                                 names.c_ptr(),
-=======
                                zks.size(), (expr* const*)zks.data(), m_body);
         ptr_buffer<sort> sorts;
         svector<symbol> names;
@@ -571,7 +547,6 @@
         m_body = m.mk_quantifier(forall_k, zks.size(),
                                  sorts.data(),
                                  names.data(),
->>>>>>> 39af2a18
                                  m_body, 15, symbol(m_body->get_id()));
     }
     SASSERT(m_body);
