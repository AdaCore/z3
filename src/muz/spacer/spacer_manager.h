--- conflicted
+++ resolved
@@ -46,11 +46,7 @@
     func_decl_ref_vector  m_vars;
     expr_ref              m_body;
     relation_info(ast_manager& m, func_decl* pred, ptr_vector<func_decl> const& vars, expr* b):
-<<<<<<< HEAD
-        m_pred(pred, m), m_vars(m, vars.size(), vars.c_ptr()), m_body(b, m) {}
-=======
         m_pred(pred, m), m_vars(m, vars.size(), vars.data()), m_body(b, m) {}
->>>>>>> 39af2a18
 };
 
 class unknown_exception {};
