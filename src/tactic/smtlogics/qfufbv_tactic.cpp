--- conflicted
+++ resolved
@@ -36,11 +36,7 @@
 #include "sat/sat_solver/inc_sat_solver.h"
 #include "tactic/smtlogics/qfaufbv_tactic.h"
 #include "tactic/smtlogics/qfbv_tactic.h"
-<<<<<<< HEAD
-#include "tactic/smtlogics/smt_tactic_select.h"
-=======
 #include "tactic/smtlogics/smt_tactic.h"
->>>>>>> 39af2a18
 #include "solver/tactic2solver.h"
 #include "tactic/bv/bv_bound_chk_tactic.h"
 #include "ackermannization/ackermannize_bv_tactic.h"
@@ -189,11 +185,7 @@
         and_then(preamble_st,
                  cond(mk_is_qfbv_probe(), 
                       mk_qfbv_tactic(m), 
-<<<<<<< HEAD
-                      mk_smt_tactic_select(m, p))),
-=======
                       mk_smt_tactic(m, p))),
->>>>>>> 39af2a18
         main_p);
 
     st->updt_params(p);
@@ -205,9 +197,5 @@
 
     tactic * const actual_tactic = alloc(qfufbv_ackr_tactic, m, p);
     return and_then(preamble_t,
-<<<<<<< HEAD
-                    cond(mk_is_qfufbv_probe(), actual_tactic, mk_smt_tactic_select(m, p)));
-=======
                     cond(mk_is_qfufbv_probe(), actual_tactic, mk_smt_tactic(m, p)));
->>>>>>> 39af2a18
 }