--- conflicted
+++ resolved
@@ -22,12 +22,7 @@
 #include "tactic/core/symmetry_reduce_tactic.h"
 #include "tactic/core/solve_eqs_tactic.h"
 #include "tactic/core/propagate_values_tactic.h"
-<<<<<<< HEAD
-#include "smt/tactic/smt_tactic.h"
-#include "tactic/smtlogics/smt_tactic_select.h"
-=======
 #include "tactic/smtlogics/smt_tactic.h"
->>>>>>> 39af2a18
 
 tactic * mk_qfuf_tactic(ast_manager & m, params_ref const & p) {
     params_ref s2_p;
@@ -39,7 +34,7 @@
                     mk_solve_eqs_tactic(m, p),
                     using_params(mk_simplify_tactic(m, p), s2_p),
                     if_no_proofs(if_no_unsat_cores(mk_symmetry_reduce_tactic(m, p))),
-                    mk_smt_tactic_select(m, p));
+                    mk_smt_tactic(m, p));
 }
 
                     