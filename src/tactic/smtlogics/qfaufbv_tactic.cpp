--- conflicted
+++ resolved
@@ -25,11 +25,7 @@
 #include "tactic/bv/bv_size_reduction_tactic.h"
 #include "tactic/core/ctx_simplify_tactic.h"
 #include "tactic/smtlogics/qfbv_tactic.h"
-<<<<<<< HEAD
-#include "tactic/smtlogics/smt_tactic_select.h"
-=======
 #include "tactic/smtlogics/smt_tactic.h"
->>>>>>> 39af2a18
 #include "ackermannization/ackermannize_bv_tactic.h"
 
 static tactic * mk_qfaufbv_preamble(ast_manager & m, params_ref const & p) {
@@ -63,11 +59,7 @@
 
     tactic * st = using_params(
         and_then(preamble_st, 
-<<<<<<< HEAD
-                 cond(mk_is_qfbv_probe(), mk_qfbv_tactic(m), mk_smt_tactic_select(m, p))), main_p);
-=======
                  cond(mk_is_qfbv_probe(), mk_qfbv_tactic(m), mk_smt_tactic(m, p))), main_p);
->>>>>>> 39af2a18
     
     st->updt_params(p);
     return st;
