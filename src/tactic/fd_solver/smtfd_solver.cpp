--- conflicted
+++ resolved
@@ -779,11 +779,7 @@
                 values.push_back(m.mk_model_value(values.size(), s));
                 m_pinned.push_back(values.back());                
             }
-<<<<<<< HEAD
-            m_context.get_model().register_usort(s, values.size(), values.c_ptr());
-=======
             m_context.get_model().register_usort(s, values.size(), values.data());
->>>>>>> 39af2a18
             for (unsigned i = 0; i < keys.size(); ++i) {
                 v2e.insert(keys[i], values[i]);
             }
@@ -797,11 +793,7 @@
         {}
         
         void check_term(expr* t, unsigned round) override {
-<<<<<<< HEAD
-            sort* s = m.get_sort(t);
-=======
             sort* s = t->get_sort();
->>>>>>> 39af2a18
             if (round == 0 && is_uf(t)) {
                 TRACE("smtfd_verbose", tout << "check-term: " << mk_bounded_pp(t, m, 2) << "\n";);
                 enforce_congruence(to_app(t)->get_decl(), to_app(t), s);
@@ -867,20 +859,12 @@
                     }
                     expr_ref val = model_value(f.m_t);
                     TRACE("smtfd_verbose", tout << mk_bounded_pp(f.m_t, m, 2) << " := " << val << "\n";);
-<<<<<<< HEAD
-                    fi->insert_new_entry(args.c_ptr(), val);
-=======
                     fi->insert_new_entry(args.data(), val);
->>>>>>> 39af2a18
                 }
                 mdl->register_decl(fn, fi);
             }
             for (expr* t : subterms(terms)) {
-<<<<<<< HEAD
-                if (is_uninterp_const(t) && sort_covered(m.get_sort(t))) {
-=======
                 if (is_uninterp_const(t) && sort_covered(t->get_sort())) {
->>>>>>> 39af2a18
                     expr_ref val = model_value(t);
                     mdl->register_decl(to_app(t)->get_decl(), val);
                 }
@@ -938,22 +922,14 @@
         void insert_select(app* t) {
             expr* a = t->get_arg(0);
             expr_ref vA = eval_abs(a);
-<<<<<<< HEAD
-            check_congruence(vA, t, m.get_sort(a));
-=======
             check_congruence(vA, t, a->get_sort());
->>>>>>> 39af2a18
         }
 
         void check_select(app* t) {
             expr* a = t->get_arg(0);
             expr_ref vA = eval_abs(a);
             TRACE("smtfd", tout << mk_bounded_pp(t, m, 2) << "\n";);
-<<<<<<< HEAD
-            enforce_congruence(vA, t, m.get_sort(a));                                 
-=======
             enforce_congruence(vA, t, a->get_sort());                                 
->>>>>>> 39af2a18
         }
 
         // check that (select(t, t.args) = t.value)
@@ -1042,13 +1018,8 @@
             expr_ref vT = eval_abs(t);
             expr_ref vA = eval_abs(arg);
 
-<<<<<<< HEAD
-            table& tT = ast2table(vT, m.get_sort(t)); // select table of t
-            table& tA = ast2table(vA, m.get_sort(arg)); // select table of arg
-=======
             table& tT = ast2table(vT, t->get_sort()); // select table of t
             table& tA = ast2table(vA, arg->get_sort()); // select table of arg
->>>>>>> 39af2a18
 
             if (vT == vA) {                
                 return;
@@ -1078,11 +1049,7 @@
                 if (m_context.at_max()) {
                     break;
                 }
-<<<<<<< HEAD
-                if (m.get_sort(t) != m.get_sort(fA.m_t->get_arg(0))) {
-=======
                 if (t->get_sort() != fA.m_t->get_arg(0)->get_sort()) {
->>>>>>> 39af2a18
                     continue;
                 }
                 if (!tT.find(fA, fT) || (value_of(fA) != value_of(fT) && !eq(m_vargs, fA))) {
@@ -1097,11 +1064,7 @@
                 if (m_context.at_max()) {
                     break;
                 }
-<<<<<<< HEAD
-                if (!tA.find(fT, fA) && m.get_sort(t) == m.get_sort(fT.m_t->get_arg(0))) {
-=======
                 if (!tA.find(fT, fA) && t->get_sort() == m.get_sort(fT.m_t->get_arg(0))) {
->>>>>>> 39af2a18
                     TRACE("smtfd", tout << "not found\n";);
                     add_select_store_axiom(t, fT);
                     ++r;
@@ -1117,11 +1080,7 @@
             for (expr* arg : *f.m_t) {
                 m_args.push_back(arg);
             }
-<<<<<<< HEAD
-            SASSERT(m.get_sort(t) == m.get_sort(a));
-=======
             SASSERT(t->get_sort() == a->get_sort());
->>>>>>> 39af2a18
             TRACE("smtfd", tout << mk_bounded_pp(t, m, 2) << " " << mk_bounded_pp(f.m_t, m, 2) << "\n";);
             expr_ref eq = mk_eq_idxs(t, f.m_t);
             m_args[0] = t;
@@ -1146,11 +1105,7 @@
                 m_autil.is_const(t) ||
                 is_lambda(t)) {
                 expr_ref vT = eval_abs(t);
-<<<<<<< HEAD
-                table& tT = ast2table(vT, m.get_sort(t));
-=======
                 table& tT = ast2table(vT, t->get_sort());
->>>>>>> 39af2a18
                 for (f_app & f : tT) {
                     if (t->get_sort() != f.m_t->get_arg(0)->get_sort())
                         continue;
@@ -1301,11 +1256,7 @@
             if (m_autil.is_select(t)) {
                 expr* a = to_app(t)->get_arg(0);
                 expr_ref vA = eval_abs(a);
-<<<<<<< HEAD
-                insert(mk_app(vA, to_app(t), m.get_sort(a)));                
-=======
                 insert(mk_app(vA, to_app(t), a->get_sort()));                
->>>>>>> 39af2a18
                 
             }
             return 
@@ -1334,11 +1285,7 @@
         expr_ref model_value_core(expr* t) override { 
             if (m_autil.is_array(t)) {
                 expr_ref vT = eval_abs(t);
-<<<<<<< HEAD
-                table& tb = ast2table(vT, m.get_sort(t));
-=======
                 table& tb = ast2table(vT, t->get_sort());
->>>>>>> 39af2a18
                 if (tb.empty()) {
                     return model_value_core(t->get_sort());
                 }
@@ -1398,11 +1345,7 @@
                 for (unsigned j = i + 1; !m_context.at_max() && j < shared.size(); ++j) {
                     expr* s2 = shared.get(j);
                     expr* v2 = sharedvals.get(j);
-<<<<<<< HEAD
-                    if (v1 != v2 && m.get_sort(s1) == m.get_sort(s2) && same_table(v1, m.get_sort(s1), v2, m.get_sort(s2))) {
-=======
                     if (v1 != v2 && s1->get_sort() == s2->get_sort() && same_table(v1, s1->get_sort(), v2, s2->get_sort())) {
->>>>>>> 39af2a18
                         enforce_extensionality(s1, s2);
                     }
                 }
@@ -1437,11 +1380,7 @@
         }
 
         void register_value(expr* e) {
-<<<<<<< HEAD
-            sort* s = m.get_sort(e);
-=======
             sort* s = e->get_sort();
->>>>>>> 39af2a18
             obj_hashtable<expr>* values = nullptr;
             if (!m_fresh.find(s, values)) {
                 values = alloc(obj_hashtable<expr>);
@@ -1471,11 +1410,7 @@
                 for (expr* arg : *to_app(e)) {
                     args.push_back(replace_model_value(arg));
                 }
-<<<<<<< HEAD
-                return expr_ref(m.mk_app(to_app(e)->get_decl(), args.size(), args.c_ptr()), m);
-=======
                 return expr_ref(m.mk_app(to_app(e)->get_decl(), args.size(), args.data()), m);
->>>>>>> 39af2a18
             }
             return expr_ref(e, m);
         }
@@ -1515,11 +1450,7 @@
                 }
             }
             var_subst subst(m);
-<<<<<<< HEAD
-            expr_ref body = subst(tmp, vars.size(), vars.c_ptr());
-=======
             expr_ref body = subst(tmp, vars.size(), vars.data());
->>>>>>> 39af2a18
             
             if (is_forall(q)) {
                 body = m.mk_not(body);
@@ -1547,11 +1478,7 @@
                         break;
                     }                    
                     expr* t = nullptr;
-<<<<<<< HEAD
-                    if (m_val2term.find(val, m.get_sort(v), t)) {
-=======
                     if (m_val2term.find(val, v->get_sort(), t)) {
->>>>>>> 39af2a18
                         val = t;
                     }
                     else {
@@ -1562,11 +1489,7 @@
             }
 
             if (r == l_true) {                
-<<<<<<< HEAD
-                body = subst(q->get_expr(), vals.size(), vals.c_ptr());
-=======
                 body = subst(q->get_expr(), vals.size(), vals.data());
->>>>>>> 39af2a18
                 m_context.rewrite(body);
                 TRACE("smtfd", tout << "vals: " << vals << "\n" << body << "\n";);
                 if (is_forall(q)) {
@@ -1595,11 +1518,7 @@
                 vars[i] = m.mk_fresh_const(q->get_decl_name(i), q->get_decl_sort(i));    
             }
             var_subst subst(m);
-<<<<<<< HEAD
-            expr_ref body = subst(q->get_expr(), vars.size(), vars.c_ptr());
-=======
             expr_ref body = subst(q->get_expr(), vars.size(), vars.data());
->>>>>>> 39af2a18
             if (is_exists(q)) {
                 body = m.mk_implies(q, body);
             }
@@ -1614,13 +1533,8 @@
         void init_term(expr* t) {
             if (!m.is_bool(t) && is_ground(t)) {
                 expr_ref v = eval_abs(t);
-<<<<<<< HEAD
-                if (!m_val2term.contains(v, m.get_sort(t))) {
-                    m_val2term.insert(v, m.get_sort(t), t);
-=======
                 if (!m_val2term.contains(v, t->get_sort())) {
                     m_val2term.insert(v, t->get_sort(), t);
->>>>>>> 39af2a18
                     m_val2term_trail.push_back(v);
                 }
             }
@@ -1732,11 +1646,7 @@
             unsigned sz = m_assertions.size() - m_assertions_qhead;
             if (sz > 0) {
                 m_assertions.push_back(m_toggles.back());                
-<<<<<<< HEAD
-                expr_ref fml(m.mk_and(sz + 1, m_assertions.c_ptr() + m_assertions_qhead), m);
-=======
                 expr_ref fml(m.mk_and(sz + 1, m_assertions.data() + m_assertions_qhead), m);
->>>>>>> 39af2a18
                 m_assertions.pop_back();                
                 expr* toggle = add_toggle(m.mk_fresh_const("toggle", m.mk_bool_sort()));
                 m_assertions_qhead = m_assertions.size();
@@ -1815,11 +1725,7 @@
                 }
             }
             for (expr* t : subterms(terms)) {
-<<<<<<< HEAD
-                if (!is_forall(t) && !is_exists(t) && (!m_context.term_covered(t) || !m_context.sort_covered(m.get_sort(t)))) {
-=======
                 if (!is_forall(t) && !is_exists(t) && (!m_context.term_covered(t) || !m_context.sort_covered(t->get_sort()))) {
->>>>>>> 39af2a18
                     is_decided = l_false;
                 }
             }
@@ -1830,21 +1736,12 @@
                   for (expr* a : subterms(terms)) {
                       expr_ref val0 = (*m_model)(a);
                       expr_ref val1 = (*m_model)(abs(a));
-<<<<<<< HEAD
-                      if (is_ground(a) && val0 != val1 && m.get_sort(val0) == m.get_sort(val1)) {
-                          tout << mk_bounded_pp(a, m, 2) << " := " << val0 << " " << val1 << "\n";
-                      }
-                      if (!is_forall(a) && !is_exists(a) && (!m_context.term_covered(a) || !m_context.sort_covered(m.get_sort(a)))) {
-                          tout << "not covered: " << mk_pp(a, m) << " " << mk_pp(m.get_sort(a), m) << " "; 
-                          tout << m_context.term_covered(a) << " " << m_context.sort_covered(m.get_sort(a)) << "\n";
-=======
                       if (is_ground(a) && val0 != val1 && val0->get_sort() == val1->get_sort()) {
                           tout << mk_bounded_pp(a, m, 2) << " := " << val0 << " " << val1 << "\n";
                       }
                       if (!is_forall(a) && !is_exists(a) && (!m_context.term_covered(a) || !m_context.sort_covered(a->get_sort()))) {
                           tout << "not covered: " << mk_pp(a, m) << " " << mk_pp(a->get_sort(), m) << " "; 
                           tout << m_context.term_covered(a) << " " << m_context.sort_covered(a->get_sort()) << "\n";
->>>>>>> 39af2a18
                       }
                   }
                   tout << "has quantifier: " << has_q << "\n" << core << "\n";
@@ -1856,11 +1753,7 @@
                 for (expr* a : subterms(core)) {
                     expr_ref val0 = (*m_model)(a);
                     expr_ref val1 = (*m_model)(abs(a));
-<<<<<<< HEAD
-                    if (is_ground(a) && val0 != val1 && m.get_sort(val0) == m.get_sort(val1)) {
-=======
                     if (is_ground(a) && val0 != val1 && val0->get_sort() == val1->get_sort()) {
->>>>>>> 39af2a18
                         std::cout << mk_bounded_pp(a, m, 2) << " := " << val0 << " " << val1 << "\n";
                         found_bad = true;
                     }
@@ -2117,11 +2010,7 @@
                 }        
                 m_stats.m_num_lemmas += m_context.size();
                 m_context.reset(m_model);
-<<<<<<< HEAD
-                r = check_abs(core.size(), core.c_ptr());
-=======
                 r = check_abs(core.size(), core.data());
->>>>>>> 39af2a18
                 update_reason_unknown(r, m_fd_sat_solver);
                 switch (r) {
                 case l_false:
@@ -2141,14 +2030,11 @@
             SASSERT(r == l_true);
             return r;
         }
-<<<<<<< HEAD
-=======
 
         void set_phase(expr* e) override {}
         phase* get_phase() override { return nullptr; }
         void set_phase(phase* p) override { }
         void move_to_front(expr* e) override { }
->>>>>>> 39af2a18
 
         void updt_params(params_ref const & p) override { 
             ::solver::updt_params(p); 
