--- conflicted
+++ resolved
@@ -21,10 +21,6 @@
 #define _SLS_TRACKER_H_
 
 #include<math.h>
-<<<<<<< HEAD
-=======
-
->>>>>>> 7fe337da
 #include"for_each_expr.h"
 #include"ast_smt2_pp.h"
 #include"bv_decl_plugin.h"
@@ -44,11 +40,7 @@
     mpz                   m_zero, m_one, m_two;
         
     struct value_score { 
-<<<<<<< HEAD
-        value_score() : m(0), value(unsynch_mpz_manager::mk_z(0)), score(0.0), distance(0), touched(1), score_prune(0.0), has_pos_occ(0), has_neg_occ(0) { };
-=======
     value_score() : m(0), value(unsynch_mpz_manager::mk_z(0)), score(0.0), score_prune(0.0), has_pos_occ(0), has_neg_occ(0), distance(0), touched(1) {};
->>>>>>> 7fe337da
         ~value_score() { if (m) m->del(value); }
         unsynch_mpz_manager * m;
         mpz value;
@@ -98,10 +90,7 @@
     unsigned              m_track_unsat;
     obj_map<expr, unsigned> m_weights;
     double				  m_top_sum;
-<<<<<<< HEAD
-=======
     obj_hashtable<expr>   m_temp_seen;
->>>>>>> 7fe337da
 
 public:    
     sls_tracker(ast_manager & m, bv_util & bvu, unsynch_mpz_manager & mm, powers & p) :
@@ -174,7 +163,6 @@
         return m_top_sum;
     }
 
-<<<<<<< HEAD
     inline obj_hashtable<expr> const & get_top_exprs() {
         return m_top_expr;
     }
@@ -188,8 +176,6 @@
         return true;
     }
 
-=======
->>>>>>> 7fe337da
     inline void set_value(expr * n, const mpz & r) {
         SASSERT(m_scores.contains(n));
         m_mpz_manager.set(m_scores.find(n).value, r);
@@ -469,10 +455,7 @@
             }
         }
 
-<<<<<<< HEAD
-=======
         m_temp_seen.reset();
->>>>>>> 7fe337da
         for (unsigned i = 0; i < sz; i++)
         {
             expr * e = as[i];
@@ -685,9 +668,6 @@
                 app * a = to_app(n);
                 expr * const * args = a->get_args();
                 for (unsigned i = 0; i < a->get_num_args(); i++)
-<<<<<<< HEAD
-                    setup_occs(args[i]);
-=======
                 {
                     expr * child = args[i];
                     if (!m_temp_seen.contains(child))
@@ -696,7 +676,6 @@
                         m_temp_seen.insert(child);
                     }
                 }
->>>>>>> 7fe337da
             }
             else if (m_manager.is_not(n))
             {
@@ -704,12 +683,7 @@
                 app * a = to_app(n);
                 SASSERT(a->get_num_args() == 1);
                 expr * child = a->get_arg(0);
-<<<<<<< HEAD
-                if (m_manager.is_and(child) || m_manager.is_or(child))
-                    NOT_IMPLEMENTED_YET();
-=======
                 SASSERT(!m_manager.is_and(child) && !m_manager.is_or(child));
->>>>>>> 7fe337da
                 setup_occs(child, true);
             }
             else
@@ -720,12 +694,9 @@
                     m_scores.find(n).has_pos_occ = 1;
             }
         }
-<<<<<<< HEAD
         else if (m_bv_util.is_bv(n)) {
             /* CMW: I need this for optimization. Safe to ignore? */
         }
-=======
->>>>>>> 7fe337da
         else
             NOT_IMPLEMENTED_YET();
     }
@@ -1093,7 +1064,6 @@
             /* m_last_pos = pos;
             m_scores.find(m_list_false[pos]).touched++;
             return m_list_false[pos]; */
-<<<<<<< HEAD
         }
         else
         {
@@ -1109,23 +1079,6 @@
             if (pos == static_cast<unsigned>(-1))
                 return 0;
         }
-=======
-        }
-        else
-        {
-            // Andreas: The track_unsat data structures for random assertion selection.
-            /* sz = m_where_false.size();
-            if (sz == 0)
-                return 0;
-            return m_list_false[get_random_uint(16) % sz]; */
-
-            unsigned cnt_unsat = 0;
-            for (unsigned i = 0; i < sz; i++)
-                if (m_mpz_manager.neq(get_value(as[i]), m_one) && (get_random_uint(16) % ++cnt_unsat == 0)) pos = i;	
-            if (pos == static_cast<unsigned>(-1))
-                return 0;
-        }
->>>>>>> 7fe337da
         
         m_last_pos = pos;
         return as[pos];
