--- conflicted
+++ resolved
@@ -52,11 +52,7 @@
                     tmp_q = m.update_quantifier(old_q, not_arg);
                     new_args.push_back(elim_unused_vars(m, tmp_q, params_ref()));
                 }
-<<<<<<< HEAD
-                result = m.mk_and(new_args.size(), new_args.c_ptr());
-=======
                 result = m.mk_and(new_args.size(), new_args.data());
->>>>>>> 39af2a18
                 if (m.proofs_enabled()) {
                     result_pr = m.mk_push_quant(old_q, result);
                 }
@@ -77,11 +73,7 @@
                     tmp_q = m.update_quantifier(old_q, arg);
                     new_args.push_back(elim_unused_vars(m, tmp_q, params_ref()));
                 }
-<<<<<<< HEAD
-                result = m.mk_and(new_args.size(), new_args.c_ptr());
-=======
                 result = m.mk_and(new_args.size(), new_args.data());
->>>>>>> 39af2a18
                 if (m.proofs_enabled()) {
                     result_pr = m.mk_push_quant(old_q, result);
                 }
