--- conflicted
+++ resolved
@@ -193,12 +193,6 @@
         switch (f->get_decl_kind()) {
         case OP_BADD:
         case OP_BSUB:
-<<<<<<< HEAD
-        case OP_BSHL:
-        case OP_BASHR:
-        case OP_BLSHR:
-=======
->>>>>>> 39af2a18
             model = rational::zero();
             return true;
 
@@ -342,21 +336,13 @@
                 ++sh;
             }
             if (r.is_pos() && sh > 0) {
-<<<<<<< HEAD
-                new_v = m_bv.mk_concat(m_bv.mk_extract(sz-1, sh, v), m_bv.mk_numeral(0, sh));
-=======
                 new_v = m_bv.mk_concat(m_bv.mk_extract(sz-sh-1, 0, v), m_bv.mk_numeral(0, sh));
->>>>>>> 39af2a18
             }
             if (mc && !r.is_zero()) {
                 ensure_mc(mc);
                 expr_ref def(m);
                 rational inv_r;
-<<<<<<< HEAD
-                VERIFY(m_bv.mult_inverse(r, sz, inv_r));
-=======
                 VERIFY(r.mult_inverse(sz, inv_r));
->>>>>>> 39af2a18
                 def = m_bv.mk_bv_mul(m_bv.mk_numeral(inv_r, sz), v);
                 (*mc)->add(v, def);
                 TRACE("invertible_tactic", tout << def << "\n";);
@@ -423,11 +409,7 @@
                 // diagonal functions for other types depend on theory.
                 return false;
             }
-<<<<<<< HEAD
-            else if (is_var(v) && is_non_singleton_sort(m.get_sort(v))) {
-=======
             else if (is_var(v) && is_non_singleton_sort(v->get_sort())) {
->>>>>>> 39af2a18
                 new_v = m.mk_var(to_var(v)->get_idx(), m.mk_bool_sort());
                 return true;
             }
@@ -508,11 +490,7 @@
             }
             if (has_new_var) {
                 sub(new_body, result);
-<<<<<<< HEAD
-                result = m.mk_quantifier(old_q->get_kind(), new_sorts.size(), new_sorts.c_ptr(), old_q->get_decl_names(), result, old_q->get_weight());
-=======
                 result = m.mk_quantifier(old_q->get_kind(), new_sorts.size(), new_sorts.data(), old_q->get_decl_names(), result, old_q->get_weight());
->>>>>>> 39af2a18
                 result_pr = nullptr;
                 return true;
             }
