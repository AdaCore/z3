/*++
Copyright (c) 2011 Microsoft Corporation

Module Name:

    solve_eqs_tactic.cpp

Abstract:

    Tactic for solving equations and performing gaussian elimination.

Author:

    Leonardo de Moura (leonardo) 2011-12-29.

Revision History:

--*/
#include "ast/rewriter/expr_replacer.h"
#include "ast/occurs.h"
#include "ast/ast_util.h"
#include "ast/ast_pp.h"
#include "ast/pb_decl_plugin.h"
#include "ast/rewriter/th_rewriter.h"
#include "ast/rewriter/rewriter_def.h"
#include "ast/rewriter/hoist_rewriter.h"
#include "tactic/goal_shared_occs.h"
#include "tactic/tactical.h"
#include "tactic/generic_model_converter.h"
#include "tactic/tactic_params.hpp"

class solve_eqs_tactic : public tactic {
    struct imp {
        typedef generic_model_converter gmc;
        
        ast_manager &                 m_manager;
        expr_replacer *               m_r;
        bool                          m_r_owner;
        arith_util                    m_a_util;
        obj_map<expr, unsigned>       m_num_occs;
        unsigned                      m_num_steps;
        unsigned                      m_num_eliminated_vars;
        bool                          m_theory_solver;
        bool                          m_ite_solver;
        unsigned                      m_max_occs;
        bool                          m_context_solve;
        scoped_ptr<expr_substitution> m_subst;
        scoped_ptr<expr_substitution> m_norm_subst;
        expr_sparse_mark              m_candidate_vars;
        expr_sparse_mark              m_candidate_set;
        ptr_vector<expr>              m_candidates;
        expr_ref_vector               m_marked_candidates;
        ptr_vector<app>               m_vars;
        expr_sparse_mark              m_nonzero;
        ptr_vector<app>               m_ordered_vars;
        bool                          m_produce_proofs;
        bool                          m_produce_unsat_cores;
        bool                          m_produce_models;
        
        imp(ast_manager & m, params_ref const & p, expr_replacer * r, bool owner):
            m_manager(m),
            m_r(r),
            m_r_owner(r == nullptr || owner),
            m_a_util(m),
            m_num_steps(0),
            m_num_eliminated_vars(0),
            m_marked_candidates(m) {
            updt_params(p);
            if (m_r == nullptr)
                m_r = mk_default_expr_replacer(m, true);
        }
        
        ~imp() {
            if (m_r_owner)
                dealloc(m_r);
        }
        
        ast_manager & m() const { return m_manager; }
        
        void updt_params(params_ref const & p) {
            tactic_params tp(p);
            m_ite_solver     = p.get_bool("ite_solver", tp.solve_eqs_ite_solver());
            m_theory_solver  = p.get_bool("theory_solver", tp.solve_eqs_theory_solver());
            m_max_occs       = p.get_uint("solve_eqs_max_occs", tp.solve_eqs_max_occs());
            m_context_solve  = p.get_bool("context_solve", tp.solve_eqs_context_solve());
        }
                
        void checkpoint() {
            tactic::checkpoint(m());
        }
        
        // Check if the number of occurrences of t is below the specified threshold :solve-eqs-max-occs
        bool check_occs(expr * t) const {
            if (m_max_occs == UINT_MAX)
                return true;
            unsigned num = 0;
            m_num_occs.find(t, num);
            TRACE("solve_eqs_check_occs", tout << mk_ismt2_pp(t, m_manager) << " num_occs: " << num << " max: " << m_max_occs << "\n";);
            return num <= m_max_occs;
        }
        
        // Use: (= x def) and (= def x)

        bool trivial_solve1(expr * lhs, expr * rhs, app_ref & var, expr_ref & def, proof_ref & pr) { 

            if (is_uninterp_const(lhs) && !m_candidate_vars.is_marked(lhs) && !occurs(lhs, rhs) && check_occs(lhs)) {
                var = to_app(lhs); 
                def = rhs;
                pr  = nullptr;
                return true;
            }
            else {
                return false;
            }
        }
        bool trivial_solve(expr * lhs, expr * rhs, app_ref & var, expr_ref & def, proof_ref & pr) {
            if (trivial_solve1(lhs, rhs, var, def, pr)) 
                return true;
            if (trivial_solve1(rhs, lhs, var, def, pr)) {
                if (m_produce_proofs) {
                    pr = m().mk_commutativity(m().mk_eq(lhs, rhs));
                }
                return true;
            }
            return false;
        }
        
        // (ite c (= x t1) (= x t2)) --> (= x (ite c t1 t2))
        bool solve_ite_core(app * ite, expr * lhs1, expr * rhs1, expr * lhs2, expr * rhs2, app_ref & var, expr_ref & def, proof_ref & pr) {
            if (lhs1 != lhs2)
                return false;
            if (!is_uninterp_const(lhs1) || m_candidate_vars.is_marked(lhs1))
                return false;
            if (occurs(lhs1, ite->get_arg(0)) || occurs(lhs1, rhs1) || occurs(lhs1, rhs2))
                return false;
            if (!check_occs(lhs1))
                return false;
            var = to_app(lhs1);
            def = m().mk_ite(ite->get_arg(0), rhs1, rhs2);
            
            if (m_produce_proofs)
                pr = m().mk_rewrite(ite, m().mk_eq(var, def));
            return true;
        }
        
        // (ite c (= x t1) (= x t2)) --> (= x (ite c t1 t2))
        bool solve_ite(app * ite, app_ref & var, expr_ref & def, proof_ref & pr) {
            expr * t = ite->get_arg(1);
            expr * e = ite->get_arg(2);
            
            if (!m().is_eq(t) || !m().is_eq(e))
                return false;
            
            expr * lhs1 = to_app(t)->get_arg(0);
            expr * rhs1 = to_app(t)->get_arg(1);
            expr * lhs2 = to_app(e)->get_arg(0);
            expr * rhs2 = to_app(e)->get_arg(1);
            
            return 
                solve_ite_core(ite, lhs1, rhs1, lhs2, rhs2, var, def, pr) ||
                solve_ite_core(ite, rhs1, lhs1, lhs2, rhs2, var, def, pr) ||
                solve_ite_core(ite, lhs1, rhs1, rhs2, lhs2, var, def, pr) ||
                solve_ite_core(ite, rhs1, lhs1, rhs2, lhs2, var, def, pr);
        }
        
        bool is_pos_literal(expr * n) {
            return is_app(n) && to_app(n)->get_num_args() == 0 && to_app(n)->get_family_id() == null_family_id;
        }
        
        bool is_neg_literal(expr * n) {
            if (m_manager.is_not(n))
                return is_pos_literal(to_app(n)->get_arg(0));
            return false;
        }
        
        
        /**
           \brief Given t of the form (f s_0 ... s_n), 
           return true if x occurs in some s_j for j != i 
        */
        bool occurs_except(expr * x, app * t, unsigned i) {
            unsigned num = t->get_num_args();
            for (unsigned j = 0; j < num; j++) {
                if (i != j && occurs(x, t->get_arg(j)))
                    return true;
            }
            return false;
        }

        void add_pos(expr* f) {
            expr* lhs = nullptr, *rhs = nullptr;
            rational val;
            if (m_a_util.is_le(f, lhs, rhs) && m_a_util.is_numeral(rhs, val) && val.is_neg()) {
                m_nonzero.mark(lhs);
            }
            else if (m_a_util.is_ge(f, lhs, rhs) && m_a_util.is_numeral(rhs, val) && val.is_pos()) {
                m_nonzero.mark(lhs);
            }
            else if (m().is_not(f, f)) {
                if (m_a_util.is_le(f, lhs, rhs) && m_a_util.is_numeral(rhs, val) && !val.is_neg()) {
                    m_nonzero.mark(lhs);
                }
                else if (m_a_util.is_ge(f, lhs, rhs) && m_a_util.is_numeral(rhs, val) && !val.is_pos()) {
                    m_nonzero.mark(lhs);
                }
                else if (m().is_eq(f, lhs, rhs) && m_a_util.is_numeral(rhs, val) && val.is_zero()) {
                    m_nonzero.mark(lhs);                    
                }
            }            
        }

        bool is_nonzero(expr* e) {
            return m_nonzero.is_marked(e);
        }

        bool isolate_var(app* arg, app_ref& var, expr_ref& div, unsigned i, app* lhs, expr* rhs) {
            if (!m_a_util.is_mul(arg)) return false;
            unsigned n = arg->get_num_args();
            for (unsigned j = 0; j < n; ++j) {
                expr* e = arg->get_arg(j);
                bool ok = is_uninterp_const(e) && check_occs(e) && !occurs(e, rhs) && !occurs_except(e, lhs, i);
                if (!ok) continue;
                var = to_app(e);
                for (unsigned k = 0; ok && k < n; ++k) {
                    expr* arg_k = arg->get_arg(k);
                    ok = k == j || (!occurs(var, arg_k) && is_nonzero(arg_k));
                }
                if (!ok) continue;
                ptr_vector<expr> args;
                for (unsigned k = 0; k < n; ++k) {
                    if (k != j) args.push_back(arg->get_arg(k));
                }
                div = m_a_util.mk_mul(args.size(), args.data());
                return true;
            }
            return false;
        }

        bool solve_nl(app * lhs, expr * rhs, expr* eq, app_ref& var, expr_ref & def, proof_ref & pr) {
            SASSERT(m_a_util.is_add(lhs));
            if (m_a_util.is_int(lhs)) return false;
            unsigned num = lhs->get_num_args();
            expr_ref div(m());
            for (unsigned i = 0; i < num; i++) {
                expr * arg = lhs->get_arg(i);
                if (is_app(arg) && isolate_var(to_app(arg), var, div, i, lhs, rhs)) {
                    ptr_vector<expr> args;
                    for (unsigned k = 0; k < num; ++k) {
                        if (k != i) args.push_back(lhs->get_arg(k));
                    }
                    def = m_a_util.mk_sub(rhs, m_a_util.mk_add(args.size(), args.data()));
                    def = m_a_util.mk_div(def, div);
                    if (m_produce_proofs)
                        pr = m().mk_rewrite(eq, m().mk_eq(var, def));
                    return true;
                }
            }
            return false;
        }
        
        bool solve_arith_core(app * lhs, expr * rhs, expr * eq, app_ref & var, expr_ref & def, proof_ref & pr) {
            SASSERT(m_a_util.is_add(lhs));
            bool is_int  = m_a_util.is_int(lhs);
            expr * a = nullptr; 
            expr * v = nullptr;
            rational a_val;
            unsigned num = lhs->get_num_args();
            unsigned i;
            for (i = 0; i < num; i++) {
                expr * arg = lhs->get_arg(i);
                if (is_uninterp_const(arg) && !m_candidate_vars.is_marked(arg) && check_occs(arg) && !occurs(arg, rhs) && !occurs_except(arg, lhs, i)) {
                    a_val = rational(1); 
                    v     = arg;
                    break;
                }
                else if (m_a_util.is_mul(arg, a, v) && 
                         is_uninterp_const(v) && 
                         !m_candidate_vars.is_marked(v) &&
                         m_a_util.is_numeral(a, a_val) &&
                         !a_val.is_zero() &&
                         (!is_int || a_val.is_minus_one()) &&
                         check_occs(v) &&
                         !occurs(v, rhs) && 
                         !occurs_except(v, lhs, i)) {
                    break;
                }
            }
            if (i == num)
                return false;
            var = to_app(v);
            expr_ref inv_a(m());
            if (!a_val.is_one()) {
                inv_a = m_a_util.mk_numeral(rational(1)/a_val, is_int);
                rhs   = m_a_util.mk_mul(inv_a, rhs);
            }
            
            ptr_buffer<expr> other_args;
            for (unsigned j = 0; j < num; j++) {
                if (i != j) {
                    if (inv_a)
                        other_args.push_back(m_a_util.mk_mul(inv_a, lhs->get_arg(j)));
                    else
                        other_args.push_back(lhs->get_arg(j));
                }
            }
            switch (other_args.size()) {
            case 0:
                def = rhs;
                break;
            case 1:
                def = m_a_util.mk_sub(rhs, other_args[0]);
                break;
            default:
                def = m_a_util.mk_sub(rhs, m_a_util.mk_add(other_args.size(), other_args.data()));
                break;
            }
            if (m_produce_proofs)
                pr = m().mk_rewrite(eq, m().mk_eq(var, def));
            return true;
        }

        bool solve_mod(expr * lhs, expr * rhs, expr * eq, app_ref & var, expr_ref & def, proof_ref & pr) {
            rational r1, r2;
<<<<<<< HEAD
            expr* arg1, *arg2, *arg3, *arg4;
            if (m_produce_proofs) {
                return false;
            }
            VERIFY(m_a_util.is_mod(lhs, arg1, arg2));
            if (!m_a_util.is_numeral(arg2, r1) || !r1.is_pos()) {
                return false;
            }
            if (m_a_util.is_mod(rhs, arg3, arg4) && m_a_util.is_numeral(arg4, r2) && r1 == r2) {
                rhs = arg3;
            }
            else if (!m_a_util.is_numeral(rhs, r2) || !r2.is_zero()) {
                return false;
            }
            if (solve_eq(arg1, rhs, eq, var, def, pr)) {
                def = m_a_util.mk_add(def, m_a_util.mk_mul(m().mk_fresh_const("mod", m_a_util.mk_int()), m_a_util.mk_int(r1)));
                return true;
=======
            expr* arg1;
            if (m_produce_proofs) 
                return false;

            auto fresh = [&]() { return m().mk_fresh_const("mod", m_a_util.mk_int()); };
            auto mk_int = [&](rational const& r) { return m_a_util.mk_int(r); };
            auto add = [&](expr* a, expr* b) { return m_a_util.mk_add(a, b); };
            auto mul = [&](expr* a, expr* b) { return m_a_util.mk_mul(a, b); };

            VERIFY(m_a_util.is_mod(lhs, lhs, arg1));
            if (!m_a_util.is_numeral(arg1, r1) || !r1.is_pos()) {
                return false;
            }
            // 
            // solve lhs mod r1 = r2
            // as lhs = r1*mod!1 + r2
            // 
            if (m_a_util.is_numeral(rhs, r2) && !r2.is_neg() && r2 < r1) {
                expr_ref def0(m());
                def0 = add(mk_int(r2), mul(fresh(), mk_int(r1)));
                return solve_eq(lhs, def0, eq, var, def, pr);
>>>>>>> 39af2a18
            }
            return false;
        }
        
        bool solve_arith(expr * lhs, expr * rhs, expr * eq, app_ref & var, expr_ref & def, proof_ref & pr) {
            return 
                (m_a_util.is_add(lhs) && solve_arith_core(to_app(lhs), rhs, eq, var, def, pr)) ||
                (m_a_util.is_add(rhs) && solve_arith_core(to_app(rhs), lhs, eq, var, def, pr)) ||
                (m_a_util.is_mod(lhs) && solve_mod(lhs, rhs, eq, var, def, pr)) ||
                (m_a_util.is_mod(rhs) && solve_mod(rhs, lhs, eq, var, def, pr));                 
        }

                
        bool solve_eq(expr* arg1, expr* arg2, expr* eq, app_ref& var, expr_ref & def, proof_ref& pr) {
            if (trivial_solve(arg1, arg2, var, def, pr))
                return true;
            if (m_theory_solver) {
                if (solve_arith(arg1, arg2, eq, var, def, pr))
                    return true;
            }
            return false;
        }
        
        bool solve(expr * f, app_ref & var, expr_ref & def, proof_ref & pr) {
            expr* arg1 = nullptr, *arg2 = nullptr;
            if (m().is_eq(f, arg1, arg2)) {
                return solve_eq(arg1, arg2, f, var, def, pr);
            }
                                    
            if (m_ite_solver && m().is_ite(f))
                return solve_ite(to_app(f), var, def, pr);
            
            if (is_pos_literal(f)) {
                if (m_candidate_vars.is_marked(f))
                    return false;
                var = to_app(f);
                def = m().mk_true();
                if (m_produce_proofs) {
                    // [rewrite]: (iff (iff l true) l)
                    // [symmetry T1]: (iff l (iff l true))
                    pr = m().mk_rewrite(m().mk_eq(var, def), var);
                    pr = m().mk_symmetry(pr);
                }
                TRACE("solve_eqs_bug2", tout << "eliminating: " << mk_ismt2_pp(f, m()) << "\n";);
                return true;
            }
            
            if (is_neg_literal(f)) {
                var = to_app(to_app(f)->get_arg(0));
                if (m_candidate_vars.is_marked(var))
                    return false;
                def = m().mk_false();
                if (m_produce_proofs) {
                    // [rewrite]: (iff (iff l false) ~l)
                    // [symmetry T1]: (iff ~l (iff l false))
                    pr = m().mk_rewrite(m().mk_eq(var, def), f);
                    pr = m().mk_symmetry(pr);
                }
                return true;
            }
            
            return false;
        }

        void insert_solution(goal const& g, unsigned idx, expr* f, app* var, expr* def, proof* pr) {
            m_vars.push_back(var);
            m_candidates.push_back(f);
            m_candidate_set.mark(f);
            m_candidate_vars.mark(var);
            m_marked_candidates.push_back(f);
            if (m_produce_proofs) {
                if (!pr)
                    pr = g.pr(idx);
                else
                    pr = m().mk_modus_ponens(g.pr(idx), pr);
            }
            m_subst->insert(var, def, pr, g.dep(idx));
        }
        
        /**
           \brief Start collecting candidates
        */
        void collect(goal const & g) {
            m_subst->reset();
            m_norm_subst->reset();
            m_r->set_substitution(nullptr);
            m_candidate_vars.reset();
            m_candidate_set.reset();
            m_candidates.reset();
            m_marked_candidates.reset();
            m_vars.reset();
            m_nonzero.reset();
            app_ref  var(m());
            expr_ref  def(m());
            proof_ref pr(m());
            unsigned size = g.size();
            for (unsigned idx = 0; idx < size; idx++) {
                add_pos(g.form(idx));
            }
            for (unsigned idx = 0; idx < size; idx++) {
                checkpoint();
                expr * f = g.form(idx);
                pr = nullptr;
                if (solve(f, var, def, pr)) {
                    insert_solution(g, idx, f, var, def, pr);
                }
                m_num_steps++;
            }
            
            TRACE("solve_eqs", 
                  tout << "candidate vars:\n";
                  for (app* v : m_vars) {
                      tout << mk_ismt2_pp(v, m()) << " ";
                  }
                  tout << "\n";);
        }

        struct nnf_context {
            bool m_is_and;
            expr_ref_vector m_args;
            unsigned m_index;
            nnf_context(bool is_and, expr_ref_vector const& args, unsigned idx):
                m_is_and(is_and),
                m_args(args),
                m_index(idx)
            {}
        };

        ptr_vector<expr> m_todo;       
        void mark_occurs(expr_mark& occ, goal const& g, expr* v) {
            expr_fast_mark2 visited;
            occ.mark(v, true);
            visited.mark(v, true);
            for (unsigned j = 0; j < g.size(); ++j) {              
                m_todo.push_back(g.form(j));
            }
            while (!m_todo.empty()) {
                expr* e = m_todo.back();
                if (visited.is_marked(e)) {
                    m_todo.pop_back();
                    continue;
                }
                if (is_app(e)) {
                    bool does_occur = false;
                    bool all_visited = true;
                    for (expr* arg : *to_app(e)) {
                        if (!visited.is_marked(arg)) {
                            m_todo.push_back(arg);
                            all_visited = false;
                        }
                        else {
                            does_occur |= occ.is_marked(arg);
                        }
                    }
                    if (all_visited) {
                        occ.mark(e, does_occur);
                        visited.mark(e, true);
                        m_todo.pop_back();
                    }
                }
                else if (is_quantifier(e)) {
                    expr* body = to_quantifier(e)->get_expr();
                    if (visited.is_marked(body)) {
                        visited.mark(e, true);
                        occ.mark(e, occ.is_marked(body));
                        m_todo.pop_back();
                    }
                    else {
                        m_todo.push_back(body);
                    }
                }
                else {
                    visited.mark(e, true);
                    m_todo.pop_back();
                }
            }
        }

        bool is_compatible(goal const& g, unsigned idx, vector<nnf_context> const & path, expr* v, expr* eq) {
            expr_mark occ;
            svector<lbool> cache;
            mark_occurs(occ, g, v);
            return is_goal_compatible(g, occ, cache, idx, v, eq) && is_path_compatible(occ, cache, path, v, eq);
        }

        bool is_goal_compatible(goal const& g, expr_mark& occ, svector<lbool>& cache, unsigned idx, expr* v, expr* eq) {
            bool all_e = false;
            for (unsigned j = 0; j < g.size(); ++j) {              
                if (j != idx && !check_eq_compat_rec(occ, cache, g.form(j), v, eq, all_e)) {
                    TRACE("solve_eqs", tout << "occurs goal " << mk_pp(eq, m()) << "\n";);
                    return false;
                }
            }
            return true;
        }

        // 
        // all_e := all disjunctions contain eq
        //
        // or, all_e -> skip if all disjunctions contain eq
        // or, all_e -> fail if some disjunction contains v but not eq
        // or, all_e -> all_e := false if some disjunction does not contain v
        // and, all_e -> all_e
        //

        bool is_path_compatible(expr_mark& occ, svector<lbool>& cache, vector<nnf_context> const & path, expr* v, expr* eq) {
            bool all_e = true;
            auto is_marked = [&](expr* e) {
                if (occ.is_marked(e))
                    return true;
                if (m().is_not(e, e) && occ.is_marked(e))
                    return true;
                return false;
            };
            for (unsigned i = path.size(); i-- > 0; ) {
                auto const& p = path[i];
                auto const& args = p.m_args;
                if (p.m_is_and && !all_e) {
                    for (unsigned j = 0; j < args.size(); ++j) {
                        if (j != p.m_index && is_marked(args[j])) {
                            TRACE("solve_eqs", tout << "occurs and " << mk_pp(eq, m()) << " " << mk_pp(args[j], m()) << "\n";);
                            return false;
                        }
                    }
                }
                else if (!p.m_is_and) {
                    for (unsigned j = 0; j < args.size(); ++j) {
                        if (j != p.m_index) {
                            if (occurs(v, args[j])) {
                                if (!check_eq_compat_rec(occ, cache, args[j], v, eq, all_e)) {
                                    TRACE("solve_eqs", tout << "occurs or " << mk_pp(eq, m()) << " " << mk_pp(args[j], m()) << "\n";);
                                    return false;
                                }
                            }
                            else {
                                all_e = false;
                            }
                        }
                    }
                }
            }
            return true;
        }

        bool check_eq_compat_rec(expr_mark& occ, svector<lbool>& cache, expr* f, expr* v, expr* eq, bool& all) {
            expr_ref_vector args(m());
            expr* f1 = nullptr;
            // flattening may introduce fresh negations, 
            // occ is not defined on these negations
            if (!m().is_not(f) && !occ.is_marked(f)) {
                all = false;
                return true;
            }
            unsigned idx = f->get_id();
            if (cache.size() > idx && cache[idx] != l_undef) {
                return cache[idx] == l_true;
            }
            if (m().is_not(f, f1) && m().is_or(f1)) {
                flatten_and(f, args);
                for (expr* arg : args) {
                    if (arg == eq) {
                        cache.reserve(idx+1, l_undef);
                        cache[idx] = l_true;
                        return true;
                    }
                }                
            }
            else if (m().is_or(f)) {
                flatten_or(f, args);
            }
            else {
                return false;
            }

            for (expr* arg : args) {
                if (!check_eq_compat_rec(occ, cache, arg, v, eq, all)) {
                    cache.reserve(idx+1, l_undef);
                    cache[idx] = l_false;
                    return false;
                }
            }
            cache.reserve(idx+1, l_undef);
            cache[idx] = l_true;
            return true;
        }

        void hoist_nnf(goal const& g, expr* f, vector<nnf_context> & path, unsigned idx, unsigned depth, ast_mark& mark) {
            if (depth > 3 || mark.is_marked(f)) {
                return;
            }
            mark.mark(f, true);
            checkpoint();
            app_ref var(m());
            expr_ref def(m());
            proof_ref pr(m());
            expr_ref_vector args(m());
            expr* f1 = nullptr;

            if (m().is_not(f, f1) && m().is_or(f1)) {
                flatten_and(f, args);
                for (unsigned i = 0; i < args.size(); ++i) {
                    pr = nullptr;
                    expr* arg = args.get(i), *lhs = nullptr, *rhs = nullptr;
                    if (m().is_eq(arg, lhs, rhs)) {                         
                        if (trivial_solve1(lhs, rhs, var, def, pr) && is_compatible(g, idx, path, var, arg)) {
                            insert_solution(g, idx, arg, var, def, pr);
                        }
                        else if (trivial_solve1(rhs, lhs, var, def, pr) && is_compatible(g, idx, path, var, arg)) {
                            insert_solution(g, idx, arg, var, def, pr);
                        }
                        else {
                            IF_VERBOSE(10000, 
                                       verbose_stream() << "eq not solved " << mk_pp(arg, m()) << "\n";
                                       verbose_stream() << is_uninterp_const(lhs) << " " << !m_candidate_vars.is_marked(lhs) << " " 
                                       << !occurs(lhs, rhs) << " " << check_occs(lhs) << "\n";);
                        }
                    }
                    else {
                        path.push_back(nnf_context(true, args, i));
                        hoist_nnf(g, arg, path, idx, depth + 1, mark);
                        path.pop_back();
                    }                             
                }
            }
            else if (m().is_or(f)) {
                flatten_or(f, args);
                for (unsigned i = 0; i < args.size(); ++i) {
                    path.push_back(nnf_context(false, args, i));
                    hoist_nnf(g, args.get(i), path, idx, depth + 1, mark);
                    path.pop_back();
                }
            }
        }

        void collect_hoist(goal const& g) {
            unsigned size = g.size();
            ast_mark mark;
            vector<nnf_context> path;
            for (unsigned idx = 0; idx < size; idx++) {
                checkpoint();
                hoist_nnf(g, g.form(idx), path, idx, 0, mark);
            }
        }

        void distribute_and_or(goal & g) {
            if (m_produce_proofs) 
                return;
            unsigned size = g.size();
            hoist_rewriter_star rw(m());
            th_rewriter thrw(m());
            expr_ref tmp(m()), tmp2(m());
            
<<<<<<< HEAD
            // TRACE("solve_eqs", g.display(tout););
=======
            TRACE("solve_eqs", g.display(tout););
>>>>>>> 39af2a18
            for (unsigned idx = 0; !g.inconsistent() && idx < size; idx++) {
                checkpoint();
                if (g.is_decided_unsat()) break;
                expr* f = g.form(idx);
                proof_ref pr1(m()), pr2(m());
                thrw(f, tmp, pr1);
                rw(tmp, tmp2, pr2);
<<<<<<< HEAD
                TRACE("solve_eqs", tout << mk_pp(f, m()) << " " << tmp << "\n" << tmp2 
=======
                TRACE("solve_eqs", tout << mk_pp(f, m()) << "\n->\n" << tmp << "\n->\n" << tmp2 
>>>>>>> 39af2a18
                      << "\n" << pr1 << "\n" << pr2 << "\n" << mk_pp(g.pr(idx), m()) << "\n";);
                pr1 = m().mk_transitivity(pr1, pr2);
                if (!pr1) pr1 = g.pr(idx); else pr1 = m().mk_modus_ponens(g.pr(idx), pr1);
                g.update(idx, tmp2, pr1, g.dep(idx));
            }
            
        }
        
        void sort_vars() {
            SASSERT(m_candidates.size() == m_vars.size());
            TRACE("solve_eqs_bug", tout << "sorting vars...\n";);
            m_ordered_vars.reset();
            

            // The variables (and its definitions) in m_subst must remain alive until the end of this procedure.
            // Reason: they are scheduled for unmarking in visiting/done. 
            // They should remain alive while they are on the stack.
            // To make sure this is the case, whenever a variable (and its definition) is removed from m_subst,
            // I add them to the saved vector. 
            
            expr_ref_vector saved(m());
            
            expr_fast_mark1 visiting;
            expr_fast_mark2 done;
            
            typedef std::pair<expr *, unsigned> frame;
            svector<frame> todo;
            unsigned num = 0;
            for (app* v : m_vars) {
                checkpoint();
                if (!m_candidate_vars.is_marked(v))
                    continue;
                todo.push_back(frame(v, 0));
                while (!todo.empty()) {
                start:
                    frame & fr = todo.back();
                    expr * t   = fr.first;
                    m_num_steps++;
                    TRACE("solve_eqs_bug", tout << "processing:\n" << mk_ismt2_pp(t, m()) << "\n";);
                    if (t->get_ref_count() > 1 && done.is_marked(t)) {
                        todo.pop_back();
                        continue;
                    }
                    switch (t->get_kind()) {
                    case AST_VAR:
                        todo.pop_back();
                        break;
                    case AST_QUANTIFIER:
                        num = to_quantifier(t)->get_num_children();
                        while (fr.second < num) {
                            expr * c = to_quantifier(t)->get_child(fr.second);
                            fr.second++;
                            if (c->get_ref_count() > 1 && done.is_marked(c))
                                continue;
                            todo.push_back(frame(c, 0));
                            goto start;
                        }
                        if (t->get_ref_count() > 1)
                            done.mark(t);
                        todo.pop_back();
                        break;
                    case AST_APP:
                        num = to_app(t)->get_num_args();
                        if (num == 0) {
                            if (fr.second == 0) {
                                if (m_candidate_vars.is_marked(t)) {
                                    if (visiting.is_marked(t)) {
                                        // cycle detected: remove t
                                        visiting.reset_mark(t);
                                        m_candidate_vars.mark(t, false);
                                        SASSERT(!m_candidate_vars.is_marked(t));
                                        
                                        // Must save t and its definition.
                                        // See comment in the beginning of the function
                                        expr * def = nullptr;
                                        proof * pr;
                                        expr_dependency * dep;
                                        m_subst->find(to_app(t), def, pr, dep);
                                        SASSERT(def != 0);
                                        saved.push_back(t); 
                                        saved.push_back(def);
                                        // 
                                        
                                        m_subst->erase(t);
                                    }
                                    else {
                                        visiting.mark(t);
                                        fr.second = 1;
                                        expr * def = nullptr;
                                        proof * pr;
                                        expr_dependency * dep;
                                        m_subst->find(to_app(t), def, pr, dep);
                                        SASSERT(def != 0);
                                        todo.push_back(frame(def, 0));
                                        goto start;
                                    }
                                }
                            }
                            else {
                                SASSERT(fr.second == 1);
                                if (m_candidate_vars.is_marked(t)) {
                                    visiting.reset_mark(t);
                                    m_ordered_vars.push_back(to_app(t));
                                }
                                else {
                                    // var was removed from the list of candidate vars to elim cycle
                                    // do nothing
                                }
                            }
                        }
                        else {
                            while (fr.second < num) {
                                expr * arg = to_app(t)->get_arg(fr.second);
                                fr.second++;
                                if (arg->get_ref_count() > 1 && done.is_marked(arg))
                                    continue;
                                todo.push_back(frame(arg, 0));
                                goto start;
                            }
                        }
                        if (t->get_ref_count() > 1)
                            done.mark(t);
                        todo.pop_back();
                        break;
                    default:
                        UNREACHABLE();
                        todo.pop_back();
                        break;
                    }
                }
            }
            
            // cleanup
            unsigned idx = 0;
            for (expr* v : m_vars) {
                if (!m_candidate_vars.is_marked(v)) {
                    m_candidate_set.mark(m_candidates[idx], false);
                    m_marked_candidates.push_back(m_candidates[idx]);
                    m_marked_candidates.push_back(v);
                }
                ++idx;
            }
            
            IF_VERBOSE(10000, 
                       verbose_stream() << "ordered vars: ";
                       for (app* v : m_ordered_vars) verbose_stream() << mk_pp(v, m()) << " ";
                       verbose_stream() << "\n";);
            TRACE("solve_eqs", 
                  tout << "ordered vars:\n";
                  for (app* v : m_ordered_vars) {
                      SASSERT(m_candidate_vars.is_marked(v));
                      tout << mk_ismt2_pp(v, m()) << " ";
                  }
                  tout << "\n";);
            m_candidate_vars.reset();
        }
        
        void normalize() {
            m_norm_subst->reset();
            m_r->set_substitution(m_norm_subst.get());
            

            expr_dependency_ref new_dep(m());
            for (app * v : m_ordered_vars) {
                checkpoint();
                expr_ref new_def(m());
                proof_ref new_pr(m());
                expr * def = nullptr;
                proof * pr = nullptr;
                expr_dependency * dep = nullptr;
                m_subst->find(v, def, pr, dep);
                SASSERT(def);
                m_r->operator()(def, new_def, new_pr, new_dep);
                m_num_steps += m_r->get_num_steps() + 1;
                if (m_produce_proofs)
                    new_pr = m().mk_transitivity(pr, new_pr);
                new_dep = m().mk_join(dep, new_dep);
                m_norm_subst->insert(v, new_def, new_pr, new_dep);
                // we updated the substituting, but we don't need to reset m_r
                // because all cached values there do not depend on v.
            }
            m_subst->reset();
            TRACE("solve_eqs", 
                  tout << "after normalizing variables\n";
                  for (expr * v : m_ordered_vars) {
                      expr * def = 0;
                      proof * pr = 0;
                      expr_dependency * dep = 0;
                      m_norm_subst->find(v, def, pr, dep);
                      tout << mk_ismt2_pp(v, m()) << "\n----->\n" << mk_ismt2_pp(def, m()) << "\n\n";
                  });
        }

        void substitute(goal & g) {
            // force the cache of m_r to be reset.
            m_r->set_substitution(m_norm_subst.get());
            
            expr_ref new_f(m());
            proof_ref new_pr(m());
            expr_dependency_ref new_dep(m());
            unsigned size = g.size();
            for (unsigned idx = 0; idx < size; idx++) {
                checkpoint();
                expr * f = g.form(idx);
                TRACE("gaussian_leak", tout << "processing:\n" << mk_ismt2_pp(f, m()) << "\n";);
                if (m_candidate_set.is_marked(f)) {
                    m_marked_candidates.push_back(f);
                    // f may be deleted after the following update.
                    // so, we must remove the mark before doing the update
                    m_candidate_set.mark(f, false);
                    SASSERT(!m_candidate_set.is_marked(f));
                    g.update(idx, m().mk_true(), m().mk_true_proof(), nullptr);
                    m_num_steps ++;
                    continue;
                }

                m_r->operator()(f, new_f, new_pr, new_dep);

                TRACE("solve_eqs_subst", tout << mk_ismt2_pp(f, m()) << "\n--->\n" << mk_ismt2_pp(new_f, m()) << "\n";);
                m_num_steps += m_r->get_num_steps() + 1;
                if (m_produce_proofs)
                    new_pr = m().mk_modus_ponens(g.pr(idx), new_pr);
                if (m_produce_unsat_cores)
                    new_dep = m().mk_join(g.dep(idx), new_dep);
                
                g.update(idx, new_f, new_pr, new_dep);
                if (g.inconsistent())
                    return;
            }
            g.elim_true();
            TRACE("solve_eqs", g.display(tout << "after applying substitution\n"););
#if 0
            DEBUG_CODE({
                    for (expr* v : m_ordered_vars) {
                        for (unsigned j = 0; j < g.size(); j++) {
                            CASSERT("solve_eqs_bug", !occurs(v, g.form(j)));
                        }
                    }});
#endif
        }

        void save_elim_vars(model_converter_ref & mc) {
            IF_VERBOSE(100, if (!m_ordered_vars.empty()) verbose_stream() << "num. eliminated vars: " << m_ordered_vars.size() << "\n";);
            m_num_eliminated_vars += m_ordered_vars.size();
            if (m_produce_models) {
                if (!mc.get())
                    mc = alloc(gmc, m(), "solve-eqs");
                for (app* v : m_ordered_vars) {
                    expr * def = nullptr;
                    proof * pr;
                    expr_dependency * dep = nullptr;
                    m_norm_subst->find(v, def, pr, dep);
                    SASSERT(def);
                    static_cast<gmc*>(mc.get())->add(v, def);
                }
            }
        }
        
        void collect_num_occs(expr * t, expr_fast_mark1 & visited) {
            ptr_buffer<app, 128> stack;
            
            auto visit = [&](expr* arg) {
                if (is_uninterp_const(arg)) {                           
                    m_num_occs.insert_if_not_there(arg, 0)++;           
                }                                                       
                if (!visited.is_marked(arg) && is_app(arg)) {                          
                    visited.mark(arg, true);                            
                    stack.push_back(to_app(arg));                               
                }                                                       
            };
            
            visit(t);
            
            while (!stack.empty()) {
                app * t = stack.back();
                stack.pop_back();
                for (expr* arg : *t) 
                    visit(arg);
            }
        }
        
        void collect_num_occs(goal const & g) {
            if (m_max_occs == UINT_MAX)
                return; // no need to compute num occs
            m_num_occs.reset();
            expr_fast_mark1 visited;
            unsigned sz = g.size();
            for (unsigned i = 0; i < sz; i++)
                collect_num_occs(g.form(i), visited);
        }
        
        unsigned get_num_steps() const {
            return m_num_steps;
        }
        
        unsigned get_num_eliminated_vars() const {
            return m_num_eliminated_vars;
        }
        
        //
        // TBD: rewrite the tactic to first apply a topological sorting that
        // approximates the dependencies between variables. Then apply 
        // simplification on top of this sorting, so that it can apply sub-quadratic
        // equality and unit propagation.
        //
        void operator()(goal_ref const & g, goal_ref_buffer & result) {
            model_converter_ref mc;
            tactic_report report("solve_eqs", *g);
            TRACE("goal", g->display(tout););
            m_produce_models = g->models_enabled();
            m_produce_proofs = g->proofs_enabled();
            m_produce_unsat_cores = g->unsat_core_enabled();

            if (!g->inconsistent()) {
                m_subst      = alloc(expr_substitution, m(), m_produce_unsat_cores, m_produce_proofs);
                m_norm_subst = alloc(expr_substitution, m(), m_produce_unsat_cores, m_produce_proofs);
                unsigned rounds = 0;
                while (rounds < 20) {
                    ++rounds;
                    if (!m_produce_proofs && m_context_solve && rounds < 3) {
                        distribute_and_or(*(g.get()));
                    }
                    collect_num_occs(*g);
                    collect(*g);
                    if (!m_produce_proofs && m_context_solve && rounds < 3) {
                        collect_hoist(*g);
                    }
                    if (m_subst->empty()) {
                        break;
                    }
                    sort_vars();
                    if (m_ordered_vars.empty()) {
                        break;
                    }
                    normalize();
                    substitute(*(g.get()));
                    if (g->inconsistent()) {
                        break;
                    }
                    save_elim_vars(mc);
                    TRACE("solve_eqs_round", g->display(tout); if (mc) mc->display(tout););
                    if (rounds > 10 && m_ordered_vars.size() == 1)
                        break;
                }
            }
            g->inc_depth();
            g->add(mc.get());
            result.push_back(g.get());
        }
    };
    
    imp *      m_imp;
    params_ref m_params;
public:
    solve_eqs_tactic(ast_manager & m, params_ref const & p, expr_replacer * r, bool owner):
        m_params(p) {
        m_imp = alloc(imp, m, p, r, owner);
    }

    tactic * translate(ast_manager & m) override {
        return alloc(solve_eqs_tactic, m, m_params, mk_expr_simp_replacer(m, m_params), true);
    }
        
    ~solve_eqs_tactic() override {
        dealloc(m_imp);
    }

    void updt_params(params_ref const & p) override {
        m_params = p;
        m_imp->updt_params(p);
    }

    void collect_param_descrs(param_descrs & r) override {        
        r.insert("solve_eqs_max_occs", CPK_UINT, "(default: infty) maximum number of occurrences for considering a variable for gaussian eliminations.");
        r.insert("theory_solver", CPK_BOOL, "(default: true) use theory solvers.");
        r.insert("ite_solver", CPK_BOOL, "(default: true) use if-then-else solver.");
        r.insert("context_solve", CPK_BOOL, "(default: false) solve equalities under disjunctions.");
    }
    
    void operator()(goal_ref const & in, 
                    goal_ref_buffer & result) override {
        (*m_imp)(in, result);
        report_tactic_progress(":num-elim-vars", m_imp->get_num_eliminated_vars());
    }
    
    void cleanup() override {
        unsigned num_elim_vars = m_imp->m_num_eliminated_vars;
        ast_manager & m = m_imp->m();
        expr_replacer * r = m_imp->m_r;
        if (r)
            r->set_substitution(nullptr);
        bool owner = m_imp->m_r_owner;
        m_imp->m_r_owner  = false; // stole replacer

        imp * d = alloc(imp, m, m_params, r, owner);
        d->m_num_eliminated_vars = num_elim_vars;
        std::swap(d, m_imp);        
        dealloc(d);
    }

    void collect_statistics(statistics & st) const override {
        st.update("eliminated vars", m_imp->get_num_eliminated_vars());
    }

    void reset_statistics() override {
        m_imp->m_num_eliminated_vars = 0;
    }
    
};

tactic * mk_solve_eqs_tactic(ast_manager & m, params_ref const & p, expr_replacer * r) {
    if (r == nullptr)
        return clean(alloc(solve_eqs_tactic, m, p, mk_expr_simp_replacer(m, p), true));
    else
        return clean(alloc(solve_eqs_tactic, m, p, r, false));
}<|MERGE_RESOLUTION|>--- conflicted
+++ resolved
@@ -321,25 +321,6 @@
 
         bool solve_mod(expr * lhs, expr * rhs, expr * eq, app_ref & var, expr_ref & def, proof_ref & pr) {
             rational r1, r2;
-<<<<<<< HEAD
-            expr* arg1, *arg2, *arg3, *arg4;
-            if (m_produce_proofs) {
-                return false;
-            }
-            VERIFY(m_a_util.is_mod(lhs, arg1, arg2));
-            if (!m_a_util.is_numeral(arg2, r1) || !r1.is_pos()) {
-                return false;
-            }
-            if (m_a_util.is_mod(rhs, arg3, arg4) && m_a_util.is_numeral(arg4, r2) && r1 == r2) {
-                rhs = arg3;
-            }
-            else if (!m_a_util.is_numeral(rhs, r2) || !r2.is_zero()) {
-                return false;
-            }
-            if (solve_eq(arg1, rhs, eq, var, def, pr)) {
-                def = m_a_util.mk_add(def, m_a_util.mk_mul(m().mk_fresh_const("mod", m_a_util.mk_int()), m_a_util.mk_int(r1)));
-                return true;
-=======
             expr* arg1;
             if (m_produce_proofs) 
                 return false;
@@ -361,7 +342,6 @@
                 expr_ref def0(m());
                 def0 = add(mk_int(r2), mul(fresh(), mk_int(r1)));
                 return solve_eq(lhs, def0, eq, var, def, pr);
->>>>>>> 39af2a18
             }
             return false;
         }
@@ -714,11 +694,7 @@
             th_rewriter thrw(m());
             expr_ref tmp(m()), tmp2(m());
             
-<<<<<<< HEAD
-            // TRACE("solve_eqs", g.display(tout););
-=======
             TRACE("solve_eqs", g.display(tout););
->>>>>>> 39af2a18
             for (unsigned idx = 0; !g.inconsistent() && idx < size; idx++) {
                 checkpoint();
                 if (g.is_decided_unsat()) break;
@@ -726,11 +702,7 @@
                 proof_ref pr1(m()), pr2(m());
                 thrw(f, tmp, pr1);
                 rw(tmp, tmp2, pr2);
-<<<<<<< HEAD
-                TRACE("solve_eqs", tout << mk_pp(f, m()) << " " << tmp << "\n" << tmp2 
-=======
                 TRACE("solve_eqs", tout << mk_pp(f, m()) << "\n->\n" << tmp << "\n->\n" << tmp2 
->>>>>>> 39af2a18
                       << "\n" << pr1 << "\n" << pr2 << "\n" << mk_pp(g.pr(idx), m()) << "\n";);
                 pr1 = m().mk_transitivity(pr1, pr2);
                 if (!pr1) pr1 = g.pr(idx); else pr1 = m().mk_modus_ponens(g.pr(idx), pr1);
