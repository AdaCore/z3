/*++
Copyright (c) 2015 Microsoft Corporation

Module Name:

    elim_small_bv.h

Abstract:

    Tactic that eliminates small, quantified bit-vectors.

Author:

    Christoph (cwinter) 2015-11-09

Revision History:

--*/
#include "tactic/tactical.h"
#include "ast/rewriter/rewriter_def.h"
#include "tactic/generic_model_converter.h"
#include "ast/bv_decl_plugin.h"
#include "ast/used_vars.h"
#include "ast/well_sorted.h"
#include "ast/rewriter/var_subst.h"
#include "ast/rewriter/th_rewriter.h"

#include "tactic/bv/elim_small_bv_tactic.h"

namespace {
class elim_small_bv_tactic : public tactic {

    struct rw_cfg : public default_rewriter_cfg {
        ast_manager               & m;
        params_ref                  m_params;
        bv_util                     m_util;
        th_rewriter                 m_simp;
        ref<generic_model_converter> m_mc;
        unsigned                    m_max_bits;
        unsigned long long          m_max_steps;
        unsigned long long          m_max_memory; // in bytes
        bool                        m_produce_models;
        sort_ref_vector             m_bindings;
        unsigned long               m_num_eliminated;

        rw_cfg(ast_manager & _m, params_ref const & p) :
            m(_m),
            m_params(p),
            m_util(_m),
            m_simp(_m),
            m_bindings(_m),
            m_num_eliminated(0) {
            updt_params(p);
            m_max_steps = UINT_MAX;
        }

        bool max_steps_exceeded(unsigned long long num_steps) const {
            if (num_steps > m_max_steps)
                return true;
            if (memory::get_allocation_size() > m_max_memory)
                throw tactic_exception(TACTIC_MAX_MEMORY_MSG);
            return false;
        }

        bool is_small_bv(sort * s) {
            return m_util.is_bv_sort(s) && m_util.get_bv_size(s) <= m_max_bits;
        }

        expr_ref replace_var(used_vars & uv,
            unsigned num_decls, unsigned max_var_idx_p1,
            unsigned idx, sort * s, expr * e, expr * replacement) {
            TRACE("elim_small_bv", tout << "replace idx " << idx << " with " << mk_ismt2_pp(replacement, m) <<
                " in " << mk_ismt2_pp(e, m) << std::endl;);
            expr_ref res(m);
            ptr_vector<expr> substitution;

            substitution.resize(num_decls, nullptr);
            substitution[num_decls - idx - 1] = replacement;

            // (VAR 0) is in the first position of substitution; (VAR num_decls-1) is in the last position.

            for (unsigned i = 0; i < max_var_idx_p1; i++)
                substitution.push_back(nullptr);

            // (VAR num_decls) ... (VAR num_decls+sz-1); are in positions num_decls .. num_decls+sz-1

            std::reverse(substitution.data(), substitution.data() + substitution.size());

            // (VAR 0) should be in the last position of substitution.

            TRACE("elim_small_bv", tout << "substitution: " << std::endl;
                                    for (unsigned k = 0; k < substitution.size(); k++) {
                                        expr * se = substitution[k];
                                        tout << k << " = ";
                                        if (se == 0) tout << "0";
                                        else tout << mk_ismt2_pp(se, m);
                                        tout << std::endl;
                                    });

            var_subst vsbst(m);
            res = vsbst(e, substitution.size(), substitution.data());
            SASSERT(is_well_sorted(m, res));

            proof_ref pr(m);
            m_simp(res, res, pr);
            TRACE("elim_small_bv", tout << "replace done: " << mk_ismt2_pp(res, m) << std::endl;);

            return res;
        }

        br_status reduce_app(func_decl * f, unsigned num, expr * const * args, expr_ref & result, proof_ref & result_pr) {
            TRACE("elim_small_bv_app", expr_ref tmp(m.mk_app(f, num, args), m); tout << "reduce " << tmp << std::endl; );
            return BR_FAILED;
        }

        bool reduce_quantifier(
            quantifier * q,
            expr * old_body,
            expr * const * new_patterns,
            expr * const * new_no_patterns,
            expr_ref & result,
            proof_ref & result_pr) {
            if (is_lambda(q)) {
                return false;
            }
            TRACE("elim_small_bv", tout << "reduce_quantifier " << mk_ismt2_pp(q, m) << std::endl; );
            unsigned long long num_steps = 0;
            unsigned curr_sz = m_bindings.size();
            SASSERT(q->get_num_decls() <= curr_sz);
            unsigned num_decls = q->get_num_decls();
            unsigned old_sz = curr_sz - num_decls;

            used_vars uv;
            uv(q);
            SASSERT(is_well_sorted(m, q));
            unsigned max_var_idx_p1 = uv.get_max_found_var_idx_plus_1();

            expr_ref body(old_body, m);
            for (unsigned i = num_decls; i-- > 0 && !max_steps_exceeded(num_steps); ) {
                sort * s = q->get_decl_sort(i);
                expr_ref_vector new_bodies(m);
                if (is_small_bv(s) && !max_steps_exceeded(num_steps)) {
                    unsigned bv_sz = m_util.get_bv_size(s);
                    TRACE("elim_small_bv", tout << "eliminating " << q->get_decl_name(i) <<
                        "; sort = " << mk_ismt2_pp(s, m) <<
                        "; body = " << mk_ismt2_pp(body, m) << std::endl;);

                    if (bv_sz >= 31ul || ((unsigned)(1ul << bv_sz)) + num_steps > m_max_steps) {
                        return false;
                    }
                    
                    for (unsigned j = 0; j < (1ul << bv_sz) && !max_steps_exceeded(num_steps); j++) {
                        expr_ref n(m_util.mk_numeral(j, bv_sz), m);
                        new_bodies.push_back(replace_var(uv, num_decls, max_var_idx_p1, i, s, body, n));
                        num_steps++;
                    }
                }
                else if (m.is_bool(s)) {
                    new_bodies.push_back(replace_var(uv, num_decls, max_var_idx_p1, i, s, body, m.mk_true()));
                    new_bodies.push_back(replace_var(uv, num_decls, max_var_idx_p1, i, s, body, m.mk_false()));
                }
                else {
                    continue;
                }
                
                if (max_steps_exceeded(num_steps)) {
                    return false;
                }
                
                TRACE("elim_small_bv", tout << "new bodies: " << std::endl;
                      for (unsigned k = 0; k < new_bodies.size(); k++)
                          tout << mk_ismt2_pp(new_bodies[k].get(), m) << std::endl; );
                
<<<<<<< HEAD
                body = is_forall(q) ? m.mk_and(new_bodies.size(), new_bodies.c_ptr()) :
                    m.mk_or(new_bodies.size(), new_bodies.c_ptr());
=======
                body = is_forall(q) ? m.mk_and(new_bodies.size(), new_bodies.data()) :
                    m.mk_or(new_bodies.size(), new_bodies.data());
>>>>>>> 39af2a18
                SASSERT(is_well_sorted(m, body));
                
                proof_ref pr(m);
                m_simp(body, body, pr);
                m_num_eliminated++;                
            }

            quantifier_ref new_q(m);
            new_q = m.update_quantifier(q, body);
            unused_vars_eliminator el(m, m_params);
            result = el(new_q);

            TRACE("elim_small_bv", tout << "elimination result: " << mk_ismt2_pp(result, m) << std::endl; );

            result_pr = nullptr; // proofs NIY
            m_bindings.shrink(old_sz);
            return true;
        }

        bool pre_visit(expr * t) {
            TRACE("elim_small_bv_pre", tout << "pre_visit: " << mk_ismt2_pp(t, m) << std::endl;);
            if (is_quantifier(t)) {
                quantifier * q = to_quantifier(t);
                TRACE("elim_small_bv", tout << "pre_visit quantifier [" << q->get_id() << "]: " << mk_ismt2_pp(q->get_expr(), m) << std::endl;);
                sort_ref_vector new_bindings(m);
                for (unsigned i = 0; i < q->get_num_decls(); i++)
                    new_bindings.push_back(q->get_decl_sort(i));
                SASSERT(new_bindings.size() == q->get_num_decls());
                m_bindings.append(new_bindings);
            }
            return true;
        }

        void updt_params(params_ref const & p) {
            m_params = p;
            m_max_memory = megabytes_to_bytes(p.get_uint("max_memory", UINT_MAX));
            m_max_steps = p.get_uint("max_steps", UINT_MAX);
            m_max_bits = p.get_uint("max_bits", 4);
        }
    };

    struct rw : public rewriter_tpl<rw_cfg> {
        rw_cfg m_cfg;

        rw(ast_manager & m, params_ref const & p) :
            rewriter_tpl<rw_cfg>(m, m.proofs_enabled(), m_cfg),
            m_cfg(m, p) {
        }
    };

    ast_manager & m;
    rw            m_rw;
    params_ref    m_params;

public:
    elim_small_bv_tactic(ast_manager & m, params_ref const & p) :
        m(m),
        m_rw(m, p),
        m_params(p) {
    }

    tactic * translate(ast_manager & m) override {
        return alloc(elim_small_bv_tactic, m, m_params);
    }

    void updt_params(params_ref const & p) override {
        m_params = p;
        m_rw.cfg().updt_params(p);
    }

    void collect_param_descrs(param_descrs & r) override {
        insert_max_memory(r);
        insert_max_steps(r);
        r.insert("max_bits", CPK_UINT, "(default: 4) maximum bit-vector size of quantified bit-vectors to be eliminated.");
    }

    void operator()(goal_ref const & g,
                    goal_ref_buffer & result) override {
        tactic_report report("elim-small-bv", *g);
        bool produce_proofs = g->proofs_enabled();
        fail_if_proof_generation("elim-small-bv", g);
        fail_if_unsat_core_generation("elim-small-bv", g);
        m_rw.cfg().m_produce_models = g->models_enabled();

        expr_ref   new_curr(m);
        proof_ref  new_pr(m);
        unsigned   size = g->size();
        for (unsigned idx = 0; !g->inconsistent() && idx < size; idx++) {
            expr * curr = g->form(idx);
            m_rw(curr, new_curr, new_pr);
            if (produce_proofs) {
                proof * pr = g->pr(idx);
                new_pr = m.mk_modus_ponens(pr, new_pr);
            }
            g->update(idx, new_curr, new_pr, g->dep(idx));
        }
        g->add(m_rw.m_cfg.m_mc.get());

        report_tactic_progress(":elim-small-bv-num-eliminated", m_rw.m_cfg.m_num_eliminated);
        g->inc_depth();
        result.push_back(g.get());
    }

    void cleanup() override {
        m_rw.~rw();
        new (&m_rw) rw(m, m_params);
    }

};
}

tactic * mk_elim_small_bv_tactic(ast_manager & m, params_ref const & p) {
    return clean(alloc(elim_small_bv_tactic, m, p));
}
<|MERGE_RESOLUTION|>--- conflicted
+++ resolved
@@ -171,13 +171,8 @@
                       for (unsigned k = 0; k < new_bodies.size(); k++)
                           tout << mk_ismt2_pp(new_bodies[k].get(), m) << std::endl; );
                 
-<<<<<<< HEAD
-                body = is_forall(q) ? m.mk_and(new_bodies.size(), new_bodies.c_ptr()) :
-                    m.mk_or(new_bodies.size(), new_bodies.c_ptr());
-=======
                 body = is_forall(q) ? m.mk_and(new_bodies.size(), new_bodies.data()) :
                     m.mk_or(new_bodies.size(), new_bodies.data());
->>>>>>> 39af2a18
                 SASSERT(is_well_sorted(m, body));
                 
                 proof_ref pr(m);
