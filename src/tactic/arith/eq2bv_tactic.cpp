--- conflicted
+++ resolved
@@ -278,39 +278,6 @@
     void cleanup_fd(ref<bvmc>& mc) {
         SASSERT(m_fd.empty());
         ptr_vector<expr> rm;
-<<<<<<< HEAD
-        for (auto& kv : m_max) {
-            if (m_nonfd.is_marked(kv.m_key)) {
-                rm.push_back(kv.m_key);
-            }
-        }
-        for (unsigned i = 0; i < rm.size(); ++i) {
-            m_max.erase(rm[i]);
-        }
-        for (auto& kv : m_max) {
-            // ensure there are enough elements.
-            bool strict;
-            rational val;
-            if (m_bounds.has_upper(kv.m_key, val, strict)) {
-                SASSERT(!strict);
-                if (val.get_unsigned() > kv.m_value) kv.m_value = val.get_unsigned();
-            }
-            else {
-                ++kv.m_value; 
-            }
-            if (m_bounds.has_lower(kv.m_key, val, strict)) {
-                SASSERT(!strict);
-                if (val.get_unsigned() > kv.m_value) kv.m_value = val.get_unsigned();
-            }
-            unsigned p = next_power_of_two(kv.m_value);            
-            if (p <= 1) p = 2;
-            if (kv.m_value == p) p *= 2;
-            unsigned n = log2(p);
-            app* z = m.mk_fresh_const("z", bv.mk_sort(n));
-            m_trail.push_back(z);
-            m_fd.insert(kv.m_key, z);
-            mc->insert(z->get_decl(), to_app(kv.m_key)->get_decl());
-=======
         for (auto& kv : m_max) 
             if (m_nonfd.is_marked(kv.m_key))
                 rm.push_back(kv.m_key);
@@ -342,7 +309,6 @@
             m_trail.push_back(z);
             m_fd.insert(key, z);
             mc->insert(z->get_decl(), to_app(key)->get_decl());
->>>>>>> 39af2a18
         }
     }
 
