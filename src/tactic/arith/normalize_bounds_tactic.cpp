--- conflicted
+++ resolved
@@ -79,16 +79,7 @@
             return false;
         }
         
-<<<<<<< HEAD
         void operator()(goal_ref const & in, goal_ref_buffer & result) {
-=======
-        void operator()(goal_ref const & in, 
-                        goal_ref_buffer & result, 
-                        model_converter_ref & mc, 
-                        proof_converter_ref & pc,
-                        expr_dependency_ref & core) {
-            mc = nullptr; pc = nullptr; core = nullptr;
->>>>>>> fc719a5e
             bool produce_models = in->models_enabled();
             bool produce_proofs = in->proofs_enabled();
             tactic_report report("normalize-bounds", *in);
@@ -101,12 +92,7 @@
                 return;
             }
             
-<<<<<<< HEAD
-            generic_model_converter   * gmc  = 0;
-=======
-            extension_model_converter * mc1 = nullptr;
-            filter_model_converter   * mc2  = nullptr;
->>>>>>> fc719a5e
+            generic_model_converter   * gmc  = nullptr;
             if (produce_models) {
                 gmc = alloc(generic_model_converter, m, "normalize_bounds");
                 in->add(gmc);
@@ -176,16 +162,8 @@
         r.insert("norm_int_only", CPK_BOOL, "(default: true) normalize only the bounds of integer constants.");
     }
 
-<<<<<<< HEAD
-    virtual void operator()(goal_ref const & in, 
-                            goal_ref_buffer & result) {
-=======
-    void operator()(goal_ref const & in,
-                    goal_ref_buffer & result,
-                    model_converter_ref & mc,
-                    proof_converter_ref & pc,
-                    expr_dependency_ref & core) override {
->>>>>>> fc719a5e
+    void operator()(goal_ref const & in, 
+                    goal_ref_buffer & result) override {
         try {
             (*m_imp)(in, result);
         }
