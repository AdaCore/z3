﻿/*++
Copyright (<c>) 2012 Microsoft Corporation

Module Name:

    Expr.cs

Abstract:

    Z3 Managed API: Expressions

Author:

    Christoph Wintersteiger (cwinter) 2012-03-20

Notes:
    
--*/

using System;
using System.Diagnostics.Contracts;

namespace Microsoft.Z3
{
    /// <summary>
    /// Expressions are terms.     
    /// </summary>
    [ContractVerification(true)]
    public class Expr : AST
    {
        /// <summary>
        /// Returns a simplified version of the expression.
        /// </summary>
        /// <param name="p">A set of parameters to configure the simplifier</param>
        /// <seealso cref="Context.SimplifyHelp"/>
        public Expr Simplify(Params p = null)
        {
            Contract.Ensures(Contract.Result<Expr>() != null);

            if (p == null)
                return Expr.Create(Context, Native.Z3_simplify(Context.nCtx, NativeObject));
            else
                return Expr.Create(Context, Native.Z3_simplify_ex(Context.nCtx, NativeObject, p.NativeObject));
        }

        /// <summary>
        /// The function declaration of the function that is applied in this expression.
        /// </summary>
        public FuncDecl FuncDecl
        {
            get
            {
                Contract.Ensures(Contract.Result<FuncDecl>() != null);
                return new FuncDecl(Context, Native.Z3_get_app_decl(Context.nCtx, NativeObject));
            }
        }

        /// <summary>
        /// Indicates whether the expression is the true or false expression
        /// or something else (Z3_L_UNDEF).
        /// </summary>
        public Z3_lbool BoolValue
        {
            get { return (Z3_lbool)Native.Z3_get_bool_value(Context.nCtx, NativeObject); }
        }

        /// <summary>
        /// The number of arguments of the expression.
        /// </summary>
        public uint NumArgs
        {
            get { return Native.Z3_get_app_num_args(Context.nCtx, NativeObject); }
        }

        /// <summary>
        /// The arguments of the expression.
        /// </summary>        
        public Expr[] Args
        {
            get
            {
                Contract.Ensures(Contract.Result<Expr[]>() != null);

                uint n = NumArgs;
                Expr[] res = new Expr[n];
                for (uint i = 0; i < n; i++)
                    res[i] = Expr.Create(Context, Native.Z3_get_app_arg(Context.nCtx, NativeObject, i));
                return res;
            }
        }

        /// <summary>
        /// Update the arguments of the expression using the arguments <paramref name="args"/>
        /// The number of new arguments should coincide with the current number of arguments.
        /// </summary>
        public void Update(Expr[] args)
        {
            Contract.Requires(args != null);
            Contract.Requires(Contract.ForAll(args, a => a != null));

            Context.CheckContextMatch(args);
            if (IsApp && args.Length != NumArgs)
                throw new Z3Exception("Number of arguments does not match");
            NativeObject = Native.Z3_update_term(Context.nCtx, NativeObject, (uint)args.Length, Expr.ArrayToNative(args));
        }

        /// <summary>
        /// Substitute every occurrence of <c>from[i]</c> in the expression with <c>to[i]</c>, for <c>i</c> smaller than <c>num_exprs</c>.
        /// </summary>
        /// <remarks>
        /// The result is the new expression. The arrays <c>from</c> and <c>to</c> must have size <c>num_exprs</c>.
        /// For every <c>i</c> smaller than <c>num_exprs</c>, we must have that 
        /// sort of <c>from[i]</c> must be equal to sort of <c>to[i]</c>.
        /// </remarks>    
        public Expr Substitute(Expr[] from, Expr[] to)
        {
            Contract.Requires(from != null);
            Contract.Requires(to != null);
            Contract.Requires(Contract.ForAll(from, f => f != null));
            Contract.Requires(Contract.ForAll(to, t => t != null));
            Contract.Ensures(Contract.Result<Expr>() != null);

            Context.CheckContextMatch(from);
            Context.CheckContextMatch(to);
            if (from.Length != to.Length)
                throw new Z3Exception("Argument sizes do not match");
            return Expr.Create(Context, Native.Z3_substitute(Context.nCtx, NativeObject, (uint)from.Length, Expr.ArrayToNative(from), Expr.ArrayToNative(to)));
        }

        /// <summary>
        /// Substitute every occurrence of <c>from</c> in the expression with <c>to</c>.
        /// </summary>
        /// <seealso cref="Substitute(Expr[],Expr[])"/>
        public Expr Substitute(Expr from, Expr to)
        {
            Contract.Requires(from != null);
            Contract.Requires(to != null);
            Contract.Ensures(Contract.Result<Expr>() != null);

            return Substitute(new Expr[] { from }, new Expr[] { to });
        }

        /// <summary>
        /// Substitute the free variables in the expression with the expressions in <paramref name="to"/>
        /// </summary>
        /// <remarks>
        /// For every <c>i</c> smaller than <c>num_exprs</c>, the variable with de-Bruijn index <c>i</c> is replaced with term <c>to[i]</c>.
        /// </remarks>
        public Expr SubstituteVars(Expr[] to)
        {
            Contract.Requires(to != null);
            Contract.Requires(Contract.ForAll(to, t => t != null));
            Contract.Ensures(Contract.Result<Expr>() != null);

            Context.CheckContextMatch(to);
            return Expr.Create(Context, Native.Z3_substitute_vars(Context.nCtx, NativeObject, (uint)to.Length, Expr.ArrayToNative(to)));
        }

        /// <summary>
        /// Translates (copies) the term to the Context <paramref name="ctx"/>.
        /// </summary>
        /// <param name="ctx">A context</param>
        /// <returns>A copy of the term which is associated with <paramref name="ctx"/></returns>
        new public Expr Translate(Context ctx)
        {
            Contract.Requires(ctx != null);
            Contract.Ensures(Contract.Result<Expr>() != null);

            if (ReferenceEquals(Context, ctx))
                return this;
            else
                return Expr.Create(ctx, Native.Z3_translate(Context.nCtx, NativeObject, ctx.nCtx));
        }

        /// <summary>
        /// Returns a string representation of the expression.
        /// </summary>    
        public override string ToString()
        {
            return base.ToString();
        }

        /// <summary>
        /// Indicates whether the term is a numeral
        /// </summary>
        public bool IsNumeral
        {
            get { return Native.Z3_is_numeral_ast(Context.nCtx, NativeObject) != 0; }
        }

        /// <summary>
        /// Indicates whether the term is well-sorted.
        /// </summary>
        /// <returns>True if the term is well-sorted, false otherwise.</returns>
        public bool IsWellSorted
        {
            get { return Native.Z3_is_well_sorted(Context.nCtx, NativeObject) != 0; }
        }

        /// <summary>
        /// The Sort of the term.
        /// </summary>
        public Sort Sort
        {
            get
            {
                Contract.Ensures(Contract.Result<Sort>() != null);
                return Sort.Create(Context, Native.Z3_get_sort(Context.nCtx, NativeObject));
            }
        }

        #region Constants
        /// <summary>
        /// Indicates whether the term represents a constant.
        /// </summary>
        public bool IsConst
        {
            get { return IsApp && NumArgs == 0 && FuncDecl.DomainSize == 0; }
        }
        #endregion

        #region Integer Numerals
        /// <summary>
        /// Indicates whether the term is an integer numeral.
        /// </summary>
        public bool IsIntNum
        {
            get { return IsNumeral && IsInt; }
        }
        #endregion

        #region Real Numerals
        /// <summary>
        /// Indicates whether the term is a real numeral.
        /// </summary>
        public bool IsRatNum
        {
            get { return IsNumeral && IsReal; }
        }
        #endregion

        #region Algebraic Numbers
        /// <summary>
        /// Indicates whether the term is an algebraic number
        /// </summary>
        public bool IsAlgebraicNumber
        {
            get { return Native.Z3_is_algebraic_number(Context.nCtx, NativeObject) != 0; }
        }
        #endregion

        #region Term Kind Tests

        #region Boolean Terms
        /// <summary>
        /// Indicates whether the term has Boolean sort.
        /// </summary>
        public bool IsBool
        {
            get
            {
                return (IsExpr &&
                        Native.Z3_is_eq_sort(Context.nCtx,
                                              Native.Z3_mk_bool_sort(Context.nCtx),
                                              Native.Z3_get_sort(Context.nCtx, NativeObject)) != 0);
            }
        }

        /// <summary>
        /// Indicates whether the term is the constant true.
        /// </summary>
        public bool IsTrue { get { return IsApp && FuncDecl.DeclKind == Z3_decl_kind.Z3_OP_TRUE; } }

        /// <summary>
        /// Indicates whether the term is the constant false.
        /// </summary>
        public bool IsFalse { get { return IsApp && FuncDecl.DeclKind == Z3_decl_kind.Z3_OP_FALSE; } }

        /// <summary>
        /// Indicates whether the term is an equality predicate.
        /// </summary>
        public bool IsEq { get { return IsApp && FuncDecl.DeclKind == Z3_decl_kind.Z3_OP_EQ; } }

        /// <summary>
        /// Indicates whether the term is an n-ary distinct predicate (every argument is mutually distinct).
        /// </summary>
        public bool IsDistinct { get { return IsApp && FuncDecl.DeclKind == Z3_decl_kind.Z3_OP_DISTINCT; } }

        /// <summary>
        /// Indicates whether the term is a ternary if-then-else term
        /// </summary>
        public bool IsITE { get { return IsApp && FuncDecl.DeclKind == Z3_decl_kind.Z3_OP_ITE; } }

        /// <summary>
        /// Indicates whether the term is an n-ary conjunction
        /// </summary>
        public bool IsAnd { get { return IsApp && FuncDecl.DeclKind == Z3_decl_kind.Z3_OP_AND; } }

        /// <summary>
        /// Indicates whether the term is an n-ary disjunction
        /// </summary>
        public bool IsOr { get { return IsApp && FuncDecl.DeclKind == Z3_decl_kind.Z3_OP_OR; } }

        /// <summary>
        /// Indicates whether the term is an if-and-only-if (Boolean equivalence, binary)
        /// </summary>
        public bool IsIff { get { return IsApp && FuncDecl.DeclKind == Z3_decl_kind.Z3_OP_IFF; } }

        /// <summary>
        /// Indicates whether the term is an exclusive or
        /// </summary>
        public bool IsXor { get { return IsApp && FuncDecl.DeclKind == Z3_decl_kind.Z3_OP_XOR; } }

        /// <summary>
        /// Indicates whether the term is a negation
        /// </summary>
        public bool IsNot { get { return IsApp && FuncDecl.DeclKind == Z3_decl_kind.Z3_OP_NOT; } }

        /// <summary>
        /// Indicates whether the term is an implication
        /// </summary>
<<<<<<< HEAD
        public bool IsImplies { get { return FuncDecl.DeclKind == Z3_decl_kind.Z3_OP_IMPLIES; } }
=======
        public bool IsImplies { get { return IsApp && FuncDecl.DeclKind == Z3_decl_kind.Z3_OP_IMPLIES; } }
>>>>>>> fceaf97c

        #endregion

        #region Arithmetic Terms
        /// <summary>
        /// Indicates whether the term is of integer sort.
        /// </summary>
        public bool IsInt
        {
            get
            {
                return (Native.Z3_is_numeral_ast(Context.nCtx, NativeObject) != 0 &&
                        Native.Z3_get_sort_kind(Context.nCtx, Native.Z3_get_sort(Context.nCtx, NativeObject)) == (uint)Z3_sort_kind.Z3_INT_SORT);
            }
        }

        /// <summary>
        /// Indicates whether the term is of sort real.
        /// </summary>
        public bool IsReal
        {
            get { return Native.Z3_get_sort_kind(Context.nCtx, Native.Z3_get_sort(Context.nCtx, NativeObject)) == (uint)Z3_sort_kind.Z3_REAL_SORT; }
        }

        /// <summary>
        /// Indicates whether the term is an arithmetic numeral.
        /// </summary>
        public bool IsArithmeticNumeral { get { return IsApp && FuncDecl.DeclKind == Z3_decl_kind.Z3_OP_ANUM; } }

        /// <summary>
        /// Indicates whether the term is a less-than-or-equal
        /// </summary>
        public bool IsLE { get { return IsApp && FuncDecl.DeclKind == Z3_decl_kind.Z3_OP_LE; } }

        /// <summary>
        /// Indicates whether the term is a greater-than-or-equal
        /// </summary>
        public bool IsGE { get { return IsApp && FuncDecl.DeclKind == Z3_decl_kind.Z3_OP_GE; } }

        /// <summary>
        /// Indicates whether the term is a less-than
        /// </summary>
        public bool IsLT { get { return IsApp && FuncDecl.DeclKind == Z3_decl_kind.Z3_OP_LT; } }

        /// <summary>
        /// Indicates whether the term is a greater-than
        /// </summary>
        public bool IsGT { get { return IsApp && FuncDecl.DeclKind == Z3_decl_kind.Z3_OP_GT; } }

        /// <summary>
        /// Indicates whether the term is addition (binary)
        /// </summary>
        public bool IsAdd { get { return IsApp && FuncDecl.DeclKind == Z3_decl_kind.Z3_OP_ADD; } }

        /// <summary>
        /// Indicates whether the term is subtraction (binary)
        /// </summary>
        public bool IsSub { get { return IsApp && FuncDecl.DeclKind == Z3_decl_kind.Z3_OP_SUB; } }

        /// <summary>
        /// Indicates whether the term is a unary minus
        /// </summary>
        public bool IsUMinus { get { return IsApp && FuncDecl.DeclKind == Z3_decl_kind.Z3_OP_UMINUS; } }

        /// <summary>
        /// Indicates whether the term is multiplication (binary)
        /// </summary>
        public bool IsMul { get { return IsApp && FuncDecl.DeclKind == Z3_decl_kind.Z3_OP_MUL; } }

        /// <summary>
        /// Indicates whether the term is division (binary)
        /// </summary>
        public bool IsDiv { get { return IsApp && FuncDecl.DeclKind == Z3_decl_kind.Z3_OP_DIV; } }

        /// <summary>
        /// Indicates whether the term is integer division (binary)
        /// </summary>
        public bool IsIDiv { get { return IsApp && FuncDecl.DeclKind == Z3_decl_kind.Z3_OP_IDIV; } }

        /// <summary>
        /// Indicates whether the term is remainder (binary)
        /// </summary>
        public bool IsRemainder { get { return IsApp && FuncDecl.DeclKind == Z3_decl_kind.Z3_OP_REM; } }

        /// <summary>
        /// Indicates whether the term is modulus (binary)
        /// </summary>
        public bool IsModulus { get { return IsApp && FuncDecl.DeclKind == Z3_decl_kind.Z3_OP_MOD; } }

        /// <summary>
        /// Indicates whether the term is a coercion of integer to real (unary)
        /// </summary>
        public bool IsIntToReal { get { return IsApp && FuncDecl.DeclKind == Z3_decl_kind.Z3_OP_TO_REAL; } }

        /// <summary>
        /// Indicates whether the term is a coercion of real to integer (unary)
        /// </summary>
        public bool IsRealToInt { get { return IsApp && FuncDecl.DeclKind == Z3_decl_kind.Z3_OP_TO_INT; } }

        /// <summary>
        /// Indicates whether the term is a check that tests whether a real is integral (unary)
        /// </summary>
        public bool IsRealIsInt { get { return IsApp && FuncDecl.DeclKind == Z3_decl_kind.Z3_OP_IS_INT; } }
        #endregion

        #region Array Terms
        /// <summary>
        /// Indicates whether the term is of an array sort.
        /// </summary>
        public bool IsArray
        {
            get
            {
                return (Native.Z3_is_app(Context.nCtx, NativeObject) != 0 &&
                        (Z3_sort_kind)Native.Z3_get_sort_kind(Context.nCtx, Native.Z3_get_sort(Context.nCtx, NativeObject)) 
                        == Z3_sort_kind.Z3_ARRAY_SORT);
            }
        }

        /// <summary>
        /// Indicates whether the term is an array store. 
        /// </summary>
        /// <remarks>It satisfies select(store(a,i,v),j) = if i = j then v else select(a,j). 
        /// Array store takes at least 3 arguments. </remarks>
        public bool IsStore { get { return IsApp && FuncDecl.DeclKind == Z3_decl_kind.Z3_OP_STORE; } }

        /// <summary>
        /// Indicates whether the term is an array select.
        /// </summary>
        public bool IsSelect { get { return IsApp && FuncDecl.DeclKind == Z3_decl_kind.Z3_OP_SELECT; } }

        /// <summary>
        /// Indicates whether the term is a constant array.
        /// </summary>
        /// <remarks>For example, select(const(v),i) = v holds for every v and i. The function is unary.</remarks>
        public bool IsConstantArray { get { return IsApp && FuncDecl.DeclKind == Z3_decl_kind.Z3_OP_CONST_ARRAY; } }

        /// <summary>
        /// Indicates whether the term is a default array.
        /// </summary>
        /// <remarks>For example default(const(v)) = v. The function is unary.</remarks>
        public bool IsDefaultArray { get { return IsApp && FuncDecl.DeclKind == Z3_decl_kind.Z3_OP_ARRAY_DEFAULT; } }

        /// <summary>
        /// Indicates whether the term is an array map.
        /// </summary>
        /// <remarks>It satisfies map[f](a1,..,a_n)[i] = f(a1[i],...,a_n[i]) for every i.</remarks>
        public bool IsArrayMap { get { return IsApp && FuncDecl.DeclKind == Z3_decl_kind.Z3_OP_ARRAY_MAP; } }

        /// <summary>
        /// Indicates whether the term is an as-array term.
        /// </summary>
        /// <remarks>An as-array term is n array value that behaves as the function graph of the 
        /// function passed as parameter.</remarks>
        public bool IsAsArray { get { return IsApp && FuncDecl.DeclKind == Z3_decl_kind.Z3_OP_AS_ARRAY; } }
        #endregion

        #region Set Terms
        /// <summary>
        /// Indicates whether the term is set union
        /// </summary>
        public bool IsSetUnion { get { return IsApp && FuncDecl.DeclKind == Z3_decl_kind.Z3_OP_SET_UNION; } }

        /// <summary>
        /// Indicates whether the term is set intersection
        /// </summary>
        public bool IsSetIntersect { get { return IsApp && FuncDecl.DeclKind == Z3_decl_kind.Z3_OP_SET_INTERSECT; } }

        /// <summary>
        /// Indicates whether the term is set difference
        /// </summary>
        public bool IsSetDifference { get { return IsApp && FuncDecl.DeclKind == Z3_decl_kind.Z3_OP_SET_DIFFERENCE; } }

        /// <summary>
        /// Indicates whether the term is set complement
        /// </summary>
        public bool IsSetComplement { get { return IsApp && FuncDecl.DeclKind == Z3_decl_kind.Z3_OP_SET_COMPLEMENT; } }

        /// <summary>
        /// Indicates whether the term is set subset
        /// </summary>
        public bool IsSetSubset { get { return IsApp && FuncDecl.DeclKind == Z3_decl_kind.Z3_OP_SET_SUBSET; } }
        #endregion

        #region Bit-vector terms
        /// <summary>
        ///  Indicates whether the terms is of bit-vector sort.
        /// </summary>
        public bool IsBV
        {
            get { return Native.Z3_get_sort_kind(Context.nCtx, Native.Z3_get_sort(Context.nCtx, NativeObject)) == (uint)Z3_sort_kind.Z3_BV_SORT; }
        }

        /// <summary>
        /// Indicates whether the term is a bit-vector numeral
        /// </summary>
        public bool IsBVNumeral { get { return IsApp && FuncDecl.DeclKind == Z3_decl_kind.Z3_OP_BNUM; } }

        /// <summary>
        /// Indicates whether the term is a one-bit bit-vector with value one
        /// </summary>
        public bool IsBVBitOne { get { return IsApp && FuncDecl.DeclKind == Z3_decl_kind.Z3_OP_BIT1; } }

        /// <summary>
        /// Indicates whether the term is a one-bit bit-vector with value zero
        /// </summary>
        public bool IsBVBitZero { get { return IsApp && FuncDecl.DeclKind == Z3_decl_kind.Z3_OP_BIT0; } }

        /// <summary>
        /// Indicates whether the term is a bit-vector unary minus
        /// </summary>
        public bool IsBVUMinus { get { return IsApp && FuncDecl.DeclKind == Z3_decl_kind.Z3_OP_BNEG; } }

        /// <summary>
        /// Indicates whether the term is a bit-vector addition (binary)
        /// </summary>
        public bool IsBVAdd { get { return IsApp && FuncDecl.DeclKind == Z3_decl_kind.Z3_OP_BADD; } }

        /// <summary>
        /// Indicates whether the term is a bit-vector subtraction (binary)
        /// </summary>
        public bool IsBVSub { get { return IsApp && FuncDecl.DeclKind == Z3_decl_kind.Z3_OP_BSUB; } }

        /// <summary>
        /// Indicates whether the term is a bit-vector multiplication (binary)
        /// </summary>
        public bool IsBVMul { get { return IsApp && FuncDecl.DeclKind == Z3_decl_kind.Z3_OP_BMUL; } }

        /// <summary>
        /// Indicates whether the term is a bit-vector signed division (binary)
        /// </summary>
        public bool IsBVSDiv { get { return IsApp && FuncDecl.DeclKind == Z3_decl_kind.Z3_OP_BSDIV; } }

        /// <summary>
        /// Indicates whether the term is a bit-vector unsigned division (binary)
        /// </summary>
        public bool IsBVUDiv { get { return IsApp && FuncDecl.DeclKind == Z3_decl_kind.Z3_OP_BUDIV; } }

        /// <summary>
        /// Indicates whether the term is a bit-vector signed remainder (binary)
        /// </summary>
        public bool IsBVSRem { get { return IsApp && FuncDecl.DeclKind == Z3_decl_kind.Z3_OP_BSREM; } }

        /// <summary>
        /// Indicates whether the term is a bit-vector unsigned remainder (binary)
        /// </summary>
        public bool IsBVURem { get { return IsApp && FuncDecl.DeclKind == Z3_decl_kind.Z3_OP_BUREM; } }

        /// <summary>
        /// Indicates whether the term is a bit-vector signed modulus
        /// </summary>
        public bool IsBVSMod { get { return IsApp && FuncDecl.DeclKind == Z3_decl_kind.Z3_OP_BSMOD; } }

        /// <summary>
        /// Indicates whether the term is a bit-vector signed division by zero
        /// </summary>
        internal bool IsBVSDiv0 { get { return IsApp && FuncDecl.DeclKind == Z3_decl_kind.Z3_OP_BSDIV0; } }

        /// <summary>
        /// Indicates whether the term is a bit-vector unsigned division by zero
        /// </summary>
        internal bool IsBVUDiv0 { get { return IsApp && FuncDecl.DeclKind == Z3_decl_kind.Z3_OP_BUDIV0; } }

        /// <summary>
        /// Indicates whether the term is a bit-vector signed remainder by zero
        /// </summary>
        internal bool IsBVSRem0 { get { return IsApp && FuncDecl.DeclKind == Z3_decl_kind.Z3_OP_BSREM0; } }

        /// <summary>
        /// Indicates whether the term is a bit-vector unsigned remainder by zero
        /// </summary>
        internal bool IsBVURem0 { get { return IsApp && FuncDecl.DeclKind == Z3_decl_kind.Z3_OP_BUREM0; } }

        /// <summary>
        /// Indicates whether the term is a bit-vector signed modulus by zero
        /// </summary>
        internal bool IsBVSMod0 { get { return IsApp && FuncDecl.DeclKind == Z3_decl_kind.Z3_OP_BSMOD0; } }

        /// <summary>
        /// Indicates whether the term is an unsigned bit-vector less-than-or-equal
        /// </summary>
        public bool IsBVULE { get { return IsApp && FuncDecl.DeclKind == Z3_decl_kind.Z3_OP_ULEQ; } }

        /// <summary>
        /// Indicates whether the term is a signed bit-vector less-than-or-equal
        /// </summary>
        public bool IsBVSLE { get { return IsApp && FuncDecl.DeclKind == Z3_decl_kind.Z3_OP_SLEQ; } }

        /// <summary>
        /// Indicates whether the term is an unsigned bit-vector greater-than-or-equal
        /// </summary>
        public bool IsBVUGE { get { return IsApp && FuncDecl.DeclKind == Z3_decl_kind.Z3_OP_UGEQ; } }

        /// <summary>
        /// Indicates whether the term is a signed bit-vector greater-than-or-equal
        /// </summary>
        public bool IsBVSGE { get { return IsApp && FuncDecl.DeclKind == Z3_decl_kind.Z3_OP_SGEQ; } }

        /// <summary>
        /// Indicates whether the term is an unsigned bit-vector less-than
        /// </summary>
        public bool IsBVULT { get { return IsApp && FuncDecl.DeclKind == Z3_decl_kind.Z3_OP_ULT; } }

        /// <summary>
        /// Indicates whether the term is a signed bit-vector less-than
        /// </summary>
        public bool IsBVSLT { get { return IsApp && FuncDecl.DeclKind == Z3_decl_kind.Z3_OP_SLT; } }

        /// <summary>
        /// Indicates whether the term is an unsigned bit-vector greater-than
        /// </summary>
        public bool IsBVUGT { get { return IsApp && FuncDecl.DeclKind == Z3_decl_kind.Z3_OP_UGT; } }

        /// <summary>
        /// Indicates whether the term is a signed bit-vector greater-than
        /// </summary>
        public bool IsBVSGT { get { return IsApp && FuncDecl.DeclKind == Z3_decl_kind.Z3_OP_SGT; } }

        /// <summary>
        /// Indicates whether the term is a bit-wise AND
        /// </summary>
        public bool IsBVAND { get { return IsApp && FuncDecl.DeclKind == Z3_decl_kind.Z3_OP_BAND; } }

        /// <summary>
        /// Indicates whether the term is a bit-wise OR
        /// </summary>
        public bool IsBVOR { get { return IsApp && FuncDecl.DeclKind == Z3_decl_kind.Z3_OP_BOR; } }

        /// <summary>
        /// Indicates whether the term is a bit-wise NOT
        /// </summary>
        public bool IsBVNOT { get { return IsApp && FuncDecl.DeclKind == Z3_decl_kind.Z3_OP_BNOT; } }

        /// <summary>
        /// Indicates whether the term is a bit-wise XOR
        /// </summary>
        public bool IsBVXOR { get { return IsApp && FuncDecl.DeclKind == Z3_decl_kind.Z3_OP_BXOR; } }

        /// <summary>
        /// Indicates whether the term is a bit-wise NAND
        /// </summary>
        public bool IsBVNAND { get { return IsApp && FuncDecl.DeclKind == Z3_decl_kind.Z3_OP_BNAND; } }

        /// <summary>
        /// Indicates whether the term is a bit-wise NOR
        /// </summary>
        public bool IsBVNOR { get { return IsApp && FuncDecl.DeclKind == Z3_decl_kind.Z3_OP_BNOR; } }

        /// <summary>
        /// Indicates whether the term is a bit-wise XNOR
        /// </summary>
        public bool IsBVXNOR { get { return IsApp && FuncDecl.DeclKind == Z3_decl_kind.Z3_OP_BXNOR; } }

        /// <summary>
        /// Indicates whether the term is a bit-vector concatenation (binary)
        /// </summary>
        public bool IsBVConcat { get { return IsApp && FuncDecl.DeclKind == Z3_decl_kind.Z3_OP_CONCAT; } }

        /// <summary>
        /// Indicates whether the term is a bit-vector sign extension
        /// </summary>
        public bool IsBVSignExtension { get { return IsApp && FuncDecl.DeclKind == Z3_decl_kind.Z3_OP_SIGN_EXT; } }

        /// <summary>
        /// Indicates whether the term is a bit-vector zero extension
        /// </summary>
        public bool IsBVZeroExtension { get { return IsApp && FuncDecl.DeclKind == Z3_decl_kind.Z3_OP_ZERO_EXT; } }

        /// <summary>
        /// Indicates whether the term is a bit-vector extraction
        /// </summary>
        public bool IsBVExtract { get { return IsApp && FuncDecl.DeclKind == Z3_decl_kind.Z3_OP_EXTRACT; } }

        /// <summary>
        /// Indicates whether the term is a bit-vector repetition
        /// </summary>
        public bool IsBVRepeat { get { return IsApp && FuncDecl.DeclKind == Z3_decl_kind.Z3_OP_REPEAT; } }

        /// <summary>
        /// Indicates whether the term is a bit-vector reduce OR
        /// </summary>
        public bool IsBVReduceOR { get { return IsApp && FuncDecl.DeclKind == Z3_decl_kind.Z3_OP_BREDOR; } }

        /// <summary>
        /// Indicates whether the term is a bit-vector reduce AND
        /// </summary>
        public bool IsBVReduceAND { get { return IsApp && FuncDecl.DeclKind == Z3_decl_kind.Z3_OP_BREDAND; } }

        /// <summary>
        /// Indicates whether the term is a bit-vector comparison
        /// </summary>
        public bool IsBVComp { get { return IsApp && FuncDecl.DeclKind == Z3_decl_kind.Z3_OP_BCOMP; } }

        /// <summary>
        /// Indicates whether the term is a bit-vector shift left
        /// </summary>
        public bool IsBVShiftLeft { get { return IsApp && FuncDecl.DeclKind == Z3_decl_kind.Z3_OP_BSHL; } }

        /// <summary>
        /// Indicates whether the term is a bit-vector logical shift right
        /// </summary>
        public bool IsBVShiftRightLogical { get { return IsApp && FuncDecl.DeclKind == Z3_decl_kind.Z3_OP_BLSHR; } }

        /// <summary>
        /// Indicates whether the term is a bit-vector arithmetic shift left
        /// </summary>
        public bool IsBVShiftRightArithmetic { get { return IsApp && FuncDecl.DeclKind == Z3_decl_kind.Z3_OP_BASHR; } }

        /// <summary>
        /// Indicates whether the term is a bit-vector rotate left
        /// </summary>
        public bool IsBVRotateLeft { get { return IsApp && FuncDecl.DeclKind == Z3_decl_kind.Z3_OP_ROTATE_LEFT; } }

        /// <summary>
        /// Indicates whether the term is a bit-vector rotate right
        /// </summary>
        public bool IsBVRotateRight { get { return IsApp && FuncDecl.DeclKind == Z3_decl_kind.Z3_OP_ROTATE_RIGHT; } }

        /// <summary>
        /// Indicates whether the term is a bit-vector rotate left (extended)
        /// </summary>
        /// <remarks>Similar to Z3_OP_ROTATE_LEFT, but it is a binary operator instead of a parametric one.</remarks>
        public bool IsBVRotateLeftExtended { get { return IsApp && FuncDecl.DeclKind == Z3_decl_kind.Z3_OP_EXT_ROTATE_LEFT; } }

        /// <summary>
        /// Indicates whether the term is a bit-vector rotate right (extended)
        /// </summary>
        /// <remarks>Similar to Z3_OP_ROTATE_RIGHT, but it is a binary operator instead of a parametric one.</remarks>
        public bool IsBVRotateRightExtended { get { return IsApp && FuncDecl.DeclKind == Z3_decl_kind.Z3_OP_EXT_ROTATE_RIGHT; } }

        /// <summary>
        /// Indicates whether the term is a coercion from integer to bit-vector
        /// </summary>
        /// <remarks>This function is not supported by the decision procedures. Only the most 
        /// rudimentary simplification rules are applied to this function.</remarks>
        public bool IsIntToBV { get { return IsApp && FuncDecl.DeclKind == Z3_decl_kind.Z3_OP_INT2BV; } }

        /// <summary>
        /// Indicates whether the term is a coercion from bit-vector to integer
        /// </summary>
        /// <remarks>This function is not supported by the decision procedures. Only the most 
        /// rudimentary simplification rules are applied to this function.</remarks>
        public bool IsBVToInt { get { return IsApp && FuncDecl.DeclKind == Z3_decl_kind.Z3_OP_BV2INT; } }

        /// <summary>
        /// Indicates whether the term is a bit-vector carry
        /// </summary>
        /// <remarks>Compute the carry bit in a full-adder.  The meaning is given by the 
        /// equivalence (carry l1 l2 l3) &lt;=&gt; (or (and l1 l2) (and l1 l3) (and l2 l3)))</remarks>
        public bool IsBVCarry { get { return IsApp && FuncDecl.DeclKind == Z3_decl_kind.Z3_OP_CARRY; } }

        /// <summary>
        /// Indicates whether the term is a bit-vector ternary XOR
        /// </summary>
        /// <remarks>The meaning is given by the equivalence (xor3 l1 l2 l3) &lt;=&gt; (xor (xor l1 l2) l3)</remarks>
        public bool IsBVXOR3 { get { return IsApp && FuncDecl.DeclKind == Z3_decl_kind.Z3_OP_XOR3; } }

        #endregion

        #region Labels
        /// <summary>
        /// Indicates whether the term is a label (used by the Boogie Verification condition generator).
        /// </summary>
        /// <remarks>The label has two parameters, a string and a Boolean polarity. It takes one argument, a formula.</remarks>
        public bool IsLabel { get { return IsApp && FuncDecl.DeclKind == Z3_decl_kind.Z3_OP_LABEL; } }

        /// <summary>
        /// Indicates whether the term is a label literal (used by the Boogie Verification condition generator).                     
        /// </summary>
        /// <remarks>A label literal has a set of string parameters. It takes no arguments.</remarks>
        public bool IsLabelLit { get { return IsApp && FuncDecl.DeclKind == Z3_decl_kind.Z3_OP_LABEL_LIT; } }
        #endregion

        #region Proof Terms
        /// <summary>
        /// Indicates whether the term is a binary equivalence modulo namings. 
        /// </summary>
        /// <remarks>This binary predicate is used in proof terms.
        /// It captures equisatisfiability and equivalence modulo renamings.</remarks>
        public bool IsOEQ { get { return IsApp && FuncDecl.DeclKind == Z3_decl_kind.Z3_OP_OEQ; } }

        /// <summary>
        /// Indicates whether the term is a Proof for the expression 'true'.
        /// </summary>
        public bool IsProofTrue { get { return IsApp && FuncDecl.DeclKind == Z3_decl_kind.Z3_OP_PR_TRUE; } }

        /// <summary>
        /// Indicates whether the term is a proof for a fact asserted by the user.
        /// </summary>
        public bool IsProofAsserted { get { return IsApp && FuncDecl.DeclKind == Z3_decl_kind.Z3_OP_PR_ASSERTED; } }

        /// <summary>
        /// Indicates whether the term is a proof for a fact (tagged as goal) asserted by the user.
        /// </summary>
        public bool IsProofGoal { get { return IsApp && FuncDecl.DeclKind == Z3_decl_kind.Z3_OP_PR_GOAL; } }

        /// <summary>
        /// Indicates whether the term is proof via modus ponens
        /// </summary>
        /// <remarks>
        /// Given a proof for p and a proof for (implies p q), produces a proof for q.
        /// T1: p
        /// T2: (implies p q)
        /// [mp T1 T2]: q
        /// The second antecedents may also be a proof for (iff p q).</remarks>
        public bool IsProofModusPonens { get { return IsApp && FuncDecl.DeclKind == Z3_decl_kind.Z3_OP_PR_MODUS_PONENS; } }

        /// <summary>
        /// Indicates whether the term is a proof for (R t t), where R is a reflexive relation.
        /// </summary>
        /// <remarks>This proof object has no antecedents. 
        /// The only reflexive relations that are used are 
        /// equivalence modulo namings, equality and equivalence.
        /// That is, R is either '~', '=' or 'iff'.</remarks>
        public bool IsProofReflexivity { get { return IsApp && FuncDecl.DeclKind == Z3_decl_kind.Z3_OP_PR_REFLEXIVITY; } }

        /// <summary>
        /// Indicates whether the term is proof by symmetricity of a relation
        /// </summary>
        /// <remarks>
        /// Given an symmetric relation R and a proof for (R t s), produces a proof for (R s t).
        /// T1: (R t s)
        /// [symmetry T1]: (R s t)
        /// T1 is the antecedent of this proof object.
        /// </remarks>
        public bool IsProofSymmetry { get { return IsApp && FuncDecl.DeclKind == Z3_decl_kind.Z3_OP_PR_SYMMETRY; } }

        /// <summary>
        /// Indicates whether the term is a proof by transitivity of a relation
        /// </summary>
        /// <remarks>
        /// Given a transitive relation R, and proofs for (R t s) and (R s u), produces a proof 
        /// for (R t u). 
        /// T1: (R t s)
        /// T2: (R s u)
        /// [trans T1 T2]: (R t u)
        /// </remarks>
        public bool IsProofTransitivity { get { return IsApp && FuncDecl.DeclKind == Z3_decl_kind.Z3_OP_PR_TRANSITIVITY; } }

        /// <summary>
        /// Indicates whether the term is a proof by condensed transitivity of a relation
        /// </summary>
        /// <remarks>
        /// Condensed transitivity proof. This proof object is only used if the parameter PROOF_MODE is 1.
        /// It combines several symmetry and transitivity proofs. 
        /// Example:
        /// T1: (R a b)
        /// T2: (R c b)
        /// T3: (R c d)
        /// [trans* T1 T2 T3]: (R a d)          
        /// R must be a symmetric and transitive relation.
        /// 
        /// Assuming that this proof object is a proof for (R s t), then
        /// a proof checker must check if it is possible to prove (R s t)
        /// using the antecedents, symmetry and transitivity.  That is, 
        /// if there is a path from s to t, if we view every
        /// antecedent (R a b) as an edge between a and b.
        /// </remarks>
        public bool IsProofTransitivityStar { get { return IsApp && FuncDecl.DeclKind == Z3_decl_kind.Z3_OP_PR_TRANSITIVITY_STAR; } }


        /// <summary>
        /// Indicates whether the term is a monotonicity proof object.
        /// </summary>
        /// <remarks>
        /// T1: (R t_1 s_1)
        /// ...
        /// Tn: (R t_n s_n)
        /// [monotonicity T1 ... Tn]: (R (f t_1 ... t_n) (f s_1 ... s_n))          
        /// Remark: if t_i == s_i, then the antecedent Ti is suppressed.
        /// That is, reflexivity proofs are supressed to save space.
        /// </remarks>
        public bool IsProofMonotonicity { get { return IsApp && FuncDecl.DeclKind == Z3_decl_kind.Z3_OP_PR_MONOTONICITY; } }

        /// <summary>
        /// Indicates whether the term is a quant-intro proof 
        /// </summary>
        /// <remarks>
        /// Given a proof for (~ p q), produces a proof for (~ (forall (x) p) (forall (x) q)).
        /// T1: (~ p q)
        /// [quant-intro T1]: (~ (forall (x) p) (forall (x) q))
        /// </remarks>
        public bool IsProofQuantIntro { get { return IsApp && FuncDecl.DeclKind == Z3_decl_kind.Z3_OP_PR_QUANT_INTRO; } }

        /// <summary>
        /// Indicates whether the term is a distributivity proof object.  
        /// </summary>
        /// <remarks>
        /// Given that f (= or) distributes over g (= and), produces a proof for
        /// (= (f a (g c d))
        /// (g (f a c) (f a d)))
        /// If f and g are associative, this proof also justifies the following equality:
        /// (= (f (g a b) (g c d))
        /// (g (f a c) (f a d) (f b c) (f b d)))
        /// where each f and g can have arbitrary number of arguments.
        /// 
        /// This proof object has no antecedents.
        /// Remark. This rule is used by the CNF conversion pass and 
        /// instantiated by f = or, and g = and.
        /// </remarks>
        public bool IsProofDistributivity { get { return IsApp && FuncDecl.DeclKind == Z3_decl_kind.Z3_OP_PR_DISTRIBUTIVITY; } }

        /// <summary>
        /// Indicates whether the term is a proof by elimination of AND
        /// </summary>
        /// <remarks>
        /// Given a proof for (and l_1 ... l_n), produces a proof for l_i
        /// T1: (and l_1 ... l_n)
        /// [and-elim T1]: l_i
        /// </remarks>
        public bool IsProofAndElimination { get { return IsApp && FuncDecl.DeclKind == Z3_decl_kind.Z3_OP_PR_AND_ELIM; } }

        /// <summary>
        /// Indicates whether the term is a proof by eliminiation of not-or
        /// </summary>
        /// <remarks>
        /// Given a proof for (not (or l_1 ... l_n)), produces a proof for (not l_i).
        /// T1: (not (or l_1 ... l_n))
        /// [not-or-elim T1]: (not l_i)       
        /// </remarks>
        public bool IsProofOrElimination { get { return IsApp && FuncDecl.DeclKind == Z3_decl_kind.Z3_OP_PR_NOT_OR_ELIM; } }

        /// <summary>
        /// Indicates whether the term is a proof by rewriting
        /// </summary>
        /// <remarks>
        /// A proof for a local rewriting step (= t s).
        /// The head function symbol of t is interpreted.
        /// 
        /// This proof object has no antecedents.
        /// The conclusion of a rewrite rule is either an equality (= t s), 
        /// an equivalence (iff t s), or equi-satisfiability (~ t s).
        /// Remark: if f is bool, then = is iff.
        /// 
        /// Examples:
        /// (= (+ x 0) x)
        /// (= (+ x 1 2) (+ 3 x))
        /// (iff (or x false) x)          
        /// </remarks>
        public bool IsProofRewrite { get { return IsApp && FuncDecl.DeclKind == Z3_decl_kind.Z3_OP_PR_REWRITE; } }

        /// <summary>
        /// Indicates whether the term is a proof by rewriting
        /// </summary>
        /// <remarks>
        /// A proof for rewriting an expression t into an expression s.
        /// This proof object is used if the parameter PROOF_MODE is 1.
        /// This proof object can have n antecedents.
        /// The antecedents are proofs for equalities used as substitution rules.
        /// The object is also used in a few cases if the parameter PROOF_MODE is 2.
        /// The cases are:
        /// - When applying contextual simplification (CONTEXT_SIMPLIFIER=true)
        /// - When converting bit-vectors to Booleans (BIT2BOOL=true)
        /// - When pulling ite expression up (PULL_CHEAP_ITE_TREES=true)
        /// </remarks>
        public bool IsProofRewriteStar { get { return IsApp && FuncDecl.DeclKind == Z3_decl_kind.Z3_OP_PR_REWRITE_STAR; } }

        /// <summary>
        /// Indicates whether the term is a proof for pulling quantifiers out.
        /// </summary>
        /// <remarks>
        /// A proof for (iff (f (forall (x) q(x)) r) (forall (x) (f (q x) r))). This proof object has no antecedents.
        /// </remarks>
        public bool IsProofPullQuant { get { return IsApp && FuncDecl.DeclKind == Z3_decl_kind.Z3_OP_PR_PULL_QUANT; } }

        /// <summary>
        /// Indicates whether the term is a proof for pulling quantifiers out.
        /// </summary>
        /// <remarks>
        /// A proof for (iff P Q) where Q is in prenex normal form. 
        /// This proof object is only used if the parameter PROOF_MODE is 1.       
        /// This proof object has no antecedents
        /// </remarks>
        public bool IsProofPullQuantStar { get { return IsApp && FuncDecl.DeclKind == Z3_decl_kind.Z3_OP_PR_PULL_QUANT_STAR; } }

        /// <summary>
        /// Indicates whether the term is a proof for pushing quantifiers in.
        /// </summary>
        /// <remarks>
        /// A proof for:
        /// (iff (forall (x_1 ... x_m) (and p_1[x_1 ... x_m] ... p_n[x_1 ... x_m]))
        ///         (and (forall (x_1 ... x_m) p_1[x_1 ... x_m])
        ///          ... 
        ///      (forall (x_1 ... x_m) p_n[x_1 ... x_m])))               
        ///  This proof object has no antecedents
        /// </remarks>
        public bool IsProofPushQuant { get { return IsApp && FuncDecl.DeclKind == Z3_decl_kind.Z3_OP_PR_PUSH_QUANT; } }

        /// <summary>
        /// Indicates whether the term is a proof for elimination of unused variables.
        /// </summary>
        /// <remarks>
        /// A proof for (iff (forall (x_1 ... x_n y_1 ... y_m) p[x_1 ... x_n])
        ///                  (forall (x_1 ... x_n) p[x_1 ... x_n])) 
        ///                  
        /// It is used to justify the elimination of unused variables.
        /// This proof object has no antecedents.
        /// </remarks>
        public bool IsProofElimUnusedVars { get { return IsApp && FuncDecl.DeclKind == Z3_decl_kind.Z3_OP_PR_ELIM_UNUSED_VARS; } }

        /// <summary>
        /// Indicates whether the term is a proof for destructive equality resolution
        /// </summary>
        /// <remarks>
        /// A proof for destructive equality resolution:
        /// (iff (forall (x) (or (not (= x t)) P[x])) P[t])
        /// if x does not occur in t.
        /// 
        /// This proof object has no antecedents.
        /// 
        /// Several variables can be eliminated simultaneously.
        /// </remarks>
        public bool IsProofDER { get { return IsApp && FuncDecl.DeclKind == Z3_decl_kind.Z3_OP_PR_DER; } }

        /// <summary>
        /// Indicates whether the term is a proof for quantifier instantiation
        /// </summary>
        /// <remarks>
        /// A proof of (or (not (forall (x) (P x))) (P a))
        /// </remarks>
        public bool IsProofQuantInst { get { return IsApp && FuncDecl.DeclKind == Z3_decl_kind.Z3_OP_PR_QUANT_INST; } }

        /// <summary>
        /// Indicates whether the term is a hypthesis marker.
        /// </summary>
        /// <remarks>Mark a hypothesis in a natural deduction style proof.</remarks>
        public bool IsProofHypothesis { get { return IsApp && FuncDecl.DeclKind == Z3_decl_kind.Z3_OP_PR_HYPOTHESIS; } }

        /// <summary>
        /// Indicates whether the term is a proof by lemma
        /// </summary>
        /// <remarks>
        /// T1: false
        /// [lemma T1]: (or (not l_1) ... (not l_n))
        /// 
        /// This proof object has one antecedent: a hypothetical proof for false.
        /// It converts the proof in a proof for (or (not l_1) ... (not l_n)),
        /// when T1 contains the hypotheses: l_1, ..., l_n.
        /// </remarks>
        public bool IsProofLemma { get { return IsApp && FuncDecl.DeclKind == Z3_decl_kind.Z3_OP_PR_LEMMA; } }

        /// <summary>
        /// Indicates whether the term is a proof by unit resolution
        /// </summary>
        /// <remarks>
        /// T1:      (or l_1 ... l_n l_1' ... l_m')
        /// T2:      (not l_1)
        /// ...
        /// T(n+1):  (not l_n)
        /// [unit-resolution T1 ... T(n+1)]: (or l_1' ... l_m')
        /// </remarks>
        public bool IsProofUnitResolution { get { return IsApp && FuncDecl.DeclKind == Z3_decl_kind.Z3_OP_PR_UNIT_RESOLUTION; } }

        /// <summary>
        /// Indicates whether the term is a proof by iff-true
        /// </summary>
        /// <remarks>
        /// T1: p
        /// [iff-true T1]: (iff p true)
        /// </remarks>
        public bool IsProofIFFTrue { get { return IsApp && FuncDecl.DeclKind == Z3_decl_kind.Z3_OP_PR_IFF_TRUE; } }

        /// <summary>
        /// Indicates whether the term is a proof by iff-false
        /// </summary>
        /// <remarks>
        /// T1: (not p)
        /// [iff-false T1]: (iff p false)
        /// </remarks>
        public bool IsProofIFFFalse { get { return IsApp && FuncDecl.DeclKind == Z3_decl_kind.Z3_OP_PR_IFF_FALSE; } }

        /// <summary>
        /// Indicates whether the term is a proof by commutativity
        /// </summary>
        /// <remarks>
        /// [comm]: (= (f a b) (f b a))
        /// 
        /// f is a commutative operator.
        /// 
        /// This proof object has no antecedents.
        /// Remark: if f is bool, then = is iff.
        /// </remarks>
        public bool IsProofCommutativity { get { return IsApp && FuncDecl.DeclKind == Z3_decl_kind.Z3_OP_PR_COMMUTATIVITY; } }

        /// <summary>
        /// Indicates whether the term is a proof for Tseitin-like axioms
        /// </summary>
        /// <remarks>
        /// Proof object used to justify Tseitin's like axioms:
        /// 
        /// (or (not (and p q)) p)
        /// (or (not (and p q)) q)
        /// (or (not (and p q r)) p)
        /// (or (not (and p q r)) q)
        /// (or (not (and p q r)) r)
        /// ...
        /// (or (and p q) (not p) (not q))
        /// (or (not (or p q)) p q)
        /// (or (or p q) (not p))
        /// (or (or p q) (not q))
        /// (or (not (iff p q)) (not p) q)
        /// (or (not (iff p q)) p (not q))
        /// (or (iff p q) (not p) (not q))
        /// (or (iff p q) p q)
        /// (or (not (ite a b c)) (not a) b)
        /// (or (not (ite a b c)) a c)
        /// (or (ite a b c) (not a) (not b))
        /// (or (ite a b c) a (not c))
        /// (or (not (not a)) (not a))
        /// (or (not a) a)
        /// 
        /// This proof object has no antecedents.
        /// Note: all axioms are propositional tautologies.
        /// Note also that 'and' and 'or' can take multiple arguments.
        /// You can recover the propositional tautologies by
        /// unfolding the Boolean connectives in the axioms a small
        /// bounded number of steps (=3).
        /// </remarks>
        public bool IsProofDefAxiom { get { return IsApp && FuncDecl.DeclKind == Z3_decl_kind.Z3_OP_PR_DEF_AXIOM; } }

        /// <summary>
        /// Indicates whether the term is a proof for introduction of a name
        /// </summary>
        /// <remarks>
        /// Introduces a name for a formula/term.
        /// Suppose e is an expression with free variables x, and def-intro
        /// introduces the name n(x). The possible cases are:
        /// 
        /// When e is of Boolean type:
        /// [def-intro]: (and (or n (not e)) (or (not n) e))
        /// 
        /// or:
        /// [def-intro]: (or (not n) e)
        /// when e only occurs positively.
        /// 
        /// When e is of the form (ite cond th el):
        /// [def-intro]: (and (or (not cond) (= n th)) (or cond (= n el)))
        /// 
        /// Otherwise:
        /// [def-intro]: (= n e)       
        /// </remarks>
        public bool IsProofDefIntro { get { return IsApp && FuncDecl.DeclKind == Z3_decl_kind.Z3_OP_PR_DEF_INTRO; } }

        /// <summary>
        /// Indicates whether the term is a proof for application of a definition
        /// </summary>
        /// <remarks>
        ///  [apply-def T1]: F ~ n
        ///  F is 'equivalent' to n, given that T1 is a proof that
        ///  n is a name for F.
        /// </remarks>
        public bool IsProofApplyDef { get { return IsApp && FuncDecl.DeclKind == Z3_decl_kind.Z3_OP_PR_APPLY_DEF; } }

        /// <summary>
        /// Indicates whether the term is a proof iff-oeq
        /// </summary>
        /// <remarks>
        /// T1: (iff p q)
        /// [iff~ T1]: (~ p q)
        /// </remarks>
        public bool IsProofIFFOEQ { get { return IsApp && FuncDecl.DeclKind == Z3_decl_kind.Z3_OP_PR_IFF_OEQ; } }

        /// <summary>
        /// Indicates whether the term is a proof for a positive NNF step
        /// </summary>
        /// <remarks>
        /// Proof for a (positive) NNF step. Example:
        /// 
        /// T1: (not s_1) ~ r_1
        /// T2: (not s_2) ~ r_2
        /// T3: s_1 ~ r_1'
        /// T4: s_2 ~ r_2'
        /// [nnf-pos T1 T2 T3 T4]: (~ (iff s_1 s_2)
        ///                           (and (or r_1 r_2') (or r_1' r_2)))
        ///
        /// The negation normal form steps NNF_POS and NNF_NEG are used in the following cases:
        /// (a) When creating the NNF of a positive force quantifier.
        /// The quantifier is retained (unless the bound variables are eliminated).
        /// Example
        ///    T1: q ~ q_new 
        ///    [nnf-pos T1]: (~ (forall (x T) q) (forall (x T) q_new))
        /// 
        /// (b) When recursively creating NNF over Boolean formulas, where the top-level
        /// connective is changed during NNF conversion. The relevant Boolean connectives
        /// for NNF_POS are 'implies', 'iff', 'xor', 'ite'.
        /// NNF_NEG furthermore handles the case where negation is pushed
        /// over Boolean connectives 'and' and 'or'.
        /// </remarks>
        public bool IsProofNNFPos { get { return IsApp && FuncDecl.DeclKind == Z3_decl_kind.Z3_OP_PR_NNF_POS; } }

        /// <summary>
        /// Indicates whether the term is a proof for a negative NNF step
        /// </summary>
        /// <remarks>
        /// Proof for a (negative) NNF step. Examples:
        /// 
        ///   T1: (not s_1) ~ r_1
        ///   ...
        ///   Tn: (not s_n) ~ r_n
        ///   [nnf-neg T1 ... Tn]: (not (and s_1 ... s_n)) ~ (or r_1 ... r_n)
        /// and
        ///   T1: (not s_1) ~ r_1
        ///   ...
        ///   Tn: (not s_n) ~ r_n
        ///   [nnf-neg T1 ... Tn]: (not (or s_1 ... s_n)) ~ (and r_1 ... r_n)
        /// and
        ///   T1: (not s_1) ~ r_1
        ///   T2: (not s_2) ~ r_2
        ///   T3: s_1 ~ r_1'
        ///   T4: s_2 ~ r_2'
        ///   [nnf-neg T1 T2 T3 T4]: (~ (not (iff s_1 s_2))
        ///                             (and (or r_1 r_2) (or r_1' r_2')))
        /// </remarks>
        public bool IsProofNNFNeg { get { return IsApp && FuncDecl.DeclKind == Z3_decl_kind.Z3_OP_PR_NNF_NEG; } }

        /// <summary>
        /// Indicates whether the term is a proof for (~ P Q) here Q is in negation normal form.
        /// </summary>
        /// <remarks>
        /// A proof for (~ P Q) where Q is in negation normal form.
        /// 
        /// This proof object is only used if the parameter PROOF_MODE is 1.       
        /// 
        /// This proof object may have n antecedents. Each antecedent is a PR_DEF_INTRO.
        /// </remarks>
        public bool IsProofNNFStar { get { return IsApp && FuncDecl.DeclKind == Z3_decl_kind.Z3_OP_PR_NNF_STAR; } }

        /// <summary>
        /// Indicates whether the term is a proof for (~ P Q) where Q is in conjunctive normal form.
        /// </summary>
        /// <remarks>
        /// A proof for (~ P Q) where Q is in conjunctive normal form.
        /// This proof object is only used if the parameter PROOF_MODE is 1.       
        /// This proof object may have n antecedents. Each antecedent is a PR_DEF_INTRO.          
        /// </remarks>
        public bool IsProofCNFStar { get { return IsApp && FuncDecl.DeclKind == Z3_decl_kind.Z3_OP_PR_CNF_STAR; } }

        /// <summary>
        /// Indicates whether the term is a proof for a Skolemization step
        /// </summary>
        /// <remarks>
        /// Proof for: 
        /// 
        ///   [sk]: (~ (not (forall x (p x y))) (not (p (sk y) y)))
        ///   [sk]: (~ (exists x (p x y)) (p (sk y) y))
        ///   
        /// This proof object has no antecedents.
        /// </remarks>
        public bool IsProofSkolemize { get { return IsApp && FuncDecl.DeclKind == Z3_decl_kind.Z3_OP_PR_SKOLEMIZE; } }

        /// <summary>
        /// Indicates whether the term is a proof by modus ponens for equi-satisfiability.
        /// </summary>
        /// <remarks>
        /// Modus ponens style rule for equi-satisfiability.
        /// T1: p
        /// T2: (~ p q)
        /// [mp~ T1 T2]: q  
        /// </remarks>
        public bool IsProofModusPonensOEQ { get { return IsApp && FuncDecl.DeclKind == Z3_decl_kind.Z3_OP_PR_MODUS_PONENS_OEQ; } }

        /// <summary>
        /// Indicates whether the term is a proof for theory lemma
        /// </summary>
        /// <remarks>
        /// Generic proof for theory lemmas.
        /// 
        /// The theory lemma function comes with one or more parameters.
        /// The first parameter indicates the name of the theory.
        /// For the theory of arithmetic, additional parameters provide hints for
        /// checking the theory lemma. 
        /// The hints for arithmetic are:
        /// - farkas - followed by rational coefficients. Multiply the coefficients to the
        ///   inequalities in the lemma, add the (negated) inequalities and obtain a contradiction.
        /// - triangle-eq - Indicates a lemma related to the equivalence:        
        ///   (iff (= t1 t2) (and (&lt;= t1 t2) (&lt;= t2 t1)))
        /// - gcd-test - Indicates an integer linear arithmetic lemma that uses a gcd test.
        /// </remarks>
        public bool IsProofTheoryLemma { get { return IsApp && FuncDecl.DeclKind == Z3_decl_kind.Z3_OP_PR_TH_LEMMA; } }
        #endregion

        #region Relational Terms
        /// <summary>
        /// Indicates whether the term is of an array sort.
        /// </summary>
        public bool IsRelation
        {
            get
            {
                return (Native.Z3_is_app(Context.nCtx, NativeObject) != 0 &&
                        Native.Z3_get_sort_kind(Context.nCtx, Native.Z3_get_sort(Context.nCtx, NativeObject)) 
                        == (uint)Z3_sort_kind.Z3_RELATION_SORT);
            }
        }

        /// <summary>
        /// Indicates whether the term is an relation store
        /// </summary>
        /// <remarks>
        /// Insert a record into a relation.
        /// The function takes <c>n+1</c> arguments, where the first argument is the relation and the remaining <c>n</c> elements 
        /// correspond to the <c>n</c> columns of the relation.
        /// </remarks>
        public bool IsRelationStore { get { return IsApp && FuncDecl.DeclKind == Z3_decl_kind.Z3_OP_RA_STORE; } }

        /// <summary>
        /// Indicates whether the term is an empty relation
        /// </summary>
        public bool IsEmptyRelation { get { return IsApp && FuncDecl.DeclKind == Z3_decl_kind.Z3_OP_RA_EMPTY; } }

        /// <summary>
        /// Indicates whether the term is a test for the emptiness of a relation
        /// </summary>
        public bool IsIsEmptyRelation { get { return IsApp && FuncDecl.DeclKind == Z3_decl_kind.Z3_OP_RA_IS_EMPTY; } }

        /// <summary>
        /// Indicates whether the term is a relational join
        /// </summary>
        public bool IsRelationalJoin { get { return IsApp && FuncDecl.DeclKind == Z3_decl_kind.Z3_OP_RA_JOIN; } }

        /// <summary>
        /// Indicates whether the term is the union or convex hull of two relations. 
        /// </summary>
        /// <remarks>The function takes two arguments.</remarks>
        public bool IsRelationUnion { get { return IsApp && FuncDecl.DeclKind == Z3_decl_kind.Z3_OP_RA_UNION; } }

        /// <summary>
        /// Indicates whether the term is the widening of two relations
        /// </summary>
        /// <remarks>The function takes two arguments.</remarks>
        public bool IsRelationWiden { get { return IsApp && FuncDecl.DeclKind == Z3_decl_kind.Z3_OP_RA_WIDEN; } }

        /// <summary>
        /// Indicates whether the term is a projection of columns (provided as numbers in the parameters).
        /// </summary>
        /// <remarks>The function takes one argument.</remarks>
        public bool IsRelationProject { get { return IsApp && FuncDecl.DeclKind == Z3_decl_kind.Z3_OP_RA_PROJECT; } }

        /// <summary>
        /// Indicates whether the term is a relation filter
        /// </summary>
        /// <remarks>
        /// Filter (restrict) a relation with respect to a predicate.
        /// The first argument is a relation. 
        /// The second argument is a predicate with free de-Brujin indices
        /// corresponding to the columns of the relation.
        /// So the first column in the relation has index 0.
        /// </remarks>
        public bool IsRelationFilter { get { return IsApp && FuncDecl.DeclKind == Z3_decl_kind.Z3_OP_RA_FILTER; } }

        /// <summary>
        /// Indicates whether the term is an intersection of a relation with the negation of another.
        /// </summary>
        /// <remarks>
        /// Intersect the first relation with respect to negation
        /// of the second relation (the function takes two arguments).
        /// Logically, the specification can be described by a function
        /// 
        ///   target = filter_by_negation(pos, neg, columns)
        ///   
        /// where columns are pairs c1, d1, .., cN, dN of columns from pos and neg, such that
        /// target are elements in x in pos, such that there is no y in neg that agrees with
        /// x on the columns c1, d1, .., cN, dN.
        /// </remarks>
        public bool IsRelationNegationFilter { get { return IsApp && FuncDecl.DeclKind == Z3_decl_kind.Z3_OP_RA_NEGATION_FILTER; } }

        /// <summary>
        /// Indicates whether the term is the renaming of a column in a relation
        /// </summary>
        /// <remarks>    
        /// The function takes one argument.
        /// The parameters contain the renaming as a cycle.
        /// </remarks>
        public bool IsRelationRename { get { return IsApp && FuncDecl.DeclKind == Z3_decl_kind.Z3_OP_RA_RENAME; } }

        /// <summary>
        /// Indicates whether the term is the complement of a relation
        /// </summary>
        public bool IsRelationComplement { get { return IsApp && FuncDecl.DeclKind == Z3_decl_kind.Z3_OP_RA_COMPLEMENT; } }

        /// <summary>
        /// Indicates whether the term is a relational select
        /// </summary>
        /// <remarks>
        /// Check if a record is an element of the relation.
        /// The function takes <c>n+1</c> arguments, where the first argument is a relation,
        /// and the remaining <c>n</c> arguments correspond to a record.
        /// </remarks>
        public bool IsRelationSelect { get { return IsApp && FuncDecl.DeclKind == Z3_decl_kind.Z3_OP_RA_SELECT; } }

        /// <summary>
        /// Indicates whether the term is a relational clone (copy)
        /// </summary>
        /// <remarks>
        /// Create a fresh copy (clone) of a relation. 
        /// The function is logically the identity, but
        /// in the context of a register machine allows 
        /// for terms of kind <seealso cref="IsRelationUnion"/> 
        /// to perform destructive updates to the first argument.
        /// </remarks>
        public bool IsRelationClone { get { return IsApp && FuncDecl.DeclKind == Z3_decl_kind.Z3_OP_RA_CLONE; } }
        #endregion

        #region Finite domain terms
        /// <summary>
        /// Indicates whether the term is of an array sort.
        /// </summary>
        public bool IsFiniteDomain
        {
            get
            {
                return (Native.Z3_is_app(Context.nCtx, NativeObject) != 0 &&
                        Native.Z3_get_sort_kind(Context.nCtx, Native.Z3_get_sort(Context.nCtx, NativeObject)) == (uint)Z3_sort_kind.Z3_FINITE_DOMAIN_SORT);
            }
        }

        /// <summary>
        /// Indicates whether the term is a less than predicate over a finite domain.
        /// </summary>
        public bool IsFiniteDomainLT { get { return IsApp && FuncDecl.DeclKind == Z3_decl_kind.Z3_OP_FD_LT; } }
        #endregion
        #endregion

        #region Bound Variables
        /// <summary>
        /// The de-Burijn index of a bound variable.
        /// </summary>
        /// <remarks>
        /// Bound variables are indexed by de-Bruijn indices. It is perhaps easiest to explain
        /// the meaning of de-Bruijn indices by indicating the compilation process from
        /// non-de-Bruijn formulas to de-Bruijn format.
        /// <code>
        /// abs(forall (x1) phi) = forall (x1) abs1(phi, x1, 0)
        /// abs(forall (x1, x2) phi) = abs(forall (x1) abs(forall (x2) phi))
        /// abs1(x, x, n) = b_n
        /// abs1(y, x, n) = y
        /// abs1(f(t1,...,tn), x, n) = f(abs1(t1,x,n), ..., abs1(tn,x,n))
        /// abs1(forall (x1) phi, x, n) = forall (x1) (abs1(phi, x, n+1))
        /// </code>
        /// The last line is significant: the index of a bound variable is different depending
        /// on the scope in which it appears. The deeper x appears, the higher is its
        /// index.
        /// </remarks>
        public uint Index
        {
            get
            {
                if (!IsVar)
                    throw new Z3Exception("Term is not a bound variable.");

                Contract.EndContractBlock();

                return Native.Z3_get_index_value(Context.nCtx, NativeObject);
            }
        }
        #endregion

        #region Internal
        /// <summary> 
        /// Constructor for Expr 
        /// </summary>
        internal protected Expr(Context ctx) : base(ctx) { Contract.Requires(ctx != null); }
        /// <summary> 
        /// Constructor for Expr 
        /// </summary>
        internal protected Expr(Context ctx, IntPtr obj) : base(ctx, obj) { Contract.Requires(ctx != null); }

#if DEBUG
        [Pure]
        internal override void CheckNativeObject(IntPtr obj)
        {
            if (Native.Z3_is_app(Context.nCtx, obj) == 0 &&
                Native.Z3_get_ast_kind(Context.nCtx, obj) != (uint)Z3_ast_kind.Z3_VAR_AST &&
                Native.Z3_get_ast_kind(Context.nCtx, obj) != (uint)Z3_ast_kind.Z3_QUANTIFIER_AST)
                throw new Z3Exception("Underlying object is not a term");
            base.CheckNativeObject(obj);
        }
#endif

        [Pure]
        internal static Expr Create(Context ctx, FuncDecl f, params Expr[] arguments)
        {
            Contract.Requires(ctx != null);
            Contract.Requires(f != null);
            Contract.Ensures(Contract.Result<Expr>() != null);

            IntPtr obj = Native.Z3_mk_app(ctx.nCtx, f.NativeObject,
                                          AST.ArrayLength(arguments),
                                          AST.ArrayToNative(arguments));
            return Create(ctx, obj);
        }

        [Pure]
        new internal static Expr Create(Context ctx, IntPtr obj)
        {
            Contract.Requires(ctx != null);
            Contract.Ensures(Contract.Result<Expr>() != null);

            Z3_ast_kind k = (Z3_ast_kind)Native.Z3_get_ast_kind(ctx.nCtx, obj);
            if (k == Z3_ast_kind.Z3_QUANTIFIER_AST)
                return new Quantifier(ctx, obj);
            IntPtr s = Native.Z3_get_sort(ctx.nCtx, obj);
            Z3_sort_kind sk = (Z3_sort_kind)Native.Z3_get_sort_kind(ctx.nCtx, s);

            if (Native.Z3_is_algebraic_number(ctx.nCtx, obj) != 0) // is this a numeral ast?
                return new AlgebraicNum(ctx, obj);

            if (Native.Z3_is_numeral_ast(ctx.nCtx, obj) != 0)
            {
                switch (sk)
                {
                    case Z3_sort_kind.Z3_INT_SORT: return new IntNum(ctx, obj);
                    case Z3_sort_kind.Z3_REAL_SORT: return new RatNum(ctx, obj);
                    case Z3_sort_kind.Z3_BV_SORT: return new BitVecNum(ctx, obj);                    
                }
            }

            switch (sk)
            {
                case Z3_sort_kind.Z3_BOOL_SORT: return new BoolExpr(ctx, obj);
                case Z3_sort_kind.Z3_INT_SORT: return new IntExpr(ctx, obj);
                case Z3_sort_kind.Z3_REAL_SORT: return new RealExpr(ctx, obj);
                case Z3_sort_kind.Z3_BV_SORT: return new BitVecExpr(ctx, obj);
                case Z3_sort_kind.Z3_ARRAY_SORT: return new ArrayExpr(ctx, obj);
                case Z3_sort_kind.Z3_DATATYPE_SORT: return new DatatypeExpr(ctx, obj);                
            }

            return new Expr(ctx, obj);
        }
        #endregion
    }
}<|MERGE_RESOLUTION|>--- conflicted
+++ resolved
@@ -319,11 +319,7 @@
         /// <summary>
         /// Indicates whether the term is an implication
         /// </summary>
-<<<<<<< HEAD
-        public bool IsImplies { get { return FuncDecl.DeclKind == Z3_decl_kind.Z3_OP_IMPLIES; } }
-=======
         public bool IsImplies { get { return IsApp && FuncDecl.DeclKind == Z3_decl_kind.Z3_OP_IMPLIES; } }
->>>>>>> fceaf97c
 
         #endregion
 
