--- conflicted
+++ resolved
@@ -17,14 +17,11 @@
 
 --*/
 #pragma once
-<<<<<<< HEAD
-=======
 
 /**
    \brief callback functions for models.
  */
 typedef void Z3_model_eh(void* ctx);
->>>>>>> 39af2a18
 
 #ifdef __cplusplus
 extern "C" {
