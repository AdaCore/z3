--- conflicted
+++ resolved
@@ -879,10 +879,7 @@
     ctx = rng.ctx
     return FuncDeclRef(Z3_mk_func_decl(ctx.ref(), to_symbol(name, ctx), arity, dom, rng.ast), ctx)
 
-<<<<<<< HEAD
-=======
-
->>>>>>> 39af2a18
+
 def FreshFunction(*sig):
     """Create a new fresh Z3 uninterpreted function with the given sorts.
     """
@@ -899,11 +896,7 @@
             _z3_assert(is_sort(sig[i]), "Z3 sort expected")
         dom[i] = sig[i].ast
     ctx = rng.ctx
-<<<<<<< HEAD
-    return FuncDeclRef(Z3_mk_fresh_func_decl(ctx.ref(), 'f', arity, dom, rng.ast), ctx)
-=======
     return FuncDeclRef(Z3_mk_fresh_func_decl(ctx.ref(), "f", arity, dom, rng.ast), ctx)
->>>>>>> 39af2a18
 
 
 def _to_func_decl_ref(a, ctx):
@@ -931,11 +924,7 @@
 def RecAddDefinition(f, args, body):
     """Set the body of a recursive function.
        Recursive definitions can be simplified if they are applied to ground
-<<<<<<< HEAD
-       arguments.       
-=======
        arguments.
->>>>>>> 39af2a18
     >>> ctx = Context()
     >>> fac = RecFunction('fac', IntSort(ctx), IntSort(ctx))
     >>> n = Int('n', ctx)
@@ -1508,12 +1497,8 @@
             return BoolVal(val, self.ctx)
         if z3_debug():
             if not is_expr(val):
-<<<<<<< HEAD
-               _z3_assert(is_expr(val), "True, False or Z3 Boolean expression expected. Received %s of type %s" % (val, type(val)))
-=======
                 msg = "True, False or Z3 Boolean expression expected. Received %s of type %s"
                 _z3_assert(is_expr(val), msg % (val, type(val)))
->>>>>>> 39af2a18
             if not self.eq(val.sort()):
                 _z3_assert(self.eq(val.sort()), "Value cannot be converted into a Z3 Boolean value")
         return val
@@ -1847,11 +1832,7 @@
     else:
         ctx = None
     args = _get_args(args)
-<<<<<<< HEAD
-    ctx  = _get_ctx(_ctx_from_ast_arg_list(args, ctx))
-=======
     ctx = _get_ctx(_ctx_from_ast_arg_list(args, ctx))
->>>>>>> 39af2a18
     if z3_debug():
         _z3_assert(ctx is not None, "At least one of the arguments must be a Z3 expression or probe")
     if _has_probe(args):
@@ -1876,24 +1857,15 @@
     if len(args) > 0:
         last_arg = args[len(args) - 1]
     if isinstance(last_arg, Context):
-<<<<<<< HEAD
-        ctx = args[len(args)-1]
-        args = args[:len(args)-1]
-=======
         ctx = args[len(args) - 1]
         args = args[:len(args) - 1]
->>>>>>> 39af2a18
     elif len(args) == 1 and isinstance(args[0], AstVector):
         ctx = args[0].ctx
         args = [a for a in args[0]]
     else:
         ctx = None
     args = _get_args(args)
-<<<<<<< HEAD
-    ctx  = _get_ctx(_ctx_from_ast_arg_list(args, ctx))
-=======
     ctx = _get_ctx(_ctx_from_ast_arg_list(args, ctx))
->>>>>>> 39af2a18
     if z3_debug():
         _z3_assert(ctx is not None, "At least one of the arguments must be a Z3 expression or probe")
     if _has_probe(args):
@@ -2978,10 +2950,7 @@
         """
         return Z3_get_numeral_binary_string(self.ctx_ref(), self.as_ast())
 
-<<<<<<< HEAD
-=======
-
->>>>>>> 39af2a18
+
 class RatNumRef(ArithRef):
     """Rational values."""
 
@@ -3112,10 +3081,7 @@
     def index(self):
         return Z3_algebraic_get_i(self.ctx_ref(), self.as_ast())
 
-<<<<<<< HEAD
-=======
-
->>>>>>> 39af2a18
+
 def _py2expr(a, ctx=None):
     if isinstance(a, bool):
         return BoolVal(a, ctx)
@@ -3277,12 +3243,8 @@
     x__0 + x__1 + x__2
     """
     ctx = _get_ctx(ctx)
-<<<<<<< HEAD
-    return [ Int('%s__%s' % (prefix, i), ctx) for i in range(sz) ]
-=======
     return [Int("%s__%s" % (prefix, i), ctx) for i in range(sz)]
 
->>>>>>> 39af2a18
 
 def FreshInt(prefix="x", ctx=None):
     """Return a fresh integer constant in the given context using the given prefix.
@@ -3338,11 +3300,7 @@
     Real
     """
     ctx = _get_ctx(ctx)
-<<<<<<< HEAD
-    return [ Real('%s__%s' % (prefix, i), ctx) for i in range(sz) ]
-=======
     return [Real("%s__%s" % (prefix, i), ctx) for i in range(sz)]
->>>>>>> 39af2a18
 
 
 def FreshReal(prefix="b", ctx=None):
@@ -3943,11 +3901,7 @@
 
     def as_binary_string(self):
         return Z3_get_numeral_binary_string(self.ctx_ref(), self.as_ast())
-<<<<<<< HEAD
-    
-=======
-
->>>>>>> 39af2a18
+
 
 def is_bv(a):
     """Return `True` if `a` is a Z3 bit-vector expression.
@@ -4152,12 +4106,8 @@
         return SeqRef(Z3_mk_seq_extract(s.ctx_ref(), s.as_ast(), offset.as_ast(), length.as_ast()), s.ctx)
     if z3_debug():
         _z3_assert(low <= high, "First argument must be greater than or equal to second argument")
-<<<<<<< HEAD
-        _z3_assert(_is_int(high) and high >= 0 and _is_int(low) and low >= 0, "First and second arguments must be non negative integers")
-=======
         _z3_assert(_is_int(high) and high >= 0 and _is_int(low) and low >= 0,
                    "First and second arguments must be non negative integers")
->>>>>>> 39af2a18
         _z3_assert(is_bv(a), "Third argument must be a Z3 bit-vector expression")
     return BitVecRef(Z3_mk_extract(a.ctx_ref(), high, low, a.as_ast()), a.ctx)
 
@@ -4165,10 +4115,7 @@
 def _check_bv_args(a, b):
     if z3_debug():
         _z3_assert(is_bv(a) or is_bv(b), "First or second argument must be a Z3 bit-vector expression")
-<<<<<<< HEAD
-=======
-
->>>>>>> 39af2a18
+
 
 def ULE(a, b):
     """Create the Z3 expression (unsigned) `other <= self`.
@@ -5750,11 +5697,7 @@
         """Return a textual representation of the s-expression representing the goal."""
         return Z3_goal_to_string(self.ctx.ref(), self.goal)
 
-<<<<<<< HEAD
-    def dimacs(self, include_names = True):
-=======
     def dimacs(self, include_names=True):
->>>>>>> 39af2a18
         """Return a textual representation of the goal in DIMACS format."""
         return Z3_goal_to_dimacs_string(self.ctx.ref(), self.goal, include_names)
 
@@ -7322,10 +7265,7 @@
             self.ctx.ref(), "benchmark generated from python API", "", "unknown", "", sz1, v, e,
         )
 
-<<<<<<< HEAD
-=======
-
->>>>>>> 39af2a18
+
 def SolverFor(logic, ctx=None, logFile=None):
     """Create a solver customized for the given logic.
 
@@ -7345,10 +7285,7 @@
     ctx = _get_ctx(ctx)
     logic = to_symbol(logic)
     return Solver(Z3_mk_solver_for_logic(ctx.ref(), logic), ctx, logFile)
-<<<<<<< HEAD
-=======
-
->>>>>>> 39af2a18
+
 
 def SimpleSolver(ctx=None, logFile=None):
     """Return a simple general purpose solver with limited amount of preprocessing.
@@ -10079,12 +10016,8 @@
     [a, b, c] = _coerce_fp_expr_list([a, b, c], ctx)
     if z3_debug():
         _z3_assert(is_fprm(rm), "First argument must be a Z3 floating-point rounding mode expression")
-<<<<<<< HEAD
-        _z3_assert(is_fp(a) or is_fp(b) or is_fp(c), "Second, third or fourth argument must be a Z3 floating-point expression")
-=======
         _z3_assert(is_fp(a) or is_fp(b) or is_fp(
             c), "Second, third or fourth argument must be a Z3 floating-point expression")
->>>>>>> 39af2a18
     return FPRef(f(ctx.ref(), rm.as_ast(), a.as_ast(), b.as_ast(), c.as_ast()), ctx)
 
 
@@ -10268,10 +10201,7 @@
 def _check_fp_args(a, b):
     if z3_debug():
         _z3_assert(is_fp(a) or is_fp(b), "First or second argument must be a Z3 floating-point expression")
-<<<<<<< HEAD
-=======
-
->>>>>>> 39af2a18
+
 
 def fpLT(a, b, ctx=None):
     """Create the Z3 floating-point expression `other < self`.
@@ -10675,17 +10605,12 @@
     def is_string_value(self):
         return Z3_is_string(self.ctx_ref(), self.as_ast())
 
-
     def as_string(self):
         """Return a string representation of sequence expression."""
         if self.is_string_value():
             string_length = ctypes.c_uint()
             chars = Z3_get_lstring(self.ctx_ref(), self.as_ast(), byref(string_length))
-<<<<<<< HEAD
-            return string_at(chars, size=string_length.value).decode('latin-1')
-=======
             return string_at(chars, size=string_length.value).decode("latin-1")
->>>>>>> 39af2a18
         return Z3_ast_to_string(self.ctx_ref(), self.as_ast())
 
     def __le__(self, other):
@@ -11157,27 +11082,6 @@
             self.lock = threading.thread.Lock()
 
     def get(self, ctx):
-<<<<<<< HEAD
-        if self.lock: self.lock.acquire()
-        r = self.bases[ctx]
-        if self.lock: self.lock.release()
-        return r
-
-    def set(self, ctx, r):
-        if self.lock: self.lock.acquire()
-        self.bases[ctx] = r
-        if self.lock: self.lock.release()
-
-    def insert(self, r):
-        if self.lock: self.lock.acquire()
-        id = len(self.bases) + 3
-        self.bases[id] = r
-        if self.lock: self.lock.release()
-        return id
-
-_prop_closures = None
-
-=======
         if self.lock:
             self.lock.acquire()
         r = self.bases[ctx]
@@ -11205,29 +11109,20 @@
 _prop_closures = None
 
 
->>>>>>> 39af2a18
 def ensure_prop_closures():
     global _prop_closures
     if _prop_closures is None:
         _prop_closures = PropClosures()
 
-<<<<<<< HEAD
-def user_prop_push(ctx):
-    _prop_closures.get(ctx).push();
-=======
 
 def user_prop_push(ctx):
     _prop_closures.get(ctx).push()
 
->>>>>>> 39af2a18
 
 def user_prop_pop(ctx, num_scopes):
     _prop_closures.get(ctx).pop(num_scopes)
 
-<<<<<<< HEAD
-=======
-
->>>>>>> 39af2a18
+
 def user_prop_fresh(id, ctx):
     prop = _prop_closures.get(id)
     _prop_closures.set_threaded()
@@ -11235,56 +11130,34 @@
     _prop_closures.set(new_prop.id, new_prop.fresh())
     return ctypes.c_void_p(new_prop.id)
 
-<<<<<<< HEAD
-=======
-
->>>>>>> 39af2a18
+
 def user_prop_fixed(ctx, cb, id, value):
     prop = _prop_closures.get(ctx)
     prop.cb = cb
     prop.fixed(id, _to_expr_ref(ctypes.c_void_p(value), prop.ctx()))
     prop.cb = None
 
-<<<<<<< HEAD
-=======
-
->>>>>>> 39af2a18
+
 def user_prop_final(ctx, cb):
     prop = _prop_closures.get(ctx)
     prop.cb = cb
     prop.final()
     prop.cb = None
 
-<<<<<<< HEAD
-=======
-
->>>>>>> 39af2a18
+
 def user_prop_eq(ctx, cb, x, y):
     prop = _prop_closures.get(ctx)
     prop.cb = cb
     prop.eq(x, y)
     prop.cb = None
 
-<<<<<<< HEAD
-=======
-
->>>>>>> 39af2a18
+
 def user_prop_diseq(ctx, cb, x, y):
     prop = _prop_closures.get(ctx)
     prop.cb = cb
     prop.diseq(x, y)
     prop.cb = None
 
-<<<<<<< HEAD
-_user_prop_push  = push_eh_type(user_prop_push)
-_user_prop_pop   = pop_eh_type(user_prop_pop)
-_user_prop_fresh = fresh_eh_type(user_prop_fresh)
-_user_prop_fixed = fixed_eh_type(user_prop_fixed)
-_user_prop_final = final_eh_type(user_prop_final)
-_user_prop_eq    = eq_eh_type(user_prop_eq)
-_user_prop_diseq = eq_eh_type(user_prop_diseq)
-
-=======
 
 _user_prop_push = push_eh_type(user_prop_push)
 _user_prop_pop = pop_eh_type(user_prop_pop)
@@ -11295,7 +11168,6 @@
 _user_prop_diseq = eq_eh_type(user_prop_diseq)
 
 
->>>>>>> 39af2a18
 class UserPropagateBase:
 
     #
@@ -11304,29 +11176,17 @@
     # to "fresh" inherit the context of that is supplied
     # as argument to the callback.
     # This context should not be deleted. It is owned by the solver.
-<<<<<<< HEAD
-    # 
-    def __init__(self, s, ctx = None):
-        assert s is None or ctx is None
-        ensure_prop_closures()
-        self.solver = s        
-=======
     #
     def __init__(self, s, ctx=None):
         assert s is None or ctx is None
         ensure_prop_closures()
         self.solver = s
->>>>>>> 39af2a18
         self._ctx = None
         self.cb = None
         self.id = _prop_closures.insert(self)
         self.fixed = None
         self.final = None
-<<<<<<< HEAD
-        self.eq    = None
-=======
         self.eq = None
->>>>>>> 39af2a18
         self.diseq = None
         if ctx:
             self._ctx = Context()
@@ -11351,27 +11211,16 @@
             return self._ctx
         else:
             return self.solver.ctx
-<<<<<<< HEAD
-        
+
     def ctx_ref(self):
         return self.ctx().ref()
-                    
-=======
-
-    def ctx_ref(self):
-        return self.ctx().ref()
-
->>>>>>> 39af2a18
+
     def add_fixed(self, fixed):
         assert not self.fixed
         assert not self._ctx
         Z3_solver_propagate_fixed(self.ctx_ref(), self.solver.solver, _user_prop_fixed)
         self.fixed = fixed
-<<<<<<< HEAD
- 
-=======
-
->>>>>>> 39af2a18
+
     def add_final(self, final):
         assert not self.final
         assert not self._ctx
@@ -11398,26 +11247,16 @@
 
     def fresh(self):
         raise Z3Exception("fresh needs to be overwritten")
-<<<<<<< HEAD
-        
-=======
-
->>>>>>> 39af2a18
+
     def add(self, e):
         assert self.solver
         assert not self._ctx
         return Z3_solver_propagate_register(self.ctx_ref(), self.solver.solver, e.ast)
 
     #
-<<<<<<< HEAD
-    # Propagation can only be invoked as during a fixed-callback.
-    # 
-    def propagate(self, e, ids, eqs = []):
-=======
     # Propagation can only be invoked as during a fixed or final callback.
     #
     def propagate(self, e, ids, eqs=[]):
->>>>>>> 39af2a18
         num_fixed = len(ids)
         _ids = (ctypes.c_uint * num_fixed)()
         for i in range(num_fixed):
@@ -11428,12 +11267,8 @@
         for i in range(num_eqs):
             _lhs[i] = eqs[i][0]
             _rhs[i] = eqs[i][1]
-<<<<<<< HEAD
-        Z3_solver_propagate_consequence(e.ctx.ref(), ctypes.c_void_p(self.cb), num_fixed, _ids, num_eqs, _lhs, _rhs, e.ast)
-=======
         Z3_solver_propagate_consequence(e.ctx.ref(), ctypes.c_void_p(
             self.cb), num_fixed, _ids, num_eqs, _lhs, _rhs, e.ast)
->>>>>>> 39af2a18
 
     def conflict(self, ids):
         self.propagate(BoolVal(False, self.ctx()), ids, eqs=[])