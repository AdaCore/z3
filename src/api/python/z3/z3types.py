--- conflicted
+++ resolved
@@ -161,10 +161,6 @@
         return obj
 
 
-class SolverCallbackObj(ctypes.c_void_p):
-  def __init__(self, solver): self._as_parameter_ = solver
-  def from_param(obj): return obj
-
 class FixedpointObj(ctypes.c_void_p):
     def __init__(self, fixedpoint):
         self._as_parameter_ = fixedpoint
@@ -238,16 +234,8 @@
 
 
 class RCFNumObj(ctypes.c_void_p):
-<<<<<<< HEAD
-  def __init__(self, e): self._as_parameter_ = e
-  def from_param(obj): return obj
-
-
-    
-=======
     def __init__(self, e):
         self._as_parameter_ = e
 
     def from_param(obj):
-        return obj
->>>>>>> 39af2a18
+        return obj