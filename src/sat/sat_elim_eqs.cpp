--- conflicted
+++ resolved
@@ -181,11 +181,7 @@
         for (bool_var v : to_elim) {
             literal  l(v, false);
             literal r  = roots[v];
-<<<<<<< HEAD
-            SASSERT(v != r.var());
-=======
             SASSERT(v != r.var());            
->>>>>>> 209d3134
             if (m_solver.is_external(v)) {
                 m_solver.set_root(l, r);
                 // cannot really eliminate v, since we have to notify extension of future assignments
