/*++
Copyright (c) 2011 Microsoft Corporation

Module Name:

    sat_types.h

Abstract:

    Basic types used in the SAT solver

Author:

    Leonardo de Moura (leonardo) 2011-05-21.

Revision History:

--*/
#pragma once

#include "util/debug.h"
#include "util/approx_set.h"
#include "util/lbool.h"
#include "util/z3_exception.h"
#include "util/common_msgs.h"
#include "util/vector.h"
#include "util/uint_set.h"
#include "util/stopwatch.h"
#include "util/symbol.h"
<<<<<<< HEAD
=======
#include "util/sat_literal.h"
>>>>>>> 39af2a18

class params_ref;
class reslimit;
class statistics;

namespace sat {
#define SAT_VB_LVL 10


    typedef size_t clause_offset;
    typedef size_t ext_constraint_idx;
    typedef size_t ext_justification_idx;


    typedef approx_set_tpl<literal, literal2unsigned, unsigned> literal_approx_set;

    typedef approx_set_tpl<bool_var, u2u, unsigned> var_approx_set;

    class solver;
    class parallel;
    class lookahead;
    class unit_walk;
    class clause;
    class clause_wrapper;
    class integrity_checker;
    typedef ptr_vector<clause> clause_vector;

    class solver_exception : public default_exception {
    public:
        solver_exception(char const * msg):default_exception(msg) {}
    };

    typedef default_exception sat_param_exception;

    typedef svector<lbool> model;

<<<<<<< HEAD
    inline void negate(literal_vector& ls) { for (unsigned i = 0; i < ls.size(); ++i) ls[i].neg(); }
=======
>>>>>>> 39af2a18
    inline lbool value_at(bool_var v, model const & m) { return  m[v]; }
    inline lbool value_at(literal l, model const & m) { lbool r = value_at(l.var(), m); return l.sign() ? ~r : r; }

    inline std::ostream & operator<<(std::ostream & out, model const & m) {
        bool first = true;
        for (bool_var v = 0; v < m.size(); v++) {
            if (m[v] == l_undef) continue;
            if (first) first = false; else out << " ";
            if (m[v] == l_true) out << v; else out << "-" << v;
        }
        return out;
    }

<<<<<<< HEAD
    typedef tracked_uint_set uint_set;

    typedef uint_set bool_var_set;

    class literal_set {
        uint_set m_set;
    public:
        literal_set(literal_vector const& v) {
            for (unsigned i = 0; i < v.size(); ++i) insert(v[i]);
        }
        literal_set() {}
        literal_vector to_vector() const {
            literal_vector result;
            for (literal lit : *this) result.push_back(lit);
            return result;
        }
        literal_set& operator=(literal_vector const& v) {
            reset();
            for (unsigned i = 0; i < v.size(); ++i) insert(v[i]);
            return *this;
        }

        void insert(literal l) { m_set.insert(l.index()); }
        void remove(literal l) { m_set.remove(l.index()); }
        literal pop() { return to_literal(m_set.erase()); }
        bool contains(literal l) const { return m_set.contains(l.index()); }
        bool empty() const { return m_set.empty(); }
        unsigned size() const { return m_set.size(); }
        void reset() { m_set.reset(); }
        void finalize() { m_set.finalize(); }
        class iterator {
            uint_set::iterator m_it;
        public:
            iterator(uint_set::iterator it):m_it(it) {}
            literal operator*() const { return to_literal(*m_it); }
            iterator& operator++() { ++m_it; return *this; }
            iterator operator++(int) { iterator tmp = *this; ++m_it; return tmp; }
            bool operator==(iterator const& it) const { return m_it == it.m_it; }
            bool operator!=(iterator const& it) const { return m_it != it.m_it; }
        };
        iterator begin() const { return iterator(m_set.begin()); }
        iterator end() const { return iterator(m_set.end()); }
        literal_set& operator&=(literal_set const& other) {
            m_set &= other.m_set;
            return *this;
        }
        literal_set& operator|=(literal_set const& other) {
            m_set |= other.m_set;
            return *this;
        }
    };

    struct dimacs_lit {
        literal m_lit;
        dimacs_lit(literal l):m_lit(l) {}
    };

    inline std::ostream & operator<<(std::ostream & out, dimacs_lit const & dl) {
        literal l = dl.m_lit;
        if (l.sign()) out << "-" << (l.var() + 1);
        else out << (l.var() + 1);
        return out;
    }

    struct mk_lits_pp {
        unsigned        m_num;
        literal const * m_lits;
        mk_lits_pp(unsigned num, literal const * ls):m_num(num), m_lits(ls) {}
    };

    inline std::ostream & operator<<(std::ostream & out, mk_lits_pp const & ls) {
        for (unsigned i = 0; i < ls.m_num; i++) {
            if (i > 0) out << " ";
            out << ls.m_lits[i];
        }
        return out;
    }

    inline std::ostream & operator<<(std::ostream & out, literal_vector const & ls) {
        return out << mk_lits_pp(ls.size(), ls.c_ptr());
    }

=======
>>>>>>> 39af2a18
    class i_local_search {
    public:
        virtual ~i_local_search() {}
        virtual void add(solver const& s) = 0;
        virtual void updt_params(params_ref const& p) = 0;
        virtual void set_seed(unsigned s) = 0;
        virtual lbool check(unsigned sz, literal const* assumptions, parallel* par) = 0;
        virtual void reinit(solver& s) = 0;        
        virtual unsigned num_non_binary_clauses() const = 0;
        virtual reslimit& rlimit() = 0;
        virtual model const& get_model() const = 0;
        virtual void collect_statistics(statistics& st) const = 0;        
        virtual double get_priority(bool_var v) const { return 0; }

    };

    class status {
    public:
        enum class st { input, asserted, redundant, deleted };
        st m_st;
        int m_orig;
    public:
        status(st s, int o) : m_st(s), m_orig(o) {};
        status(status const& s) : m_st(s.m_st), m_orig(s.m_orig) {}
        status(status&& s) noexcept { m_st = st::asserted; m_orig = -1; std::swap(m_st, s.m_st); std::swap(m_orig, s.m_orig); }
        status& operator=(status const& other) { m_st = other.m_st; m_orig = other.m_orig; return *this; }
        static status redundant() { return status(status::st::redundant, -1); }
        static status asserted() { return status(status::st::asserted, -1); }
        static status deleted() { return status(status::st::deleted, -1); }
        static status input() { return status(status::st::input, -1); }

        static status th(bool redundant, int id) { return status(redundant ? st::redundant : st::asserted, id); }

        bool is_input() const { return st::input == m_st; }
        bool is_redundant() const { return st::redundant == m_st; }
        bool is_asserted() const { return st::asserted == m_st; }
        bool is_deleted() const { return st::deleted == m_st; }

        bool is_sat() const { return -1 == m_orig; }
        int  get_th() const { return m_orig;  }
    };

    struct status_pp {
        status const& st;
        std::function<symbol(int)>& th;
        status_pp(status const& st, std::function<symbol(int)>& th) : st(st), th(th) {}
    };

    std::ostream& operator<<(std::ostream& out, sat::status const& st);
    std::ostream& operator<<(std::ostream& out, sat::status_pp const& p);

};


<|MERGE_RESOLUTION|>--- conflicted
+++ resolved
@@ -27,10 +27,7 @@
 #include "util/uint_set.h"
 #include "util/stopwatch.h"
 #include "util/symbol.h"
-<<<<<<< HEAD
-=======
 #include "util/sat_literal.h"
->>>>>>> 39af2a18
 
 class params_ref;
 class reslimit;
@@ -67,10 +64,6 @@
 
     typedef svector<lbool> model;
 
-<<<<<<< HEAD
-    inline void negate(literal_vector& ls) { for (unsigned i = 0; i < ls.size(); ++i) ls[i].neg(); }
-=======
->>>>>>> 39af2a18
     inline lbool value_at(bool_var v, model const & m) { return  m[v]; }
     inline lbool value_at(literal l, model const & m) { lbool r = value_at(l.var(), m); return l.sign() ? ~r : r; }
 
@@ -84,91 +77,6 @@
         return out;
     }
 
-<<<<<<< HEAD
-    typedef tracked_uint_set uint_set;
-
-    typedef uint_set bool_var_set;
-
-    class literal_set {
-        uint_set m_set;
-    public:
-        literal_set(literal_vector const& v) {
-            for (unsigned i = 0; i < v.size(); ++i) insert(v[i]);
-        }
-        literal_set() {}
-        literal_vector to_vector() const {
-            literal_vector result;
-            for (literal lit : *this) result.push_back(lit);
-            return result;
-        }
-        literal_set& operator=(literal_vector const& v) {
-            reset();
-            for (unsigned i = 0; i < v.size(); ++i) insert(v[i]);
-            return *this;
-        }
-
-        void insert(literal l) { m_set.insert(l.index()); }
-        void remove(literal l) { m_set.remove(l.index()); }
-        literal pop() { return to_literal(m_set.erase()); }
-        bool contains(literal l) const { return m_set.contains(l.index()); }
-        bool empty() const { return m_set.empty(); }
-        unsigned size() const { return m_set.size(); }
-        void reset() { m_set.reset(); }
-        void finalize() { m_set.finalize(); }
-        class iterator {
-            uint_set::iterator m_it;
-        public:
-            iterator(uint_set::iterator it):m_it(it) {}
-            literal operator*() const { return to_literal(*m_it); }
-            iterator& operator++() { ++m_it; return *this; }
-            iterator operator++(int) { iterator tmp = *this; ++m_it; return tmp; }
-            bool operator==(iterator const& it) const { return m_it == it.m_it; }
-            bool operator!=(iterator const& it) const { return m_it != it.m_it; }
-        };
-        iterator begin() const { return iterator(m_set.begin()); }
-        iterator end() const { return iterator(m_set.end()); }
-        literal_set& operator&=(literal_set const& other) {
-            m_set &= other.m_set;
-            return *this;
-        }
-        literal_set& operator|=(literal_set const& other) {
-            m_set |= other.m_set;
-            return *this;
-        }
-    };
-
-    struct dimacs_lit {
-        literal m_lit;
-        dimacs_lit(literal l):m_lit(l) {}
-    };
-
-    inline std::ostream & operator<<(std::ostream & out, dimacs_lit const & dl) {
-        literal l = dl.m_lit;
-        if (l.sign()) out << "-" << (l.var() + 1);
-        else out << (l.var() + 1);
-        return out;
-    }
-
-    struct mk_lits_pp {
-        unsigned        m_num;
-        literal const * m_lits;
-        mk_lits_pp(unsigned num, literal const * ls):m_num(num), m_lits(ls) {}
-    };
-
-    inline std::ostream & operator<<(std::ostream & out, mk_lits_pp const & ls) {
-        for (unsigned i = 0; i < ls.m_num; i++) {
-            if (i > 0) out << " ";
-            out << ls.m_lits[i];
-        }
-        return out;
-    }
-
-    inline std::ostream & operator<<(std::ostream & out, literal_vector const & ls) {
-        return out << mk_lits_pp(ls.size(), ls.c_ptr());
-    }
-
-=======
->>>>>>> 39af2a18
     class i_local_search {
     public:
         virtual ~i_local_search() {}
@@ -191,7 +99,7 @@
         st m_st;
         int m_orig;
     public:
-        status(st s, int o) : m_st(s), m_orig(o) {};
+        status(enum st s, int o) : m_st(s), m_orig(o) {};
         status(status const& s) : m_st(s.m_st), m_orig(s.m_orig) {}
         status(status&& s) noexcept { m_st = st::asserted; m_orig = -1; std::swap(m_st, s.m_st); std::swap(m_orig, s.m_orig); }
         status& operator=(status const& other) { m_st = other.m_st; m_orig = other.m_orig; return *this; }
