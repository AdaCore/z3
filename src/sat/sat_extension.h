/*++
Copyright (c) 2011 Microsoft Corporation

Module Name:

    sat_extension.h

Abstract:

    An abstract class for SAT extensions.

Author:

    Leonardo de Moura (leonardo) 2011-05-21.

Revision History:

--*/
#pragma once

#include <functional>
#include "sat/sat_types.h"
#include "util/params.h"
#include "util/statistics.h"

namespace sat {

    enum class check_result {
        CR_DONE, CR_CONTINUE, CR_GIVEUP
    };

    inline std::ostream& operator<<(std::ostream& out, check_result const& r) {
        switch (r) {
        case check_result::CR_DONE: return out << "done";
        case check_result::CR_CONTINUE: return out << "continue";
        default: return out << "giveup";
        }
    }

    class literal_occs_fun {
    public:
        virtual double operator()(literal l) = 0;        
    };


    typedef svector<ext_constraint_idx> ext_constraint_list;

    class ext_use_list {
        vector<ext_constraint_list> m_use_list;
    public:
        void init(unsigned num_vars) { m_use_list.reset(); m_use_list.resize(num_vars*2); }
        void insert(literal l, ext_constraint_idx idx) { get(l).push_back(idx); }
        ext_constraint_list & get(literal l) { return m_use_list[l.index()]; }
        ext_constraint_list const & get(literal l) const { return m_use_list[l.index()]; }
        void finalize() { m_use_list.finalize(); }
        bool contains(bool_var v) const {
            if (m_use_list.size() <= 2*v)
                return false;
            literal lit(v, false);
            return !get(lit).empty() || !get(~lit).empty();
        }
    };

    class extension {
    protected:
        bool m_drating { false };
        int  m_id { 0 };
        symbol m_name;
        solver* m_solver { nullptr };
    public:        
<<<<<<< HEAD
        extension(symbol const& name, int id): m_id(id), m_name(name) {}
=======
        extension(symbol const& name, int id): m_id(id), m_name(name) { }
>>>>>>> 39af2a18
        virtual ~extension() {}
        int get_id() const { return m_id; }
        void set_solver(solver* s) { m_solver = s; }        
        solver& s() { return *m_solver; }
        solver const& s() const { return *m_solver; }
        symbol const& name() const { return m_name;  }

        virtual void set_lookahead(lookahead* s) {};
        class scoped_drating {
            extension& ext;
        public:
            scoped_drating(extension& e) :ext(e) { ext.m_drating = true;  }
            ~scoped_drating() { ext.m_drating = false;  }
        };
        virtual void init_search() {}
        virtual bool propagated(sat::literal l, sat::ext_constraint_idx idx) { UNREACHABLE(); return false; }
        virtual bool unit_propagate() = 0;        
        virtual bool is_external(bool_var v) { return false; }
        virtual double get_reward(literal l, ext_constraint_idx idx, literal_occs_fun& occs) const { return 0; }
        virtual void get_antecedents(literal l, ext_justification_idx idx, literal_vector & r, bool probing) = 0;
        virtual bool is_extended_binary(ext_justification_idx idx, literal_vector & r) { return false; }
        virtual void asserted(literal l) {};
<<<<<<< HEAD
=======
        virtual void set_eliminated(bool_var v) {};
>>>>>>> 39af2a18
        virtual check_result check() = 0;
        virtual lbool resolve_conflict() { return l_undef; } // stores result in sat::solver::m_lemma
        virtual void push() = 0;
        void push_scopes(unsigned n) { for (unsigned i = 0; i < n; ++i) push(); }
        virtual void pop(unsigned n) = 0;
        virtual void user_push() { push(); }
        virtual void user_pop(unsigned n) { pop(n); }
        virtual void pre_simplify() {}
        virtual void simplify() {}
        // have a way to replace l by r in all constraints
        virtual bool set_root(literal l, literal r) { return false; }
        virtual void flush_roots() {}
        virtual void clauses_modifed() {}
        virtual lbool get_phase(bool_var v) { return l_undef; }
        virtual std::ostream& display(std::ostream& out) const = 0;
        virtual std::ostream& display_justification(std::ostream& out, ext_justification_idx idx) const = 0;
        virtual std::ostream& display_constraint(std::ostream& out, ext_constraint_idx idx) const = 0;
        virtual void collect_statistics(statistics& st) const {}
        virtual extension* copy(solver* s) { UNREACHABLE(); return nullptr; }       
        virtual void find_mutexes(literal_vector& lits, vector<literal_vector> & mutexes) {}
        virtual void gc() {}
        virtual void pop_reinit() {}
        virtual bool validate() { return true; }
        virtual void init_use_list(ext_use_list& ul) {}
        virtual bool is_blocked(literal l, ext_constraint_idx) { return false; }
        virtual bool check_model(model const& m) const { return true; }
<<<<<<< HEAD
        virtual unsigned max_var(unsigned w) const { return w; }
=======
        virtual void gc_vars(unsigned num_vars) {}
        virtual bool should_research(sat::literal_vector const& core) { return false;}
        virtual void add_assumptions() {}
        virtual bool tracking_assumptions() { return false; }
        virtual bool enable_self_propagate() const { return false; }
>>>>>>> 39af2a18

        virtual bool extract_pb(std::function<void(unsigned sz, literal const* c, unsigned k)>& card,
                                std::function<void(unsigned sz, literal const* c, unsigned const* coeffs, unsigned k)>& pb) {                                
            return false;
        }
    };

};
<|MERGE_RESOLUTION|>--- conflicted
+++ resolved
@@ -68,11 +68,7 @@
         symbol m_name;
         solver* m_solver { nullptr };
     public:        
-<<<<<<< HEAD
-        extension(symbol const& name, int id): m_id(id), m_name(name) {}
-=======
         extension(symbol const& name, int id): m_id(id), m_name(name) { }
->>>>>>> 39af2a18
         virtual ~extension() {}
         int get_id() const { return m_id; }
         void set_solver(solver* s) { m_solver = s; }        
@@ -95,10 +91,7 @@
         virtual void get_antecedents(literal l, ext_justification_idx idx, literal_vector & r, bool probing) = 0;
         virtual bool is_extended_binary(ext_justification_idx idx, literal_vector & r) { return false; }
         virtual void asserted(literal l) {};
-<<<<<<< HEAD
-=======
         virtual void set_eliminated(bool_var v) {};
->>>>>>> 39af2a18
         virtual check_result check() = 0;
         virtual lbool resolve_conflict() { return l_undef; } // stores result in sat::solver::m_lemma
         virtual void push() = 0;
@@ -125,15 +118,11 @@
         virtual void init_use_list(ext_use_list& ul) {}
         virtual bool is_blocked(literal l, ext_constraint_idx) { return false; }
         virtual bool check_model(model const& m) const { return true; }
-<<<<<<< HEAD
-        virtual unsigned max_var(unsigned w) const { return w; }
-=======
         virtual void gc_vars(unsigned num_vars) {}
         virtual bool should_research(sat::literal_vector const& core) { return false;}
         virtual void add_assumptions() {}
         virtual bool tracking_assumptions() { return false; }
         virtual bool enable_self_propagate() const { return false; }
->>>>>>> 39af2a18
 
         virtual bool extract_pb(std::function<void(unsigned sz, literal const* c, unsigned k)>& card,
                                 std::function<void(unsigned sz, literal const* c, unsigned const* coeffs, unsigned k)>& pb) {                                
