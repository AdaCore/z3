--- conflicted
+++ resolved
@@ -390,11 +390,7 @@
         for (unsigned i = num_units; i < m_units.size(); ++i) {
             m_assignment[m_units[i].var()] = l_undef;
         }
-<<<<<<< HEAD
-        units.append(m_units.size() - num_units, m_units.c_ptr() + num_units);
-=======
         units.append(m_units.size() - num_units, m_units.data() + num_units);
->>>>>>> 39af2a18
         m_units.shrink(num_units);
         bool ok = m_inconsistent;
         m_inconsistent = false;
@@ -521,11 +517,7 @@
                 if (j != c.size()) {
                     lits.append(j, c.begin());
                     lits.append(c.size() - j - 1, c.begin() + j + 1);
-<<<<<<< HEAD
-                    if (!is_drup(lits.size(), lits.c_ptr()))
-=======
                     if (!is_drup(lits.size(), lits.data()))
->>>>>>> 39af2a18
                         return false;
                     lits.resize(n);
                 }
@@ -796,11 +788,7 @@
         }
     }
     void drat::add(literal_vector const& lits, status st) {
-<<<<<<< HEAD
-        add(lits.size(), lits.c_ptr(), st);
-=======
         add(lits.size(), lits.data(), st);
->>>>>>> 39af2a18
     }
 
     void drat::add(unsigned sz, literal const* lits, status st) {
@@ -834,11 +822,7 @@
             case 1: append(c[0], status::redundant()); break;
             default: {
                 verify(c.size(), c.begin());
-<<<<<<< HEAD
-                clause* cl = m_alloc.mk_clause(c.size(), c.c_ptr(), true);
-=======
                 clause* cl = m_alloc.mk_clause(c.size(), c.data(), true);
->>>>>>> 39af2a18
                 append(*cl, status::redundant());
                 break;
             }
