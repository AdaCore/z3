--- conflicted
+++ resolved
@@ -63,11 +63,7 @@
             IF_VERBOSE(TACTIC_VERBOSITY_LVL, m_solver->display_status(verbose_stream()););
             TRACE("sat_dimacs", m_solver->display_dimacs(tout););
             dep2assumptions(dep2asm, assumptions);
-<<<<<<< HEAD
-            lbool r = m_solver->check(assumptions.size(), assumptions.c_ptr());
-=======
             lbool r = m_solver->check(assumptions.size(), assumptions.data());
->>>>>>> 39af2a18
             TRACE("sat", tout << "result of checking: " << r << " "; 
                   if (r == l_undef) tout << m_solver->get_reason_unknown(); tout << "\n";);
             if (r == l_false) {
