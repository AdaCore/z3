--- conflicted
+++ resolved
@@ -38,10 +38,7 @@
 class goal2sat {
     struct imp;
     imp *  m_imp;
-<<<<<<< HEAD
-=======
     unsigned m_scopes { 0 };
->>>>>>> 39af2a18
 
 public:
     goal2sat();
