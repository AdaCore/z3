--- conflicted
+++ resolved
@@ -41,11 +41,7 @@
 #include "sat/sat_cut_simplifier.h"
 #include "sat/sat_drat.h"
 #include "sat/tactic/goal2sat.h"
-<<<<<<< HEAD
-#include "sat/smt/ba_solver.h"
-=======
 #include "sat/smt/pb_solver.h"
->>>>>>> 39af2a18
 #include "sat/smt/euf_solver.h"
 #include "sat/smt/sat_th.h"
 #include "sat/sat_params.hpp"
@@ -62,10 +58,6 @@
     };
     ast_manager &               m;
     pb_util                     pb;
-<<<<<<< HEAD
-    sat::cut_simplifier*        m_aig;
-=======
->>>>>>> 39af2a18
     svector<frame>              m_frame_stack;
     svector<sat::literal>       m_result_stack;
     obj_map<app, sat::literal>  m_app2lit;
@@ -83,10 +75,6 @@
     expr_ref_vector             m_trail;
     func_decl_ref_vector        m_unhandled_funs;
     bool                        m_default_external;
-<<<<<<< HEAD
-    bool                        m_xor_solver;
-=======
->>>>>>> 39af2a18
     bool                        m_euf { false };
     bool                        m_drat { false };
     bool                        m_is_redundant { false };
@@ -96,11 +84,7 @@
     imp(ast_manager & _m, params_ref const & p, sat::solver_core & s, atom2bool_var & map, dep2asm_map& dep2asm, bool default_external):
         m(_m),
         pb(m),
-<<<<<<< HEAD
-        m_aig(nullptr),
-=======
         m_cache_trail(m),
->>>>>>> 39af2a18
         m_solver(s),
         m_map(map),
         m_dep2asm(dep2asm),
@@ -109,15 +93,10 @@
         m_default_external(default_external) {
         updt_params(p);
         m_true = sat::null_literal;
-        m_aig = s.get_cut_simplifier();
-    }
-
-<<<<<<< HEAD
-    ~imp() override {}
-=======
+    }
+
     ~imp() override {
     }
->>>>>>> 39af2a18
         
 
     sat::cut_simplifier* aig() {
@@ -128,10 +107,6 @@
         sat_params sp(p);
         m_ite_extra  = p.get_bool("ite_extra", true);
         m_max_memory = megabytes_to_bytes(p.get_uint("max_memory", UINT_MAX));
-<<<<<<< HEAD
-        m_xor_solver = p.get_bool("xor_solver", false);
-=======
->>>>>>> 39af2a18
         m_euf = sp.euf();
         m_drat = sp.drat_file().is_non_empty_string();
     }
@@ -145,15 +120,6 @@
         return sat::status::th(m_is_redundant, m.get_basic_family_id());
     }
 
-<<<<<<< HEAD
-
-    bool top_level_relevant() {
-        return m_top_level && m_euf && ensure_euf()->relevancy_enabled();
-    }
-
-    void add_dual_def(unsigned n, sat::literal const* lits) {
-        if (top_level_relevant())
-=======
     bool relevancy_enabled() {
         return m_euf && ensure_euf()->relevancy_enabled();
     }
@@ -164,16 +130,10 @@
 
     void add_dual_def(unsigned n, sat::literal const* lits) {
         if (relevancy_enabled())
->>>>>>> 39af2a18
             ensure_euf()->add_aux(n, lits);        
     }
 
     void add_dual_root(unsigned n, sat::literal const* lits) {
-<<<<<<< HEAD
-        if (top_level_relevant())
-            ensure_euf()->add_root(n, lits);
-    }
-=======
         if (relevancy_enabled())
             ensure_euf()->add_root(n, lits);
     }
@@ -181,7 +141,6 @@
     void add_dual_root(sat::literal lit) {
         add_dual_root(1, &lit);
     }
->>>>>>> 39af2a18
     
     void mk_clause(sat::literal l) {
         mk_clause(1, &l);
@@ -215,42 +174,6 @@
     void mk_root_clause(sat::literal l1, sat::literal l2, sat::literal l3) {
         sat::literal lits[3] = { l1, l2, l3 };
         mk_root_clause(3, lits);
-<<<<<<< HEAD
-    }
-
-    void mk_root_clause(unsigned n, sat::literal * lits) {
-        TRACE("goal2sat", tout << "mk_root_clause: "; for (unsigned i = 0; i < n; i++) tout << lits[i] << " "; tout << "\n";);
-        add_dual_root(n, lits);
-        m_solver.add_clause(n, lits, m_is_redundant ? mk_status() : sat::status::input());
-    }
-
-    sat::bool_var add_var(bool is_ext, expr* n) {
-        sat::bool_var v;
-        if (m_expr2var_replay && m_expr2var_replay->find(n, v))
-            return v;
-        v = m_solver.add_var(is_ext);
-        log_node(n);
-        log_def(v, n);
-        if (top_level_relevant() && !is_bool_op(n))
-            ensure_euf()->track_relevancy(v);
-        return v;
-    }
-
-    void log_def(sat::bool_var v, expr* n) {
-        if (m_drat && m_solver.get_drat_ptr()) 
-            m_solver.get_drat_ptr()->bool_def(v, n->get_id());
-    }
-
-    void log_node(expr* n) {
-        if (m_drat && m_solver.get_drat_ptr()) {
-            if (is_app(n)) {
-                for (expr* arg : *to_app(n))
-                    if (m.is_not(arg))
-                        log_node(arg);
-            }
-            ensure_euf()->drat_log_node(n);
-        }
-=======
     }
 
     void mk_root_clause(unsigned n, sat::literal * lits) {
@@ -273,7 +196,6 @@
     void log_def(sat::bool_var v, expr* n) {
         if (m_drat && m_euf)
             ensure_euf()->drat_bool_def(v, n);
->>>>>>> 39af2a18
     }
 
     sat::literal mk_true() {
@@ -289,23 +211,13 @@
     sat::bool_var to_bool_var(expr* e) override {
         sat::literal l;
         sat::bool_var v = m_map.to_bool_var(e);
-<<<<<<< HEAD
-        if (v != sat::null_bool_var)
-            return v;
-        if (is_app(e) && m_cache.find(to_app(e), l) && !l.sign()) 
-=======
         if (v != sat::null_bool_var) 
             return v;
         if (is_app(e) && m_app2lit.find(to_app(e), l) && !l.sign()) 
->>>>>>> 39af2a18
             return l.var();
         return sat::null_bool_var;
     }
 
-<<<<<<< HEAD
-
-=======
->>>>>>> 39af2a18
     void set_expr2var_replay(obj_map<expr, sat::bool_var>* r) override {
         m_expr2var_replay = r;
     }
@@ -316,11 +228,8 @@
         if (!m_expr2var_replay || !m_expr2var_replay->find(t, v))  
             v = add_var(true, t);
         m_map.insert(t, v);
-<<<<<<< HEAD
-=======
         if (relevancy_enabled() && (m.is_true(t) || m.is_false(t))) 
             add_dual_root(sat::literal(v, m.is_false(t)));
->>>>>>> 39af2a18
         return v;
     }
 
@@ -336,15 +245,10 @@
     unsigned m_num_scopes{ 0 };
 
     void force_push() {
-<<<<<<< HEAD
-        for (; m_num_scopes > 0; --m_num_scopes)
-            m_map.push();
-=======
         for (; m_num_scopes > 0; --m_num_scopes) {
             m_map.push();
             m_cache_lim.push_back(m_cache_trail.size());
         }
->>>>>>> 39af2a18
     }
 
     void push() override {
@@ -358,14 +262,6 @@
         }
         n -= m_num_scopes;
         m_num_scopes = 0;
-<<<<<<< HEAD
-        m_cache.reset();
-        m_map.pop(n);
-    }
-
-    void cache(app* t, sat::literal l) override {
-        m_cache.insert(t, l);
-=======
         m_map.pop(n);
         unsigned k = m_cache_lim[m_cache_lim.size() - n];
         for (unsigned i = m_cache_trail.size(); i-- > k; ) {
@@ -397,7 +293,6 @@
         m_app2lit.insert(t, l);
         m_lit2app.insert(l.index(), t);
         m_cache_trail.push_back(t);
->>>>>>> 39af2a18
     }
 
    void convert_atom(expr * t, bool root, bool sign) {
@@ -412,21 +307,12 @@
                 l = sign ? mk_true() : ~mk_true();
             }
             else {                
-<<<<<<< HEAD
-                if (!is_uninterp_const(t)) {
-                    if (m_euf) {
-                        convert_euf(t, root, sign);  
-                        return;
-                    }
-                    else if (!is_app(t)) {
-=======
                 if (m_euf) {
                     convert_euf(t, root, sign);  
                     return;
                 } 
                 if (!is_uninterp_const(t)) {
                     if (!is_app(t)) {
->>>>>>> 39af2a18
                         std::ostringstream strm;
                         strm << mk_ismt2_pp(t, m);
                         throw_op_not_handled(strm.str());
@@ -467,11 +353,7 @@
 
     bool process_cached(app* t, bool root, bool sign) {
         sat::literal l = sat::null_literal;
-<<<<<<< HEAD
-        if (!m_cache.find(t, l))
-=======
         if (!m_app2lit.find(t, l))
->>>>>>> 39af2a18
             return false;
         if (sign)
             l.neg();
@@ -542,11 +424,7 @@
                 }
             }
             else {
-<<<<<<< HEAD
-                mk_root_clause(m_result_stack.size(), m_result_stack.c_ptr());
-=======
                 mk_root_clause(m_result_stack.size(), m_result_stack.data());
->>>>>>> 39af2a18
             }
             m_result_stack.shrink(old_sz);
         }
@@ -554,35 +432,22 @@
             SASSERT(num <= m_result_stack.size());
             sat::bool_var k = add_var(false, t);
             sat::literal  l(k, false);
-<<<<<<< HEAD
-            m_cache.insert(t, l);
-=======
             cache(t, l);
->>>>>>> 39af2a18
             sat::literal * lits = m_result_stack.end() - num;       
             for (unsigned i = 0; i < num; i++) 
                 mk_clause(~lits[i], l);
                        
             m_result_stack.push_back(~l);
             lits = m_result_stack.end() - num - 1;
-<<<<<<< HEAD
-            if (m_aig) {
-=======
             if (aig()) {
->>>>>>> 39af2a18
                 aig_lits.reset();
                 aig_lits.append(num, lits);
             }
             // remark: mk_clause may perform destructive updated to lits.
             // I have to execute it after the binary mk_clause above.
             mk_clause(num+1, lits);
-<<<<<<< HEAD
-            if (m_aig) 
-                m_aig->add_or(l, num, aig_lits.c_ptr());
-=======
             if (aig()) 
                 aig()->add_or(l, num, aig_lits.data());
->>>>>>> 39af2a18
                         
             m_solver.set_phase(~l);               
             m_result_stack.shrink(old_sz);
@@ -603,11 +468,7 @@
                 for (unsigned i = 0; i < num; ++i) {
                     m_result_stack[i].neg();
                 }                
-<<<<<<< HEAD
-                mk_root_clause(m_result_stack.size(), m_result_stack.c_ptr());
-=======
                 mk_root_clause(m_result_stack.size(), m_result_stack.data());
->>>>>>> 39af2a18
             }
             else {
                 for (unsigned i = 0; i < num; ++i) {
@@ -620,11 +481,7 @@
             SASSERT(num <= m_result_stack.size());
             sat::bool_var k = add_var(false, t);
             sat::literal  l(k, false);
-<<<<<<< HEAD
-            m_cache.insert(t, l);
-=======
             cache(t, l);
->>>>>>> 39af2a18
             sat::literal * lits = m_result_stack.end() - num;
 
             // l => /\ lits
@@ -637,22 +494,13 @@
             }
             m_result_stack.push_back(l);
             lits = m_result_stack.end() - num - 1;
-<<<<<<< HEAD
-            if (m_aig) {
-=======
             if (aig()) {
->>>>>>> 39af2a18
                 aig_lits.reset();
                 aig_lits.append(num, lits);
             }
             mk_clause(num+1, lits);
-<<<<<<< HEAD
-            if (m_aig) {
-                m_aig->add_and(l, num, aig_lits.c_ptr());
-=======
             if (aig()) {
                 aig()->add_and(l, num, aig_lits.data());
->>>>>>> 39af2a18
             }        
             m_solver.set_phase(l);               
             if (sign)
@@ -694,11 +542,7 @@
                 mk_clause(~t, ~e, l);
                 mk_clause(t,  e, ~l);
             }
-<<<<<<< HEAD
-            if (m_aig) m_aig->add_ite(l, c, t, e);
-=======
             if (aig()) aig()->add_ite(l, c, t, e);
->>>>>>> 39af2a18
             if (sign)
                 l.neg();
 
@@ -726,11 +570,7 @@
         else {
             sat::bool_var k = add_var(false, t);
             sat::literal  l(k, false);
-<<<<<<< HEAD
-            m_cache.insert(t, l);
-=======
             cache(t, l);
->>>>>>> 39af2a18
             // l <=> (l1 => l2)
             mk_clause(~l, ~l1, l2);
             mk_clause(l1, l);
@@ -741,13 +581,9 @@
         }
     }
 
-<<<<<<< HEAD
-    void convert_iff2(app * t, bool root, bool sign) {
-=======
     void convert_iff(app * t, bool root, bool sign) {
         if (t->get_num_args() != 2)
             throw default_exception("unexpected number of arguments to xor");
->>>>>>> 39af2a18
         SASSERT(t->get_num_args() == 2);
         unsigned sz = m_result_stack.size();
         SASSERT(sz >= 2);
@@ -768,34 +604,16 @@
         else {
             sat::bool_var k = add_var(false, t);
             sat::literal  l(k, false);
-<<<<<<< HEAD
-            m_cache.insert(t, l);
-=======
->>>>>>> 39af2a18
             mk_clause(~l, l1, ~l2);
             mk_clause(~l, ~l1, l2);
             mk_clause(l,  l1, l2);
             mk_clause(l, ~l1, ~l2);
-<<<<<<< HEAD
-            if (m_aig) m_aig->add_iff(l, l1, l2);            
-=======
             if (aig()) aig()->add_iff(l, l1, l2);            
             cache(t, m.is_xor(t) ? ~l : l);
->>>>>>> 39af2a18
             if (sign)
                 l.neg();
             m_result_stack.push_back(l);
         }
-<<<<<<< HEAD
-    }
-
-    void convert_iff(app * t, bool root, bool sign) {
-        if (!m_euf && is_xor(t))
-            convert_ba(t, root, sign);
-        else               
-            convert_iff2(t, root, sign);
-=======
->>>>>>> 39af2a18
     }
 
     func_decl_ref_vector const& interpreted_funs() {
@@ -848,17 +666,10 @@
 
     void convert_ba(app* t, bool root, bool sign) {
         SASSERT(!m_euf);
-<<<<<<< HEAD
-        sat::extension* ext = dynamic_cast<sat::ba_solver*>(m_solver.get_extension());
-        euf::th_solver* th = nullptr;
-        if (!ext) {
-            th = alloc(sat::ba_solver, m, *this, pb.get_family_id());
-=======
         sat::extension* ext = dynamic_cast<pb::solver*>(m_solver.get_extension());
         euf::th_solver* th = nullptr;
         if (!ext) {
             th = alloc(pb::solver, m, *this, pb.get_family_id());
->>>>>>> 39af2a18
             m_solver.set_extension(th);
             th->push_scopes(m_solver.num_scopes());
         }
@@ -910,11 +721,6 @@
         }
     }
 
-<<<<<<< HEAD
-    bool is_xor(app* t) const {
-        return m_xor_solver && m.is_iff(t) && m.is_iff(t->get_arg(1));
-    }
-
     struct scoped_stack {
         imp& i;
         sat::literal_vector& r;
@@ -937,30 +743,6 @@
         }
     };
 
-=======
-    struct scoped_stack {
-        imp& i;
-        sat::literal_vector& r;
-        unsigned rsz;
-        svector<frame>& frames;
-        unsigned fsz;
-        bool is_root;
-        scoped_stack(imp& x, bool is_root) :
-            i(x), r(i.m_result_stack), rsz(r.size()), frames(x.m_frame_stack), fsz(frames.size()), is_root(is_root)
-        {}
-        ~scoped_stack() {
-            if (frames.size() > fsz) {
-                frames.shrink(fsz);
-                r.shrink(rsz);
-                return;
-            }
-            SASSERT(i.m.limit().is_canceled() || frames.size() == fsz);
-            SASSERT(i.m.limit().is_canceled() || !is_root || rsz == r.size());
-            SASSERT(i.m.limit().is_canceled() || is_root || rsz + 1 == r.size());
-        }
-    };
-
->>>>>>> 39af2a18
     void process(expr* n, bool is_root, bool redundant) {
         TRACE("goal2sat", tout << "process-begin " << mk_bounded_pp(n, m, 3) 
             << " root: " << is_root 
@@ -996,14 +778,6 @@
                 visit(t->get_arg(0), root, !sign);
                 continue;
             }
-<<<<<<< HEAD
-            if (!m_euf && is_xor(t)) {
-                convert_ba(t, root, sign);
-                m_frame_stack.pop_back();
-                continue;
-            }
-=======
->>>>>>> 39af2a18
             unsigned num = t->get_num_args();
             while (m_frame_stack[fsz-1].m_idx < num) {
                 expr * arg = t->get_arg(m_frame_stack[fsz-1].m_idx);
@@ -1018,7 +792,6 @@
             SASSERT(m_frame_stack.size() > sz);
             convert(t, root, sign);
             m_frame_stack.pop_back();            
-<<<<<<< HEAD
         }
         TRACE("goal2sat", tout 
             << "done process: " << mk_bounded_pp(n, m, 3) 
@@ -1036,8 +809,11 @@
         SASSERT(m_result_stack.size() == sz + 1);
         sat::literal result = m_result_stack.back();
         m_result_stack.pop_back();
-        if (!result.sign() && m_map.to_bool_var(n) == sat::null_bool_var) 
+        if (!result.sign() && m_map.to_bool_var(n) == sat::null_bool_var) {
+            force_push();
             m_map.insert(n, result.var());    
+            m_solver.set_external(result.var());
+        }
         return result;
     }
 
@@ -1061,53 +837,6 @@
                 return false;
             }
         }
-=======
-        }
-        TRACE("goal2sat", tout 
-            << "done process: " << mk_bounded_pp(n, m, 3) 
-            << " frame-stack: " << m_frame_stack.size() 
-            << " result-stack: " << m_result_stack.size() << "\n";);
-    }
-
-    sat::literal internalize(expr* n, bool redundant) override {
-        flet<bool> _top(m_top_level, false);
-        unsigned sz = m_result_stack.size();
-        (void)sz;
-        SASSERT(n->get_ref_count() > 0);
-        TRACE("goal2sat", tout << "internalize " << mk_bounded_pp(n, m, 2) << "\n";);
-        process(n, false, redundant);
-        SASSERT(m_result_stack.size() == sz + 1);
-        sat::literal result = m_result_stack.back();
-        m_result_stack.pop_back();
-        if (!result.sign() && m_map.to_bool_var(n) == sat::null_bool_var) {
-            force_push();
-            m_map.insert(n, result.var());    
-            m_solver.set_external(result.var());
-        }
-        return result;
-    }
-
-    bool is_bool_op(expr* t) const override {
-        if (!is_app(t))
-            return false;
-        if (to_app(t)->get_family_id() == m.get_basic_family_id()) {
-            switch (to_app(t)->get_decl_kind()) {
-            case OP_OR:
-            case OP_AND:             
-            case OP_TRUE:
-            case OP_FALSE:
-            case OP_NOT:
-            case OP_IMPLIES:
-            case OP_XOR:
-                return true;
-            case OP_ITE:
-            case OP_EQ:
-                return m.is_bool(to_app(t)->get_arg(1));
-            default:
-                return false;
-            }
-        }
->>>>>>> 39af2a18
         else if (!m_euf && to_app(t)->get_family_id() == pb.get_family_id()) 
             return true;        
         else 
@@ -1149,12 +878,8 @@
             scoped_reset(imp& i) :i(i) {}
             ~scoped_reset() {
                 i.m_interface_vars.reset();
-<<<<<<< HEAD
-                i.m_cache.reset();
-=======
                 i.m_app2lit.reset();
                 i.m_lit2app.reset();
->>>>>>> 39af2a18
             }
         };
         scoped_reset _reset(*this);
@@ -1204,18 +929,10 @@
     }
 
     void user_push() {
-<<<<<<< HEAD
-        
-    }
-
-    void user_pop(unsigned n) {
-        m_true = sat::null_literal;
-=======
     }
 
     void user_pop(unsigned n) {
         m_true = sat::null_literal;   
->>>>>>> 39af2a18
     }
 
 };
@@ -1264,49 +981,17 @@
 
 
 void goal2sat::operator()(goal const & g, params_ref const & p, sat::solver_core & t, atom2bool_var & m, dep2asm_map& dep2asm, bool default_external) {
-<<<<<<< HEAD
-    if (!m_imp) 
+    if (!m_imp) {
         m_imp = alloc(imp, g.m(), p, t, m, dep2asm, default_external);
-        
+        for (unsigned i = 0; i < m_scopes; ++i)
+            m_imp->user_push();
+    }
     (*m_imp)(g);
     
     if (!t.get_extension() && m_imp->interpreted_funs().empty()) {
         dealloc(m_imp);
         m_imp = nullptr;
     }
-
-}
-
-void goal2sat::get_interpreted_funs(func_decl_ref_vector& funs) {
-    if (m_imp) {
-        funs.append(m_imp->interpreted_funs());
-    }
-}
-
-bool goal2sat::has_interpreted_funs() const {
-    return m_imp && !m_imp->interpreted_funs().empty(); 
-}
-
-void goal2sat::update_model(model_ref& mdl) {
-    if (m_imp) 
-        m_imp->update_model(mdl);
-}
-
-void goal2sat::user_push() {
-    if (m_imp)
-        m_imp->user_push();
-=======
-    if (!m_imp) {
-        m_imp = alloc(imp, g.m(), p, t, m, dep2asm, default_external);
-        for (unsigned i = 0; i < m_scopes; ++i)
-            m_imp->user_push();
-    }
-    (*m_imp)(g);
-    
-    if (!t.get_extension() && m_imp->interpreted_funs().empty()) {
-        dealloc(m_imp);
-        m_imp = nullptr;
-    }
     else 
         m_scopes = 0;
 
@@ -1331,13 +1016,13 @@
         m_imp->user_push();
     else 
         m_scopes++;
->>>>>>> 39af2a18
 }
     
 void goal2sat::user_pop(unsigned n) {
     if (m_imp)
         m_imp->user_pop(n);
-<<<<<<< HEAD
+    else
+        m_scopes -= n;
 }
 
 
@@ -1348,20 +1033,6 @@
 }
 
 
-=======
-    else
-        m_scopes -= n;
-}
-
-
-sat::sat_internalizer& goal2sat::si(ast_manager& m, params_ref const& p, sat::solver_core& t, atom2bool_var& a2b, dep2asm_map& dep2asm, bool default_external) {
-    if (!m_imp)
-        m_imp = alloc(imp, m, p, t, a2b, dep2asm, default_external);
-    return *m_imp;
-}
-
-
->>>>>>> 39af2a18
 
 sat2goal::mc::mc(ast_manager& m): m(m), m_var2expr(m) {}
 
@@ -1395,12 +1066,7 @@
                 def = m.mk_not(def);
             }
             expr_ref e = lit2expr(lit0);
-<<<<<<< HEAD
-            expr* r = nullptr;
-            if (is_uninterp_const(e) || (m.is_not(e, r) && is_uninterp_const(r)))
-=======
             if (is_literal(e))
->>>>>>> 39af2a18
                 m_gmc->add(e, def);
             clause.reset();
             tail.reset();
@@ -1593,11 +1259,7 @@
                 return expr_ref(lit2expr(mc, lit), m);
             };
             expr_ref_vector fmls(m);
-<<<<<<< HEAD
-            sat::ba_solver* ba = dynamic_cast<sat::ba_solver*>(ext);
-=======
             pb::solver* ba = dynamic_cast<pb::solver*>(ext);
->>>>>>> 39af2a18
             if (ba) {                
                 ba->to_formulas(l2e, fmls);
             }
