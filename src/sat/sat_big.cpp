--- conflicted
+++ resolved
@@ -270,10 +270,6 @@
         for (auto& next : m_dag) {
             if (!next.empty()) {
                 out << to_literal(idx) << " : " << m_left[idx] << ":" << m_right[idx] << " -> " << next << "\n";
-<<<<<<< HEAD
-#if 1
-=======
->>>>>>> 39af2a18
                 for (literal n : next) {
                     out << n << "[" << m_left[n.index()] << ":" << m_right[n.index()] << "] ";
                 }
