/*++
Copyright (c) 2011 Microsoft Corporation

Module Name:

    sat_solver.cpp

Abstract:

    SAT solver main class.

Author:

    Leonardo de Moura (leonardo) 2011-05-21.

Revision History:

--*/


#include <cmath>
#ifndef SINGLE_THREAD
#include <thread>
#endif
#include "util/luby.h"
#include "util/trace.h"
#include "util/max_cliques.h"
#include "util/gparams.h"
#include "sat/sat_solver.h"
#include "sat/sat_integrity_checker.h"
#include "sat/sat_lookahead.h"
#include "sat/sat_ddfw.h"
#include "sat/sat_prob.h"
#include "sat/sat_anf_simplifier.h"
#include "sat/sat_cut_simplifier.h"
#if defined(_MSC_VER) && !defined(_M_ARM) && !defined(_M_ARM64)
# include <xmmintrin.h>
#endif

#define ENABLE_TERNARY true

namespace sat {


    solver::solver(params_ref const & p, reslimit& l):
        solver_core(l),
        m_checkpoint_enabled(true),
        m_config(p),
        m_par(nullptr),
        m_drat(*this),
        m_cls_allocator_idx(false),
        m_cleaner(*this),
        m_simplifier(*this, p),
        m_scc(*this, p),
        m_asymm_branch(*this, p),
        m_probing(*this, p),
        m_mus(*this),
        m_binspr(*this),
        m_inconsistent(false),
        m_searching(false),
        m_conflict(justification(0)),
        m_num_frozen(0),
        m_activity_inc(128),
        m_case_split_queue(m_activity),
        m_qhead(0),
        m_scope_lvl(0),
        m_search_lvl(0),
        m_fast_glue_avg(),
        m_slow_glue_avg(),
        m_fast_glue_backup(),
        m_slow_glue_backup(),
        m_trail_avg(),
        m_params(p),
        m_par_id(0),
        m_par_syncing_clauses(false) {
        init_reason_unknown();
        updt_params(p);
        m_best_phase_size         = 0;
        m_conflicts_since_gc      = 0;
        m_conflicts_since_init    = 0;
        m_next_simplify           = 0;
        m_num_checkpoints         = 0;
        m_simplifications         = 0;
        m_touch_index             = 0;
        m_ext                     = nullptr;
        m_cuber                   = nullptr;
        m_local_search            = nullptr;
        m_mc.set_solver(this);
        mk_var(false, false);
    }

    solver::~solver() {
        m_ext = nullptr;
        SASSERT(m_config.m_num_threads > 1 || check_invariant());
        CTRACE("sat", !m_clauses.empty(), tout << "Delete clauses\n";);
        del_clauses(m_clauses);
        CTRACE("sat", !m_learned.empty(), tout << "Delete learned\n";);
        del_clauses(m_learned);
        dealloc(m_cuber);
        m_cuber = nullptr;
    }

    void solver::del_clauses(clause_vector& clauses) {
        for (clause * cp : clauses) 
            dealloc_clause(cp);
        clauses.reset();
        ++m_stats.m_non_learned_generation;
    }

    void solver::set_extension(extension* ext) {
        m_ext = ext;
        if (ext) {
            ext->set_solver(this);
            for (unsigned i = num_user_scopes(); i-- > 0;)
                ext->user_push();
            for (unsigned i = num_scopes(); i-- > 0;)
                ext->push();
        }
    }

    void solver::copy(solver const & src, bool copy_learned) {
        pop_to_base_level();
        del_clauses(m_clauses);
        del_clauses(m_learned);
        m_watches.reset();
        m_assignment.reset();
        m_justification.reset();
        m_decision.reset();
        m_eliminated.reset();
        m_external.reset();
        m_var_scope.reset();
        m_activity.reset();
        m_mark.reset();
        m_lit_mark.reset();
        m_best_phase.reset();
        m_phase.reset();
        m_prev_phase.reset();
        m_assigned_since_gc.reset();
        m_last_conflict.reset();
        m_last_propagation.reset();
        m_participated.reset();
        m_canceled.reset();
        m_reasoned.reset();
        m_simplifier.reset_todos();
        m_qhead = 0;
        m_trail.reset();
        m_scopes.reset();
        mk_var(false, false);

        if (src.inconsistent()) {
            set_conflict();
            return;
        }
        
        // create new vars
        for (bool_var v = num_vars(); v < src.num_vars(); v++) {
            bool ext  = src.m_external[v];
            bool dvar = src.m_decision[v];
            VERIFY(v == mk_var(ext, dvar));
            if (src.was_eliminated(v)) {
                set_eliminated(v, true);
            }
            m_phase[v] = src.m_phase[v];
            m_best_phase[v] = src.m_best_phase[v];
            m_prev_phase[v] = src.m_prev_phase[v];

            // inherit activity:
            m_activity[v] = src.m_activity[v];
            m_case_split_queue.activity_changed_eh(v, false);
        }

        //
        // register the extension before performing assignments.
        // the assignments may call back into the extension.
        //
        if (src.get_extension()) {
            m_ext = src.get_extension()->copy(this);
        }

        unsigned trail_sz = src.init_trail_size();
        for (unsigned i = 0; i < trail_sz; ++i) {
            assign_unit(src.m_trail[i]);
        }

        // copy binary clauses 
        {
            unsigned sz = src.m_watches.size();
            for (unsigned l_idx = 0; l_idx < sz; ++l_idx) {
                literal l = ~to_literal(l_idx);
                if (src.was_eliminated(l.var())) continue;
                watch_list const & wlist = src.m_watches[l_idx];
                for (auto & wi : wlist) {
                    if (!wi.is_binary_clause())
                        continue;
                    literal l2 = wi.get_literal();
                    if (l.index() > l2.index() ||
                        src.was_eliminated(l2.var()))
                        continue;
                                        
                    watched w1(l2, wi.is_learned());
                    watched w2(l, wi.is_learned());
                    m_watches[(~l).index()].push_back(w1);
                    m_watches[(~l2).index()].push_back(w2);
                }
            }
        }

        {
            literal_vector buffer;
            // copy clauses
            for (clause* c : src.m_clauses) {
                buffer.reset();
                for (literal l : *c) buffer.push_back(l);
                mk_clause_core(buffer);
            }

            // copy high quality lemmas
            unsigned num_learned = 0;
            for (clause* c : src.m_learned) {
                if (c->glue() <= 2 || (c->size() <= 40 && c->glue() <= 8) || copy_learned) {
                    buffer.reset();
                    for (literal l : *c) buffer.push_back(l);
<<<<<<< HEAD
                    clause* c1 = mk_clause_core(buffer.size(), buffer.c_ptr(), sat::status::redundant());
=======
                    clause* c1 = mk_clause_core(buffer.size(), buffer.data(), sat::status::redundant());
>>>>>>> 39af2a18
                    if (c1) {
                        ++num_learned;
                        c1->set_glue(c->glue());
                        c1->set_psm(c->psm());
                    }
                }
            }
            IF_VERBOSE(2, verbose_stream() << "(sat.copy :learned " << num_learned << ")\n";);
        }
        m_best_phase_size = src.m_best_phase_size;
        if (m_best_phase_size > 0) {
            for (bool_var v = 0; v < num_vars(); ++v) {
                m_best_phase[v] = src.m_best_phase[v];
            }
        }

        m_user_scope_literals.reset();
        m_user_scope_literals.append(src.m_user_scope_literals);

        m_mc = src.m_mc;
        m_stats.m_units = init_trail_size();
    }

    // -----------------------
    //
    // Variable & Clause creation
    //
    // -----------------------

    void solver::reset_var(bool_var v, bool ext, bool dvar) {
        m_watches[2*v].reset();
        m_watches[2*v+1].reset();
        m_assignment[2*v] = l_undef;
        m_assignment[2*v+1] = l_undef;
        m_justification[v] = justification(UINT_MAX);
        m_decision[v] = dvar;
        m_eliminated[v] = false;
        m_external[v] = ext;
        m_var_scope[v] = scope_lvl();
        m_touched[v] = 0;
        m_activity[v] = 0;
        m_mark[v] = false;
        m_lit_mark[2*v] = false;
        m_lit_mark[2*v+1] = false;
        m_phase[v] = false;
        m_best_phase[v] = false;
        m_prev_phase[v] = false;
        m_assigned_since_gc[v] = false;
        m_last_conflict[v] = 0;        
        m_last_propagation[v] = 0;
        m_participated[v] = 0;
        m_canceled[v] = 0;
        m_reasoned[v] = 0;
        m_case_split_queue.mk_var_eh(v);
        m_simplifier.insert_elim_todo(v);
    }

    bool_var solver::mk_var(bool ext, bool dvar) {
        m_model_is_current = false;
        m_stats.m_mk_var++;
        bool_var v = m_justification.size();
        if (!m_free_vars.empty()) {
            v = m_free_vars.back();
            m_free_vars.pop_back();
            m_active_vars.push_back(v);
            reset_var(v, ext, dvar);
            return v;
        }
        m_active_vars.push_back(v);
        m_watches.push_back(watch_list());
        m_watches.push_back(watch_list());
        m_assignment.push_back(l_undef);
        m_assignment.push_back(l_undef);
        m_justification.push_back(justification(UINT_MAX));
        m_decision.push_back(dvar);
        m_eliminated.push_back(false);
        m_external.push_back(ext);
        m_var_scope.push_back(scope_lvl());
        m_touched.push_back(0);
        m_activity.push_back(0);
        m_mark.push_back(false);
        m_lit_mark.push_back(false);
        m_lit_mark.push_back(false);
        m_phase.push_back(false);
        m_best_phase.push_back(false);
        m_prev_phase.push_back(false);
        m_assigned_since_gc.push_back(false);
        m_last_conflict.push_back(0);
        m_last_propagation.push_back(0);
        m_participated.push_back(0);
        m_canceled.push_back(0);
        m_reasoned.push_back(0);
        m_case_split_queue.mk_var_eh(v);
        m_simplifier.insert_elim_todo(v);
        SASSERT(!was_eliminated(v));
        return v;
    }

    void solver::set_non_external(bool_var v) {
        m_external[v] = false;
    }

    void solver::set_external(bool_var v) {
        m_external[v] = true;
    }

    void solver::set_eliminated(bool_var v, bool f) { 
<<<<<<< HEAD
        if (m_eliminated[v] && !f) 
            reset_var(v, m_external[v], m_decision[v]);
=======
        if (m_eliminated[v] == f)
            return;
        if (!f) 
            reset_var(v, m_external[v], m_decision[v]);
        else if (f && m_ext)
            m_ext->set_eliminated(v);
>>>>>>> 39af2a18
        m_eliminated[v] = f; 
    }


    clause* solver::mk_clause(unsigned num_lits, literal * lits, sat::status st) {
        m_model_is_current = false;
<<<<<<< HEAD
=======
            
>>>>>>> 39af2a18
        for (unsigned i = 0; i < num_lits; i++) 
            VERIFY(!was_eliminated(lits[i]));
        
        DEBUG_CODE({
                for (unsigned i = 0; i < num_lits; i++) {
                    CTRACE("sat", was_eliminated(lits[i]), tout << lits[i] << " was eliminated\n";);
                    SASSERT(!was_eliminated(lits[i]));
                }
        });

        if (m_user_scope_literals.empty()) {
            return mk_clause_core(num_lits, lits, st);
        }
        else {
            m_aux_literals.reset();
            m_aux_literals.append(num_lits, lits);
            m_aux_literals.append(m_user_scope_literals);
<<<<<<< HEAD
            return mk_clause_core(m_aux_literals.size(), m_aux_literals.c_ptr(), st);
=======
            return mk_clause_core(m_aux_literals.size(), m_aux_literals.data(), st);
>>>>>>> 39af2a18
        }
    }

    clause* solver::mk_clause(literal l1, literal l2, sat::status st) {
        literal ls[2] = { l1, l2 };
        return mk_clause(2, ls, st);
    }

    clause* solver::mk_clause(literal l1, literal l2, literal l3, sat::status st) {
        literal ls[3] = { l1, l2, l3 };
        return mk_clause(3, ls, st);
    }

    void solver::del_clause(clause& c) {
        if (!c.is_learned()) {
            m_stats.m_non_learned_generation++;
        } 
        if (c.frozen()) {
            --m_num_frozen;
        }
        if (!c.was_removed() && m_config.m_drat && !m_drat.is_cleaned(c)) {
            m_drat.del(c);
        }
        dealloc_clause(&c);        
        if (m_searching) 
            m_stats.m_del_clause++;
    }

    void solver::drat_explain_conflict() {
        if (m_config.m_drat && m_ext) {
            extension::scoped_drating _sd(*m_ext);
            bool unique_max;
            m_conflict_lvl = get_max_lvl(m_not_l, m_conflict, unique_max);        
            resolve_conflict_for_unsat_core();                
        }
    }

    void solver::drat_log_unit(literal lit, justification j) {
        if (!m_ext)
            return;
        extension::scoped_drating _sd(*m_ext.get());
        if (j.get_kind() == justification::EXT_JUSTIFICATION) 
            fill_ext_antecedents(lit, j, false);
        m_drat.add(lit, m_searching);
    }

    void solver::drat_log_clause(unsigned num_lits, literal const* lits, sat::status st) {
        m_drat.add(num_lits, lits, st);
    }

    clause * solver::mk_clause_core(unsigned num_lits, literal * lits, sat::status st) {
        bool redundant = st.is_redundant();
        TRACE("sat", tout << "mk_clause: "  << mk_lits_pp(num_lits, lits) << (redundant?" learned":" aux") << "\n";);
        if (!redundant || !st.is_sat()) {
            unsigned old_sz = num_lits;
            bool keep = simplify_clause(num_lits, lits);
            TRACE("sat_mk_clause", tout << "mk_clause (after simp), keep: " << keep << "\n" << mk_lits_pp(num_lits, lits) << "\n";);
            if (!keep) {
                return nullptr; // clause is equivalent to true.
            }
            // if an input clause is simplified, then log the simplified version as learned
            if (m_config.m_drat && old_sz > num_lits)
                drat_log_clause(num_lits, lits, st);

            ++m_stats.m_non_learned_generation;
            if (!m_searching) {
                m_mc.add_clause(num_lits, lits);
            }
        }       

<<<<<<< HEAD
=======

>>>>>>> 39af2a18
        switch (num_lits) {
        case 0:
            set_conflict();
            return nullptr;
        case 1:
            if (m_config.m_drat && (!st.is_sat() || st.is_input()))
                drat_log_clause(num_lits, lits, st);
            assign_unit(lits[0]);
            return nullptr;
        case 2:
            mk_bin_clause(lits[0], lits[1], st);
            if (redundant && m_par) 
                m_par->share_clause(*this, lits[0], lits[1]);
            return nullptr;
        case 3:
            if (ENABLE_TERNARY) 
                return mk_ter_clause(lits, st);
            Z3_fallthrough;
        default:
            return mk_nary_clause(num_lits, lits, st);
        }
    }

    void solver::mk_bin_clause(literal l1, literal l2, sat::status st) {
        bool redundant = st.is_redundant();
        m_touched[l1.var()] = m_touch_index;
        m_touched[l2.var()] = m_touch_index;
        
        if (redundant && find_binary_watch(get_wlist(~l1), ~l2) && value(l1) == l_undef) {
            assign_unit(l1);
            return;
        }
        if (redundant && find_binary_watch(get_wlist(~l2), ~l1) && value(l2) == l_undef) {
            assign_unit(l2);
            return;
        }
        watched* w0 = redundant ? find_binary_watch(get_wlist(~l1), l2) : nullptr;
        if (w0) {
            TRACE("sat", tout << "found binary " << l1 << " " << l2 << "\n";);
            if (w0->is_learned() && !redundant) {
                w0->set_learned(false);
                w0 = find_binary_watch(get_wlist(~l2), l1);            
                VERIFY(w0);
                w0->set_learned(false);                        
            }
            if (propagate_bin_clause(l1, l2) && !at_base_lvl() && !redundant)
                push_reinit_stack(l1, l2);
            else if (has_variables_to_reinit(l1, l2))
                push_reinit_stack(l1, l2);
            return;
        }
        if (m_config.m_drat) 
            m_drat.add(l1, l2, st);
        if (propagate_bin_clause(l1, l2)) {
            if (at_base_lvl())
                return;
            push_reinit_stack(l1, l2);
        }
        else if (has_variables_to_reinit(l1, l2))
            push_reinit_stack(l1, l2);
        m_stats.m_mk_bin_clause++;
        get_wlist(~l1).push_back(watched(l2, redundant));
        get_wlist(~l2).push_back(watched(l1, redundant));
    }

    bool solver::has_variables_to_reinit(clause const& c) const {
        for (auto lit : c)
            if (m_var_scope[lit.var()] > 0)
                return true;
        return false;
    }

    bool solver::has_variables_to_reinit(literal l1, literal l2) const {
        if (at_base_lvl())
            return false;
        if (m_var_scope[l1.var()] > 0)
            return true;
        if (m_var_scope[l2.var()] > 0)
            return true;
        return false;
    }

    bool solver::propagate_bin_clause(literal l1, literal l2) {
        if (value(l2) == l_false) {
            m_stats.m_bin_propagate++;
            assign(l1, justification(lvl(l2), l2));            
            return true;
        }
        if (value(l1) == l_false) {
            m_stats.m_bin_propagate++;
            assign(l2, justification(lvl(l1), l1));
            return true;
        }
        return false;
    }

    void solver::push_reinit_stack(clause & c) {
        SASSERT(!at_base_lvl());
        TRACE("sat_reinit", tout << "adding to reinit stack: " << c << "\n";);
        m_clauses_to_reinit.push_back(clause_wrapper(c));
        c.set_reinit_stack(true);
    }

    void solver::push_reinit_stack(literal l1, literal l2) {
        TRACE("sat_reinit", tout << "adding to reinit stack: " << l1 << " " << l2 << "\n";);
        m_clauses_to_reinit.push_back(clause_wrapper(l1, l2));
    }

    clause * solver::mk_ter_clause(literal * lits, sat::status st) {
        VERIFY(ENABLE_TERNARY);
        m_stats.m_mk_ter_clause++;
        clause * r = alloc_clause(3, lits, st.is_redundant());
        bool reinit = attach_ter_clause(*r, st);
        if (reinit || has_variables_to_reinit(*r)) push_reinit_stack(*r);
        if (st.is_redundant())
            m_learned.push_back(r);
        else
            m_clauses.push_back(r);
        for (literal l : *r) {
            m_touched[l.var()] = m_touch_index;
        }
        return r;
    }

    bool solver::attach_ter_clause(clause & c, sat::status st) {
        VERIFY(ENABLE_TERNARY);
        bool reinit = false;
        if (m_config.m_drat) m_drat.add(c, st);
        TRACE("sat_verbose", tout << c << "\n";);
        SASSERT(!c.was_removed());
        m_watches[(~c[0]).index()].push_back(watched(c[1], c[2]));
        m_watches[(~c[1]).index()].push_back(watched(c[0], c[2]));
        m_watches[(~c[2]).index()].push_back(watched(c[0], c[1]));
<<<<<<< HEAD
        if (!at_base_lvl()) {
            if (value(c[1]) == l_false && value(c[2]) == l_false) {
                m_stats.m_ter_propagate++;
                assign(c[0], justification(std::max(lvl(c[1]), lvl(c[2])), c[1], c[2]));
                reinit = !c.is_learned();
            }
            else if (value(c[0]) == l_false && value(c[2]) == l_false) {
                m_stats.m_ter_propagate++;
                assign(c[1], justification(std::max(lvl(c[0]), lvl(c[2])), c[0], c[2]));
                reinit = !c.is_learned();
            }
            else if (value(c[0]) == l_false && value(c[1]) == l_false) {
                m_stats.m_ter_propagate++;
                assign(c[2], justification(std::max(lvl(c[0]), lvl(c[1])), c[0], c[1]));
                reinit = !c.is_learned();
            }
=======
        if (!at_base_lvl()) 
            reinit = propagate_ter_clause(c);        
        return reinit;
    }

    bool solver::propagate_ter_clause(clause& c) {
        bool reinit = false;
        if (value(c[1]) == l_false && value(c[2]) == l_false) {
            m_stats.m_ter_propagate++;
            assign(c[0], justification(std::max(lvl(c[1]), lvl(c[2])), c[1], c[2]));
            reinit = !c.is_learned();
        }
        else if (value(c[0]) == l_false && value(c[2]) == l_false) {
            m_stats.m_ter_propagate++;
            assign(c[1], justification(std::max(lvl(c[0]), lvl(c[2])), c[0], c[2]));
            reinit = !c.is_learned();
        }
        else if (value(c[0]) == l_false && value(c[1]) == l_false) {
            m_stats.m_ter_propagate++;
            assign(c[2], justification(std::max(lvl(c[0]), lvl(c[1])), c[0], c[1]));
            reinit = !c.is_learned();
>>>>>>> 39af2a18
        }
        return reinit;
    }

    clause * solver::mk_nary_clause(unsigned num_lits, literal * lits, sat::status st) {
        m_stats.m_mk_clause++;
        clause * r = alloc_clause(num_lits, lits, st.is_redundant());
        SASSERT(!st.is_redundant() || r->is_learned());
        bool reinit = attach_nary_clause(*r, st.is_sat() && st.is_redundant());
        if (reinit || has_variables_to_reinit(*r)) push_reinit_stack(*r);
        if (st.is_redundant()) {
            m_learned.push_back(r);
        }
        else {
            m_clauses.push_back(r);
        }
        if (m_config.m_drat) {
            m_drat.add(*r, st);
        }
        for (literal l : *r) {
            m_touched[l.var()] = m_touch_index;
        }
        return r;
    }

    bool solver::attach_nary_clause(clause & c, bool is_asserting) {
        bool reinit = false;
        clause_offset cls_off = cls_allocator().get_offset(&c);
        if (!at_base_lvl()) {
            if (is_asserting) {
                unsigned w2_idx = select_learned_watch_lit(c);
                std::swap(c[1], c[w2_idx]);
            }
            else {
                unsigned w1_idx = select_watch_lit(c, 0);
                std::swap(c[0], c[w1_idx]);
                unsigned w2_idx = select_watch_lit(c, 1);
                std::swap(c[1], c[w2_idx]);
            }

            if (value(c[0]) == l_false) {
                m_stats.m_propagate++; 
                unsigned level = lvl(c[0]);
                for (unsigned i = c.size(); i-- > 2; ) {
                    level = std::max(level, lvl(c[i]));
                }
                assign(c[1], justification(level, cls_off));
                reinit |= !c.is_learned();
            }
            else if (value(c[1]) == l_false) {
                m_stats.m_propagate++;
                unsigned level = lvl(c[1]);
                for (unsigned i = c.size(); i-- > 2; ) {
                    level = std::max(level, lvl(c[i]));
                }
                assign(c[0], justification(level, cls_off));
                reinit |= !c.is_learned();
            }
        }
        unsigned some_idx = c.size() >> 1;
        literal block_lit = c[some_idx];
        VERIFY(!c.frozen());
        DEBUG_CODE(for (auto const& w : m_watches[(~c[0]).index()]) SASSERT(!w.is_clause() || w.get_clause_offset() != cls_off););
        DEBUG_CODE(for (auto const& w : m_watches[(~c[1]).index()]) SASSERT(!w.is_clause() || w.get_clause_offset() != cls_off););
        SASSERT(c[0] != c[1]);
        m_watches[(~c[0]).index()].push_back(watched(block_lit, cls_off));
        m_watches[(~c[1]).index()].push_back(watched(block_lit, cls_off));
        return reinit;
    }

    void solver::attach_clause(clause & c, bool & reinit) {
        SASSERT(c.size() > 2);
        reinit = false;
        if (ENABLE_TERNARY && c.size() == 3)
            reinit = attach_ter_clause(c, c.is_learned() ? sat::status::redundant() : sat::status::asserted());
        else
            reinit = attach_nary_clause(c, c.is_learned() && !c.on_reinit_stack());
    }

    void solver::set_learned(clause& c, bool redundant) {
        if (c.is_learned() != redundant) 
            c.set_learned(redundant);
    }

    void solver::set_learned1(literal l1, literal l2, bool redundant) {
        for (watched& w : get_wlist(~l1)) {
            if (w.is_binary_clause() && l2 == w.get_literal() && !w.is_learned()) {
                w.set_learned(redundant);
                break;
            }
        }
    }

    void solver::shrink(clause& c, unsigned old_sz, unsigned new_sz) {
        SASSERT(new_sz > 2);
        SASSERT(old_sz >= new_sz);
        if (old_sz != new_sz) {
            c.shrink(new_sz);
            for (literal l : c) {
                m_touched[l.var()] = m_touch_index;
            }
            if (m_config.m_drat) {
                m_drat.add(c, status::redundant());
                c.restore(old_sz);
                m_drat.del(c);
                c.shrink(new_sz);
            }
        }
    }

    bool solver::memory_pressure() {
        return 3*cls_allocator().get_allocation_size()/2 + memory::get_allocation_size() > memory::get_max_memory_size();
    }

    struct solver::cmp_activity {
        solver& s;
        cmp_activity(solver& s):s(s) {}
        bool operator()(bool_var v1, bool_var v2) const {
            return s.m_activity[v1] > s.m_activity[v2];
        }
    };

    bool solver::should_defrag() {
        if (m_defrag_threshold > 0) --m_defrag_threshold;
        return m_defrag_threshold == 0 && m_config.m_gc_defrag;
    }

    void solver::defrag_clauses() {
        m_defrag_threshold = 2;
        if (memory_pressure()) return;
        pop(scope_lvl());
        IF_VERBOSE(2, verbose_stream() << "(sat-defrag)\n");
        clause_allocator& alloc = m_cls_allocator[!m_cls_allocator_idx];
        ptr_vector<clause> new_clauses, new_learned;
        for (clause* c : m_clauses) c->unmark_used();
        for (clause* c : m_learned) c->unmark_used();

        svector<bool_var> vars;
        for (unsigned i = 0; i < num_vars(); ++i) vars.push_back(i);
        std::stable_sort(vars.begin(), vars.end(), cmp_activity(*this));
        literal_vector lits;
        for (bool_var v : vars) lits.push_back(literal(v, false)), lits.push_back(literal(v, true));
        // walk clauses, reallocate them in an order that defragments memory and creates locality.
        for (literal lit : lits) {
            watch_list& wlist = m_watches[lit.index()];
            for (watched& w : wlist) {
                if (w.is_clause()) {
                    clause& c1 = get_clause(w);
                    clause_offset offset;
                    if (c1.was_used()) {
                        offset = c1.get_new_offset();
                    }
                    else {
                        clause* c2 = alloc.copy_clause(c1); 
                        c1.mark_used();
                        if (c1.is_learned()) {
                            new_learned.push_back(c2);
                        }
                        else {
                            new_clauses.push_back(c2);
                        }
                        offset = get_offset(*c2);
                        c1.set_new_offset(offset);
                    }
                    w = watched(w.get_blocked_literal(), offset);
                }
            }
        }

        // reallocate ternary clauses.
        for (clause* c : m_clauses) {
            if (!c->was_used()) {
                SASSERT(c->size() == 3);
                new_clauses.push_back(alloc.copy_clause(*c));
            }
            dealloc_clause(c);
        }

        for (clause* c : m_learned) {
            if (!c->was_used()) {
                SASSERT(c->size() == 3);
                new_learned.push_back(alloc.copy_clause(*c));
            }
            dealloc_clause(c);
        }
        m_clauses.swap(new_clauses);
        m_learned.swap(new_learned);

        cls_allocator().finalize();
        m_cls_allocator_idx = !m_cls_allocator_idx;

        reinit_assumptions();
    }


    void solver::set_learned(literal l1, literal l2, bool redundant) {
        set_learned1(l1, l2, redundant);
        set_learned1(l2, l1, redundant);
    }

    /**
       \brief Select a watch literal starting the search at the given position.
       This method is only used for clauses created during the search.

       I use the following rules to select a watch literal.

       1- select a literal l in idx >= starting_at such that value(l) = l_true,
       and for all l' in idx' >= starting_at . value(l') = l_true implies lvl(l) <= lvl(l')

       The purpose of this rule is to make the clause inactive for as long as possible. A clause
       is inactive when it contains a literal assigned to true.

       2- if there isn't a literal assigned to true, then select an unassigned literal l in idx >= starting_at

       3- if there isn't a literal l in idx >= starting_at such that value(l) = l_true or
       value(l) = l_undef (that is, all literals at positions >= starting_at are assigned
       to false), then peek the literal l such that for all l' starting at starting_at
       lvl(l) >= lvl(l')

       Without rule 3, boolean propagation is incomplete, that is, it may miss possible propagations.

       \remark The method select_lemma_watch_lit is used to select the watch literal for regular learned clauses.
    */
    unsigned solver::select_watch_lit(clause const & cls, unsigned starting_at) const {
        SASSERT(cls.size() >= 2);
        unsigned min_true_idx  = UINT_MAX;
        unsigned max_false_idx = UINT_MAX;
        unsigned unknown_idx   = UINT_MAX;
        unsigned n = cls.size();
        for (unsigned i = starting_at; i < n; i++) {
            literal l   = cls[i];
            switch(value(l)) {
            case l_false:
                if (max_false_idx == UINT_MAX || lvl(l) > lvl(cls[max_false_idx]))
                    max_false_idx = i;
                break;
            case l_undef:
                unknown_idx = i;
                break;
            case l_true:
                if (min_true_idx == UINT_MAX || lvl(l) < lvl(cls[min_true_idx]))
                    min_true_idx = i;
                break;
            }
        }
        if (min_true_idx != UINT_MAX)
            return min_true_idx;
        if (unknown_idx != UINT_MAX)
            return unknown_idx;
        SASSERT(max_false_idx != UINT_MAX);
        return max_false_idx;
    }

    /**
       \brief The learned clauses (lemmas) produced by the SAT solver
       have the property that the first literal will be implied by it
       after backtracking. All other literals are assigned to (or
       implied to be) false when the learned clause is created. The
       first watch literal will always be the first literal.  The
       second watch literal is computed by this method. It should be
       the literal with the highest decision level.

       // TODO: do we really need this? strength the conflict resolution
    */
    unsigned solver::select_learned_watch_lit(clause const & cls) const {
        SASSERT(cls.size() >= 2);
        unsigned max_false_idx = UINT_MAX;
        unsigned num_lits = cls.size();
        for (unsigned i = 1; i < num_lits; i++) {
            literal l    = cls[i];
            CTRACE("sat", value(l) != l_false, tout << l << ":=" << value(l););
            SASSERT(value(l) == l_false);
            if (max_false_idx == UINT_MAX || lvl(l) > lvl(cls[max_false_idx]))
                max_false_idx = i;
        }
        return max_false_idx;
    }

    template<bool lvl0>
    bool solver::simplify_clause_core(unsigned & num_lits, literal * lits) const {
        std::sort(lits, lits+num_lits);
        literal prev = null_literal;
        unsigned i = 0;
        unsigned j = 0;
        for (; i < num_lits; i++) {
            literal curr = lits[i];
            lbool val = value(curr);
            if (!lvl0 && lvl(curr) > 0)
                val = l_undef;
            switch (val) {
            case l_false:
                break; // ignore literal
            case l_undef:
                if (curr == ~prev)
                    return false; // clause is equivalent to true
                if (curr != prev) {
                    prev = curr;
                    if (i != j)
                        std::swap(lits[j], lits[i]);
                    j++;
                }
                break;
            case l_true:
                return false; // clause is equivalent to true
            }
        }
        num_lits = j;
        return true;
    }

    bool solver::simplify_clause(unsigned & num_lits, literal * lits) const {
        if (at_base_lvl()) 
            return simplify_clause_core<true>(num_lits, lits);
        else
            return simplify_clause_core<false>(num_lits, lits);
    }

    void solver::detach_bin_clause(literal l1, literal l2, bool redundant) {
        get_wlist(~l1).erase(watched(l2, redundant));
        get_wlist(~l2).erase(watched(l1, redundant));
        if (m_config.m_drat) m_drat.del(l1, l2);       
    }

    void solver::detach_clause(clause & c) {
        if (ENABLE_TERNARY && c.size() == 3)
            detach_ter_clause(c);
        else
            detach_nary_clause(c);
    }

    void solver::detach_nary_clause(clause & c) {
        clause_offset cls_off = get_offset(c);
        erase_clause_watch(get_wlist(~c[0]), cls_off);
        erase_clause_watch(get_wlist(~c[1]), cls_off);
    }

    void solver::detach_ter_clause(clause & c) {
        erase_ternary_watch(get_wlist(~c[0]), c[1], c[2]);
        erase_ternary_watch(get_wlist(~c[1]), c[0], c[2]);
        erase_ternary_watch(get_wlist(~c[2]), c[0], c[1]);
    }

    // -----------------------
    //
    // Basic
    //
    // -----------------------

    void solver::set_conflict(justification c, literal not_l) {
        if (m_inconsistent)
            return;
        m_inconsistent = true;
        m_conflict = c;
        m_not_l    = not_l;
    }

    void solver::assign_core(literal l, justification j) {
        SASSERT(value(l) == l_undef);
        TRACE("sat_assign_core", tout << l << " " << j << "\n";);
        if (j.level() == 0) {
            if (m_config.m_drat) 
                drat_log_unit(l, j);
            
            j = justification(0); // erase justification for level 0
        }
        else {
            VERIFY(!at_base_lvl());
        }
        m_assignment[l.index()]    = l_true;
        m_assignment[(~l).index()] = l_false;
        bool_var v = l.var();
        m_justification[v]         = j;
        m_phase[v]                 = !l.sign();
        m_assigned_since_gc[v]     = true;
        m_trail.push_back(l);
        
        switch (m_config.m_branching_heuristic) {
        case BH_VSIDS: 
            break;
        case BH_CHB:
            m_last_propagation[v] = m_stats.m_conflict;
            break;
        }

        if (m_config.m_anti_exploration) {
            uint64_t age = m_stats.m_conflict - m_canceled[v];
            if (age > 0) {
                double decay = pow(0.95, static_cast<double>(age));
                set_activity(v, static_cast<unsigned>(m_activity[v] * decay));
                // NB. MapleSAT does not update canceled.
                m_canceled[v] = m_stats.m_conflict;
            }
        }
        
        if (m_config.m_propagate_prefetch) {
#if defined(__GNUC__) || defined(__clang__)
            __builtin_prefetch((const char*)((m_watches[l.index()].data())));
#else
    #if !defined(_M_ARM) && !defined(_M_ARM64)
<<<<<<< HEAD
            _mm_prefetch((const char*)((m_watches[l.index()].c_ptr())), _MM_HINT_T1);
=======
            _mm_prefetch((const char*)((m_watches[l.index()].data())), _MM_HINT_T1);
>>>>>>> 39af2a18
    #endif
#endif
        }

        SASSERT(!l.sign() || !m_phase[v]);
        SASSERT(l.sign()  || m_phase[v]);
        SASSERT(!l.sign() || value(v) == l_false);
        SASSERT(l.sign()  || value(v) == l_true);
        SASSERT(value(l) == l_true);
        SASSERT(value(~l) == l_false);
    }

    lbool solver::status(clause const & c) const {
        bool found_undef = false;
        for (literal lit : c) {
            switch (value(lit)) {
            case l_true:
                return l_true;
            case l_undef:
                found_undef = true;
                break;
            default:
                break;
            }
        }
        return found_undef ? l_undef : l_false;
    }

    // -----------------------
    //
    // Propagation
    //
    // -----------------------

    bool solver::propagate_core(bool update) {
        while (m_qhead < m_trail.size() && !m_inconsistent) {
            do {
                checkpoint();
                m_cleaner.dec();
                literal l = m_trail[m_qhead];
                m_qhead++;
                if (!propagate_literal(l, update))
                    return false;
            } while (m_qhead < m_trail.size());

<<<<<<< HEAD
            if (m_ext) 
=======
            if (m_ext && (!is_probing() || at_base_lvl())) 
>>>>>>> 39af2a18
                m_ext->unit_propagate();            
        }
        if (m_inconsistent)
            return false;

        SASSERT(m_qhead == m_trail.size());
        SASSERT(!m_inconsistent);
        return true;
    }

    bool solver::propagate(bool update) {
        unsigned qhead = m_qhead;
        bool r = propagate_core(update);
        if (m_config.m_branching_heuristic == BH_CHB) {
            update_chb_activity(r, qhead);
        }
        CASSERT("sat_propagate", check_invariant());
        CASSERT("sat_missed_prop", check_missed_propagation());
        return r;
    }

    bool solver::propagate_literal(literal l, bool update) {
        literal l1, l2;
        lbool val1, val2;
        bool keep;
        unsigned curr_level = lvl(l);
        TRACE("sat_propagate", tout << "propagating: " << l << "@" << curr_level << " " << m_justification[l.var()] << "\n"; );

        literal not_l = ~l;
        SASSERT(value(l) == l_true);
        SASSERT(value(not_l) == l_false);
        watch_list& wlist = m_watches[l.index()];
        m_asymm_branch.dec(wlist.size());
        m_probing.dec(wlist.size());
        watch_list::iterator it = wlist.begin();
        watch_list::iterator it2 = it;
        watch_list::iterator end = wlist.end();
#define CONFLICT_CLEANUP() {                    \
                for (; it != end; ++it, ++it2)  \
                    *it2 = *it;                 \
                wlist.set_end(it2);             \
            }
        for (; it != end; ++it) {
            switch (it->get_kind()) {
            case watched::BINARY:
                l1 = it->get_literal();
                switch (value(l1)) {
                case l_false:
                    CONFLICT_CLEANUP();
                    set_conflict(justification(curr_level, not_l), ~l1);
                    return false;
                case l_undef:
                    m_stats.m_bin_propagate++;
                    assign_core(l1, justification(curr_level, not_l));
                    break;
                case l_true:
                    break; // skip
                }
                *it2 = *it;
                it2++;
                break;
            case watched::TERNARY:
                l1 = it->get_literal1();
                l2 = it->get_literal2();
                val1 = value(l1);
                val2 = value(l2);
                if (val1 == l_false && val2 == l_undef) {
                    m_stats.m_ter_propagate++;
                    assign_core(l2, justification(std::max(curr_level, lvl(l1)), l1, not_l));
                }
                else if (val1 == l_undef && val2 == l_false) {
                    m_stats.m_ter_propagate++;
                    assign_core(l1, justification(std::max(curr_level, lvl(l2)), l2, not_l));
                }
                else if (val1 == l_false && val2 == l_false) {
                    CONFLICT_CLEANUP();
                    set_conflict(justification(std::max(curr_level, lvl(l1)), l1, not_l), ~l2);
                    return false;
                }
                *it2 = *it;
                it2++;
                break;
            case watched::CLAUSE: {
                if (value(it->get_blocked_literal()) == l_true) {
                    TRACE("propagate_clause_bug", tout << "blocked literal " << it->get_blocked_literal() << "\n";
                    tout << get_clause(it) << "\n";);
                    *it2 = *it;
                    it2++;
                    break;
                }
                clause_offset cls_off = it->get_clause_offset();
                clause& c = get_clause(cls_off);
                TRACE("propagate_clause_bug", tout << "processing... " << c << "\nwas_removed: " << c.was_removed() << "\n";);
                if (c[0] == not_l)
                    std::swap(c[0], c[1]);
                CTRACE("propagate_bug", c[1] != not_l, tout << "l: " << l << " " << c << "\n";);
                if (c.was_removed() || c.size() == 1 || c[1] != not_l) {
                    // Remark: this method may be invoked when the watch lists are not in a consistent state,
                    // and may contain dead/removed clauses, or clauses with removed literals.
                    // See: method propagate_unit at sat_simplifier.cpp
                    // So, we must check whether the clause was marked for deletion, or
                    // c[1] != not_l
                    *it2 = *it;
                    it2++;
                    break;
                }
                if (value(c[0]) == l_true) {
                    it2->set_clause(c[0], cls_off);
                    it2++;
                    break;
                }
                VERIFY(c[1] == not_l);
                literal* l_it = c.begin() + 2;
                literal* l_end = c.end();
                unsigned assign_level = curr_level;
                unsigned max_index = 1;
                for (; l_it != l_end; ++l_it) {
                    if (value(*l_it) != l_false) {
                        c[1] = *l_it;
                        *l_it = not_l;
                        DEBUG_CODE(for (auto const& w : m_watches[(~c[1]).index()]) VERIFY(!w.is_clause() || w.get_clause_offset() != cls_off););
                        m_watches[(~c[1]).index()].push_back(watched(c[0], cls_off));
                        goto end_clause_case;
                    }
                }
                SASSERT(value(c[0]) == l_false || value(c[0]) == l_undef);
                if (assign_level != scope_lvl()) {
                    for (unsigned i = 2; i < c.size(); ++i) {
                        unsigned level = lvl(c[i]);
                        if (level > assign_level) {
                            assign_level = level;
                            max_index = i;
                        }
                    }
                    IF_VERBOSE(20, verbose_stream() << "lower assignment level " << assign_level << " scope: " << scope_lvl() << "\n");
                }

                if (value(c[0]) == l_false) {
                    assign_level = std::max(assign_level, lvl(c[0]));
                    c.mark_used();
                    CONFLICT_CLEANUP();
                    set_conflict(justification(assign_level, cls_off));
                    return false;
                }
                else {
                    if (max_index != 1) {
                        IF_VERBOSE(20, verbose_stream() << "swap watch for: " << c[1] << " " << c[max_index] << "\n");
                        std::swap(c[1], c[max_index]);
                        m_watches[(~c[1]).index()].push_back(watched(c[0], cls_off));
                    }
                    else {
                        *it2 = *it;
                        it2++;
                    }
                    m_stats.m_propagate++;
                    c.mark_used();
                    assign_core(c[0], justification(assign_level, cls_off));
                    if (update && c.is_learned() && c.glue() > 2) {
                        unsigned glue;
                        if (num_diff_levels_below(c.size(), c.begin(), c.glue() - 1, glue)) {
                            c.set_glue(glue);
                        }
                    }
                }
            end_clause_case:
                break;
            }
            case watched::EXT_CONSTRAINT:
                SASSERT(m_ext);
                keep = m_ext->propagated(l, it->get_ext_constraint_idx());
                if (m_inconsistent) {
                    if (!keep) {
                        ++it;
                    }
                    CONFLICT_CLEANUP();
                    return false;
                }
                if (keep) {
                    *it2 = *it;
                    it2++;
                }
                break;
            default:
                UNREACHABLE();
                break;
            }
        }
        wlist.set_end(it2);
        if (m_ext && m_external[l.var()] && (!is_probing() || at_base_lvl()))
            m_ext->asserted(l);

        return true;
    }

    void solver::display_lookahead_scores(std::ostream& out) {
        lookahead lh(*this);
        lh.display_lookahead_scores(out);
    }

    lbool solver::cube(bool_var_vector& vars, literal_vector& lits, unsigned backtrack_level) {
        bool is_first = !m_cuber;
        if (is_first) {
            m_cuber = alloc(lookahead, *this);
        }
        lbool result = m_cuber->cube(vars, lits, backtrack_level);
        m_cuber->update_cube_statistics(m_aux_stats);
        switch (result) {
        case l_false:
            dealloc(m_cuber);
            m_cuber = nullptr;
            if (is_first) {
                pop_to_base_level();
                set_conflict();
            }
            break;
        case l_true: {
            lits.reset();
            pop_to_base_level();
            model const& mdl = m_cuber->get_model();
            for (bool_var v = 0; v < mdl.size(); ++v) {
                if (value(v) != l_undef) {
                    continue;
                }
                literal l(v, false);
                if (mdl[v] != l_true) l.neg();
                if (inconsistent())
                    return l_undef;
                push();
                assign_core(l, justification(scope_lvl()));
                propagate(false);
            }
            mk_model();
            break;
        }
        default:
            break;
        }
        return result;
    }


    // -----------------------
    //
    // Search
    //
    // -----------------------
    lbool solver::check(unsigned num_lits, literal const* lits) {
        init_reason_unknown();
        pop_to_base_level();
        m_stats.m_units = init_trail_size();
        IF_VERBOSE(2, verbose_stream() << "(sat.solver)\n";);
        SASSERT(at_base_lvl());

        if (m_config.m_ddfw_search) {
            m_cleaner(true);
            return do_ddfw_search(num_lits, lits);
        }
        if (m_config.m_prob_search) {
            m_cleaner(true);
            return do_prob_search(num_lits, lits);
        }
        if (m_config.m_local_search) {
            m_cleaner(true);
            return do_local_search(num_lits, lits);
        }
        if ((m_config.m_num_threads > 1 || m_config.m_local_search_threads > 0 || 
<<<<<<< HEAD
             m_config.m_ddfw_threads > 0) && !m_par) {
=======
             m_config.m_ddfw_threads > 0) && !m_par && !m_ext) {
>>>>>>> 39af2a18
            SASSERT(scope_lvl() == 0);
            return check_par(num_lits, lits);
        }
        flet<bool> _searching(m_searching, true);
        m_clone = nullptr;
        if (m_mc.empty() && gparams::get_ref().get_bool("model_validate", false)) {
            m_clone = alloc(solver, m_params, m_rlimit);
            m_clone->copy(*this);
            m_clone->set_extension(nullptr);
        }
        try {
            init_search();
            if (check_inconsistent()) return l_false;
            propagate(false);
            if (check_inconsistent()) return l_false;
            init_assumptions(num_lits, lits);
            propagate(false);
            if (check_inconsistent()) return l_false;
            if (m_config.m_force_cleanup) do_cleanup(true);
            TRACE("sat", display(tout););

            if (m_config.m_gc_burst) {
                // force gc
                m_conflicts_since_gc = m_gc_threshold + 1;
                do_gc();
            }

            if (m_config.m_enable_pre_simplify) {
                do_simplify();
                if (check_inconsistent()) return l_false;
            }

            if (m_config.m_max_conflicts == 0) {
                IF_VERBOSE(SAT_VB_LVL, verbose_stream() << "(sat \"abort: max-conflicts = 0\")\n";);
                TRACE("sat", display(tout); m_mc.display(tout););
                return l_undef;
            }

            log_stats();
            if (m_config.m_max_conflicts > 0 && m_config.m_burst_search > 0) {               
                m_restart_threshold = m_config.m_burst_search;
                lbool r = bounded_search();
                log_stats();
                if (r != l_undef) 
                    return r;
                
                pop_reinit(scope_lvl());
                m_conflicts_since_restart = 0;
                m_restart_threshold = m_config.m_restart_initial;
            }
<<<<<<< HEAD
            lbool is_sat = l_undef;
            while (is_sat == l_undef && !should_cancel()) {
                if (inconsistent()) is_sat = resolve_conflict_core();
                else if (should_propagate()) propagate(true);
                else if (do_cleanup(false)) continue;
                else if (should_gc()) do_gc();
                else if (should_rephase()) do_rephase();
                else if (should_restart()) do_restart(!m_config.m_restart_fast);
                else if (should_simplify()) do_simplify();
                else if (!decide()) is_sat = final_check();
            }
=======

            lbool is_sat = search();
>>>>>>> 39af2a18
            log_stats();
            return is_sat;
        }
        catch (const abort_solver &) {
            m_reason_unknown = "sat.giveup";
            IF_VERBOSE(SAT_VB_LVL, verbose_stream() << "(sat \"abort giveup\")\n";);
            return l_undef;
        }
    }

    bool solver::should_cancel() {
        if (limit_reached() || memory_exceeded()) {
            return true;
        }
        if (m_config.m_restart_max <= m_restarts) {
            m_reason_unknown = "sat.max.restarts";
            IF_VERBOSE(SAT_VB_LVL, verbose_stream() << "(sat \"abort: max-restarts\")\n";);
            return true;
        }
        if (m_config.m_inprocess_max <= m_simplifications) {
            m_reason_unknown = "sat.max.inprocess";
            IF_VERBOSE(SAT_VB_LVL, verbose_stream() << "(sat \"abort: max-inprocess\")\n";);
            return true;
        }
        if (reached_max_conflicts()) {
            return true;
        }
        return false;
    }

    enum par_exception_kind {
        DEFAULT_EX,
        ERROR_EX
    };

    lbool solver::invoke_local_search(unsigned num_lits, literal const* lits) {
        literal_vector _lits(num_lits, lits);
        for (literal lit : m_user_scope_literals) _lits.push_back(~lit);
        struct scoped_ls {
            solver& s;
            scoped_ls(solver& s): s(s) {}
            ~scoped_ls() { 
                dealloc(s.m_local_search); 
                s.m_local_search = nullptr; 
            }
        };
        scoped_ls _ls(*this);
        if (inconsistent()) return l_false;
        scoped_limits scoped_rl(rlimit());
        SASSERT(m_local_search);
        m_local_search->add(*this);
        m_local_search->updt_params(m_params);
        scoped_rl.push_child(&(m_local_search->rlimit()));
<<<<<<< HEAD
        lbool r = m_local_search->check(_lits.size(), _lits.c_ptr(), nullptr);
=======
        lbool r = m_local_search->check(_lits.size(), _lits.data(), nullptr);
>>>>>>> 39af2a18
        if (r == l_true) {
            m_model = m_local_search->get_model();
            m_model_is_current = true;
        }
        return r;
    }

    lbool solver::do_local_search(unsigned num_lits, literal const* lits) {
        SASSERT(!m_local_search);
        m_local_search = alloc(local_search);
        return invoke_local_search(num_lits, lits);
    }

    lbool solver::do_ddfw_search(unsigned num_lits, literal const* lits) {
        if (m_ext) return l_undef;
        SASSERT(!m_local_search);
        m_local_search = alloc(ddfw);
        return invoke_local_search(num_lits, lits);
    }

    lbool solver::do_prob_search(unsigned num_lits, literal const* lits) {
        if (m_ext) return l_undef;
        if (num_lits > 0 || !m_user_scope_literals.empty()) return l_undef;
        SASSERT(!m_local_search);
        m_local_search = alloc(prob);
        return invoke_local_search(num_lits, lits);
    }

#ifdef SINGLE_THREAD
    lbool solver::check_par(unsigned num_lits, literal const* lits) {
        return l_undef;
    }
#else
    lbool solver::check_par(unsigned num_lits, literal const* lits) {
        if (!rlimit().inc()) {
            return l_undef;
        }
<<<<<<< HEAD
=======
        if (m_ext)
            return l_undef;

>>>>>>> 39af2a18
        scoped_ptr_vector<i_local_search> ls;
        scoped_ptr_vector<solver> uw;
        int num_extra_solvers = m_config.m_num_threads - 1;
        int num_local_search  = static_cast<int>(m_config.m_local_search_threads);
        int num_ddfw      = m_ext ? 0 : static_cast<int>(m_config.m_ddfw_threads);
        int num_threads = num_extra_solvers + 1 + num_local_search + num_ddfw;        
        for (int i = 0; i < num_local_search; ++i) {
            local_search* l = alloc(local_search);
            l->updt_params(m_params);
            l->add(*this);
            l->set_seed(m_config.m_random_seed + i);
            ls.push_back(l);
        }

        vector<reslimit> lims(num_ddfw);            
        // set up ddfw search
        for (int i = 0; i < num_ddfw; ++i) {
            ddfw* d = alloc(ddfw);
            d->updt_params(m_params);
            d->set_seed(m_config.m_random_seed + i);
            d->add(*this);
            ls.push_back(d);
        }
        int local_search_offset = num_extra_solvers;
        int main_solver_offset = num_extra_solvers + num_local_search + num_ddfw;

#define IS_AUX_SOLVER(i)   (0 <= i && i < num_extra_solvers)
#define IS_LOCAL_SEARCH(i) (local_search_offset <= i && i < main_solver_offset)
#define IS_MAIN_SOLVER(i)  (i == main_solver_offset)

        sat::parallel par(*this);
        par.reserve(num_threads, 1 << 12);
        par.init_solvers(*this, num_extra_solvers);
        for (unsigned i = 0; i < ls.size(); ++i) {
            par.push_child(ls[i]->rlimit());
        }
        for (reslimit& rl : lims) {
            par.push_child(rl);
        }
        for (unsigned i = 0; i < uw.size(); ++i) {
            uw[i]->set_par(&par, 0);
        }
        int finished_id = -1;
        std::string        ex_msg;
        par_exception_kind ex_kind = DEFAULT_EX;
        unsigned error_code = 0;
        lbool result = l_undef;
        bool canceled = false;
        std::mutex mux;

        auto worker_thread = [&](int i) {
            try {
                lbool r = l_undef;
                if (IS_AUX_SOLVER(i)) {
                    r = par.get_solver(i).check(num_lits, lits);
                }
                else if (IS_LOCAL_SEARCH(i)) {
                    r = ls[i-local_search_offset]->check(num_lits, lits, &par);
                }
                else {
                    r = check(num_lits, lits);
                }
                bool first = false;
                {
                    std::lock_guard<std::mutex> lock(mux);
                    if (finished_id == -1) {
                        finished_id = i;
                        first = true;
                        result = r;
                    }
                }
                if (first) {
                    for (unsigned j = 0; j < ls.size(); ++j) {
                        ls[j]->rlimit().cancel();
                    }
                    for (auto& rl : lims) {
                        rl.cancel();
                    }
                    for (int j = 0; j < num_extra_solvers; ++j) {
                        if (i != j) {
                            par.cancel_solver(j);
                        }
                    }
                    if (!IS_MAIN_SOLVER(i)) {
                        canceled = !rlimit().inc();
                        if (!canceled) {
                            rlimit().cancel();
                        }
                    }
                }
            }
            catch (z3_error & err) {
                error_code = err.error_code();
                ex_kind = ERROR_EX;                
            }
            catch (z3_exception & ex) {
                ex_msg = ex.msg();
                ex_kind = DEFAULT_EX;    
            }
        };

        if (!rlimit().inc()) {
            set_par(nullptr, 0);
            return l_undef;
        }

        vector<std::thread> threads(num_threads);
        for (int i = 0; i < num_threads; ++i) {
            threads[i] = std::thread([&, i]() { worker_thread(i); });
        }
        for (auto & th : threads) {
            th.join();
        }
        
        if (IS_AUX_SOLVER(finished_id)) {
            m_stats = par.get_solver(finished_id).m_stats;
        }
        if (result == l_true && IS_AUX_SOLVER(finished_id)) {
            set_model(par.get_solver(finished_id).get_model(), true);
        }
        else if (result == l_false && IS_AUX_SOLVER(finished_id)) {
            m_core.reset();
            m_core.append(par.get_solver(finished_id).get_core());
        }
        if (result == l_true && IS_LOCAL_SEARCH(finished_id)) {
            set_model(ls[finished_id - local_search_offset]->get_model(), true);
        }
        if (!canceled) {
            rlimit().reset_cancel();
        }
        set_par(nullptr, 0);
        ls.reset();
        uw.reset();
        if (finished_id == -1) {
            switch (ex_kind) {
            case ERROR_EX: throw z3_error(error_code);
            default: throw default_exception(std::move(ex_msg));
            }
        }
        return result;

    }
#endif

    /*
      \brief import lemmas/units from parallel sat solvers.
     */
    void solver::exchange_par() {
        if (m_par && at_base_lvl() && m_config.m_num_threads > 1) m_par->get_clauses(*this);
        if (m_par && at_base_lvl() && m_config.m_num_threads > 1) {
            // SASSERT(scope_lvl() == search_lvl());
            // TBD: import also dependencies of assumptions.
            unsigned sz = init_trail_size();
            unsigned num_in = 0, num_out = 0;
            literal_vector in, out;
            for (unsigned i = m_par_limit_out; i < sz; ++i) {
                literal lit = m_trail[i];
                if (lit.var() < m_par_num_vars) {
                    ++num_out;
                    out.push_back(lit);
                }
            }
            m_par_limit_out = sz;
            m_par->exchange(*this, out, m_par_limit_in, in);
            for (unsigned i = 0; !inconsistent() && i < in.size(); ++i) {
                literal lit = in[i];
                SASSERT(lit.var() < m_par_num_vars);
                if (lvl(lit.var()) != 0 || value(lit) != l_true) {
                    ++num_in;
                    assign_unit(lit);
                }
            }
            if (num_in > 0 || num_out > 0) {
                IF_VERBOSE(2, verbose_stream() << "(sat-sync out: " << num_out << " in: " << num_in << ")\n";);
            }
        }
    }

    void solver::set_par(parallel* p, unsigned id) {
        m_par = p;
        m_par_num_vars = num_vars();
        m_par_limit_in = 0;
        m_par_limit_out = 0;
        m_par_id = id; 
        m_par_syncing_clauses = false;
    }

    bool_var solver::next_var() {
        bool_var next;

        if (m_rand() < static_cast<int>(m_config.m_random_freq * random_gen::max_value())) {
            if (num_vars() == 0)
                return null_bool_var;
            next = m_rand() % num_vars();
            TRACE("random_split", tout << "next: " << next << " value(next): " << value(next) << "\n";);
            if (value(next) == l_undef && !was_eliminated(next))
                return next;
        }

        while (!m_case_split_queue.empty()) {
            if (m_config.m_anti_exploration) {
                next = m_case_split_queue.min_var();
                auto age = m_stats.m_conflict - m_canceled[next];
                while (age > 0) {
                    set_activity(next, static_cast<unsigned>(m_activity[next] * pow(0.95, static_cast<double>(age))));
                    m_canceled[next] = m_stats.m_conflict;
                    next = m_case_split_queue.min_var();
                    age = m_stats.m_conflict - m_canceled[next];                    
                }
            }
            next = m_case_split_queue.next_var();
            if (value(next) == l_undef && !was_eliminated(next))
                return next;
        }

        return null_bool_var;
    }

    bool solver::decide() {
        bool_var next = next_var();
        if (next == null_bool_var)
            return false;
        push();
        m_stats.m_decision++;
        lbool lphase = m_ext ? m_ext->get_phase(next) : l_undef;
        bool phase = lphase == l_true;

        if (lphase == l_undef) {
            switch (m_config.m_phase) {
            case PS_ALWAYS_TRUE:
                phase = true;
                break;
            case PS_ALWAYS_FALSE:
                phase = false;
                break;
            case PS_BASIC_CACHING:
                phase = m_phase[next];
                break;
            case PS_FROZEN:
                phase = m_best_phase[next];
                break;
            case PS_SAT_CACHING:
                if (m_search_state == s_unsat) {
                    phase = m_phase[next];
                }
                else {
                    phase = m_best_phase[next];
                }
                break;
            case PS_RANDOM:
                phase = (m_rand() % 2) == 0;
                break;
            default:
                UNREACHABLE();
                phase = false;
                break;
            }
        }

        literal next_lit(next, !phase);
        TRACE("sat_decide", tout << scope_lvl() << ": next-case-split: " << next_lit << "\n";);
        assign_scoped(next_lit);
        return true;
    }

    lbool solver::bounded_search() {
<<<<<<< HEAD
=======
        flet<bool> _disable_simplify(m_simplify_enabled, false);
        flet<bool> _restart_enabled(m_restart_enabled, false);
        return search();
    }

    lbool solver::basic_search() {
>>>>>>> 39af2a18
        lbool is_sat = l_undef;
        while (is_sat == l_undef && !should_cancel()) {
            if (inconsistent()) is_sat = resolve_conflict_core();
            else if (should_propagate()) propagate(true);
            else if (do_cleanup(false)) continue;
            else if (should_gc()) do_gc();
            else if (should_rephase()) do_rephase();
<<<<<<< HEAD
            else if (should_restart()) return l_undef;
            else if (!decide()) is_sat = final_check();
=======
            else if (should_restart()) { if (!m_restart_enabled) return l_undef; do_restart(!m_config.m_restart_fast); }
            else if (should_simplify()) do_simplify();
            else if (!decide()) is_sat = final_check();
        }
        return is_sat;
    }

    lbool solver::search() {
        if (!m_ext || !m_ext->tracking_assumptions())
            return basic_search();
        while (true) {
            pop_to_base_level();
            reinit_assumptions();
            lbool r = basic_search();
            if (r != l_false) 
                return r;
            if (!m_ext->should_research(m_core))
                return r;
>>>>>>> 39af2a18
        }
        return is_sat;
    }

    bool solver::should_propagate() const {        
        return !inconsistent() && m_qhead < m_trail.size();
    }

<<<<<<< HEAD

=======
>>>>>>> 39af2a18
    lbool solver::final_check() {
        if (m_ext) {
            switch (m_ext->check()) {
            case check_result::CR_DONE:
                mk_model();
                return l_true;
            case check_result::CR_CONTINUE:
                break;
            case check_result::CR_GIVEUP:
                throw abort_solver();
            }
            return l_undef;
        }
        else {
            mk_model();
            return l_true;
        }
    }


    bool solver::check_inconsistent() {
        if (inconsistent()) {
            if (tracking_assumptions() && at_search_lvl())
                resolve_conflict();
            else if (m_config.m_drat && at_base_lvl())
                resolve_conflict();
            return true;
        }
        else {
            return false;
        }
    }    


    void solver::init_assumptions(unsigned num_lits, literal const* lits) {
        if (num_lits == 0 && m_user_scope_literals.empty()) {
            return;
        }

        SASSERT(at_base_lvl());
        reset_assumptions();
        push();

        propagate(false);
        if (inconsistent()) {
            return;
        }

        TRACE("sat",
              tout << literal_vector(num_lits, lits) << "\n";
              if (!m_user_scope_literals.empty()) {
                  tout << "user literals: " << m_user_scope_literals << "\n";
              }
              m_mc.display(tout);
              );

        for (unsigned i = 0; !inconsistent() && i < m_user_scope_literals.size(); ++i) {
            literal nlit = ~m_user_scope_literals[i];
            assign_scoped(nlit);
        }

        for (unsigned i = 0; !inconsistent() && i < num_lits; ++i) {
            literal lit = lits[i];
            set_external(lit.var());
            SASSERT(is_external(lit.var()));
            add_assumption(lit);
            assign_scoped(lit);
        }

        m_search_lvl = scope_lvl(); 
        SASSERT(m_search_lvl == 1);
    }

    void solver::update_min_core() {
        if (!m_min_core_valid || m_core.size() < m_min_core.size()) {
            m_min_core.reset();
            m_min_core.append(m_core);
            m_min_core_valid = true;
        }
    }

    void solver::reset_assumptions() {
        m_assumptions.reset();
        m_assumption_set.reset();
        m_ext_assumption_set.reset();
    }

    void solver::add_assumption(literal lit) {
        m_assumption_set.insert(lit);
        m_assumptions.push_back(lit);
        set_external(lit.var());
    }

    void solver::reassert_min_core() {
        SASSERT(m_min_core_valid);
        pop_to_base_level();
        push();
        reset_assumptions();
        TRACE("sat", tout << "reassert: " << m_min_core << "\n";);
        for (literal lit : m_min_core) {
            SASSERT(is_external(lit.var()));
            add_assumption(lit);
            assign_scoped(lit);
        }
        propagate(false);
        SASSERT(inconsistent());
    }

    void solver::reinit_assumptions() {
        if (tracking_assumptions() && at_base_lvl() && !inconsistent()) {
            TRACE("sat", tout << "assumptions: " << m_assumptions << " user scopes: " << m_user_scope_literals << "\n";);
            if (!propagate(false)) return;
            push();
            for (literal lit : m_user_scope_literals) {
                if (inconsistent()) break;
                assign_scoped(~lit);
            }
            for (literal lit : m_assumptions) {
                if (inconsistent()) break;
                assign_scoped(lit);
            }
            init_ext_assumptions();

            if (!inconsistent()) 
                propagate(false);
            TRACE("sat",
                  tout << "consistent: " << !inconsistent() << "\n";
                  for (literal a : m_assumptions) {
                      index_set s;
                      if (m_antecedents.find(a.var(), s)) {
                          tout << a << ": "; display_index_set(tout, s) << "\n";
                      }
                  }
                  for (literal lit : m_user_scope_literals) {
                      tout << "user " << lit << "\n"; 
                  }
                  );
        }
    }

    void solver::init_ext_assumptions() {
        if (m_ext && m_ext->tracking_assumptions()) {
            m_ext_assumption_set.reset();
            unsigned trail_size = m_trail.size();
            if (!inconsistent())
                m_ext->add_assumptions();
            for (unsigned i = trail_size; i < m_trail.size(); ++i)
                m_ext_assumption_set.insert(m_trail[i]);
        }
    }

    bool solver::tracking_assumptions() const {
        return !m_assumptions.empty() || !m_user_scope_literals.empty() || (m_ext && m_ext->tracking_assumptions());
    }

    bool solver::is_assumption(literal l) const {
        return tracking_assumptions() && (m_assumption_set.contains(l) || m_ext_assumption_set.contains(l));
    }

    void solver::set_activity(bool_var v, unsigned new_act) {
        unsigned old_act = m_activity[v];
        m_activity[v] = new_act; 
        if (!was_eliminated(v) && value(v) == l_undef && new_act != old_act) {
            m_case_split_queue.activity_changed_eh(v, new_act > old_act);
        }
    }

    bool solver::is_assumption(bool_var v) const {
        return is_assumption(literal(v, false)) || is_assumption(literal(v, true));
    }

    void solver::init_search() {
        m_model_is_current        = false;
        m_phase_counter           = 0;
        m_search_state            = s_unsat;
        m_search_unsat_conflicts  = m_config.m_search_unsat_conflicts;
        m_search_sat_conflicts    = m_config.m_search_sat_conflicts;
        m_search_next_toggle      = m_search_unsat_conflicts;
        m_best_phase_size         = 0;
        m_rephase_lim             = 0;
        m_rephase_inc             = 0;
        m_reorder_lim             = m_config.m_reorder_base;
        m_reorder_inc             = 0;
        m_conflicts_since_restart = 0;
        m_force_conflict_analysis = false;
        m_restart_threshold       = m_config.m_restart_initial;
        m_luby_idx                = 1;
        m_gc_threshold            = m_config.m_gc_initial;
        m_defrag_threshold        = 2;
        m_restarts                = 0;
        m_last_position_log       = 0;
        m_restart_logs            = 0;
        m_simplifications         = 0;
        m_conflicts_since_init    = 0;
        m_next_simplify           = m_config.m_simplify_delay;
        m_min_d_tk                = 1.0;
        m_search_lvl              = 0;
        if (m_learned.size() <= 2*m_clauses.size())
            m_conflicts_since_gc      = 0;
        m_restart_next_out        = 0;
        m_asymm_branch.init_search();
        m_stopwatch.reset();
        m_stopwatch.start();
        m_core.reset();
        m_min_core_valid = false;
        m_min_core.reset();
        m_simplifier.init_search();
        m_mc.init_search(*this);
        if (m_ext)
            m_ext->init_search();
        TRACE("sat", display(tout););
    }

    bool solver::should_simplify() const {
        return m_conflicts_since_init >= m_next_simplify && m_simplify_enabled;
    }
    /**
       \brief Apply all simplifications.
    */
    void solver::do_simplify() {
        if (!should_simplify()) {
            return;
        }
        log_stats();
        m_simplifications++;

        TRACE("sat", tout << "simplify\n";);

        pop(scope_lvl());
        struct report {
            solver&   s;
            stopwatch m_watch;
            report(solver& s):s(s) { 
                m_watch.start(); 
                s.log_stats();
                IF_VERBOSE(2, verbose_stream() << "(sat.simplify :simplifications " << s.m_simplifications << ")\n";);
            }
            ~report() { 
                m_watch.stop(); 
                s.log_stats();
            }
        };
        report _rprt(*this);
        SASSERT(at_base_lvl());

        m_cleaner(m_config.m_force_cleanup);
        CASSERT("sat_simplify_bug", check_invariant());

        m_scc();
        CASSERT("sat_simplify_bug", check_invariant());

        if (m_ext) {
            m_ext->pre_simplify();
        }
      
        m_simplifier(false);

        CASSERT("sat_simplify_bug", check_invariant());
        CASSERT("sat_missed_prop", check_missed_propagation());
        if (!m_learned.empty()) {
            m_simplifier(true);
            CASSERT("sat_missed_prop", check_missed_propagation());
            CASSERT("sat_simplify_bug", check_invariant());
        }
        sort_watch_lits();
        CASSERT("sat_simplify_bug", check_invariant());

        m_probing();
        CASSERT("sat_missed_prop", check_missed_propagation());
        CASSERT("sat_simplify_bug", check_invariant());
        m_asymm_branch(false);

        CASSERT("sat_missed_prop", check_missed_propagation());
        CASSERT("sat_simplify_bug", check_invariant());
        if (m_ext) {
            m_ext->clauses_modifed();
            m_ext->simplify();
        }
        if (m_config.m_lookahead_simplify && !m_ext) {
            lookahead lh(*this);
            lh.simplify(true);
            lh.collect_statistics(m_aux_stats);
        }

        reinit_assumptions();
        if (inconsistent()) return;

        if (m_next_simplify == 0) {
            m_next_simplify = m_config.m_next_simplify1;
        }
        else {
            m_next_simplify = static_cast<unsigned>(m_conflicts_since_init * m_config.m_simplify_mult2);
            if (m_next_simplify > m_conflicts_since_init + m_config.m_simplify_max)
                m_next_simplify = m_conflicts_since_init + m_config.m_simplify_max;
        }

        if (m_par) {
            m_par->from_solver(*this);
            if (m_par->to_solver(*this)) {
                m_activity_inc = 128;
            }
        }

        if (m_config.m_binspr && !inconsistent()) {
            m_binspr();
        }

        if (m_config.m_anf_simplify && m_simplifications > m_config.m_anf_delay && !inconsistent()) {
            anf_simplifier anf(*this);
            anf_simplifier::config cfg;
            cfg.m_enable_exlin = m_config.m_anf_exlin;
            anf();
            anf.collect_statistics(m_aux_stats);
            // TBD: throttle anf_delay based on yield
        }
        
        if (m_cut_simplifier && m_simplifications > m_config.m_cut_delay && !inconsistent()) {
            (*m_cut_simplifier)();
        }

        if (m_config.m_inprocess_out.is_non_empty_string()) {
            std::ofstream fout(m_config.m_inprocess_out.str());
            if (fout) {
                display_dimacs(fout);
            }
            throw solver_exception("output generated");
        }
    }

    bool solver::set_root(literal l, literal r) {
        return !m_ext || m_ext->set_root(l, r);
    }

    void solver::flush_roots() {
        if (m_ext) m_ext->flush_roots();
    }

    void solver::sort_watch_lits() {
        for (watch_list & wlist : m_watches) {
            std::stable_sort(wlist.begin(), wlist.end(), watched_lt());
        }
    }

    void solver::set_model(model const& mdl, bool is_current) {
        m_model.reset();
        m_model.append(mdl);
        m_model_is_current = is_current;
    }

    void solver::mk_model() {
        m_model.reset();
        m_model_is_current = true;
        unsigned num = num_vars();
        m_model.resize(num, l_undef);
        for (bool_var v = 0; v < num; v++) {
            if (!was_eliminated(v)) {
                m_model[v] = value(v);
                m_phase[v] = value(v) == l_true;
                m_best_phase[v] = value(v) == l_true;
            }
        }
        TRACE("sat_mc_bug", m_mc.display(tout););

#if 0
        IF_VERBOSE(2, for (bool_var v = 0; v < num; v++) verbose_stream() << v << ": " << m_model[v] << "\n";);
        for (auto p : big::s_del_bin) {
            if (value(p.first) != l_true && value(p.second) != l_true) {
                IF_VERBOSE(2, verbose_stream() << "binary violation: " << p.first << " " << p.second << "\n");
            }
        }
#endif

        if (m_clone) {
            IF_VERBOSE(10, verbose_stream() << "\"checking model\"\n";);
            if (!check_clauses(m_model)) {
                throw solver_exception("check model failed");
            }
        }
        
        if (m_config.m_drat) {
            m_drat.check_model(m_model);
        }

        m_mc(m_model);

        if (m_clone && !check_clauses(m_model)) {
            IF_VERBOSE(1, verbose_stream() << "failure checking clauses on transformed model\n";);
            IF_VERBOSE(10, m_mc.display(verbose_stream()));
            IF_VERBOSE(1, for (bool_var v = 0; v < num; v++) verbose_stream() << v << ": " << m_model[v] << "\n";);

            throw solver_exception("check model failed");
        }

        TRACE("sat", for (bool_var v = 0; v < num; v++) tout << v << ": " << m_model[v] << "\n";);

        if (m_clone) {
            IF_VERBOSE(1, verbose_stream() << "\"checking model (on original set of clauses)\"\n";);
            if (!m_clone->check_model(m_model)) {
                IF_VERBOSE(1, m_mc.display(verbose_stream()));
                IF_VERBOSE(1, display_units(verbose_stream()));
                throw solver_exception("check model failed (for cloned solver)");
            }
        }
    }

    bool solver::check_clauses(model const& m) const {
        bool ok = true;
        for (clause const* cp : m_clauses) {
            clause const & c = *cp;
            if (!c.satisfied_by(m)) {
                IF_VERBOSE(1, verbose_stream() << "failed clause " << c.id() << ": " << c << "\n";);
                TRACE("sat", tout << "failed: " << c << "\n";
                      tout << "assumptions: " << m_assumptions << "\n";
                      tout << "trail: " << m_trail << "\n";
                      tout << "model: " << m << "\n";
                      m_mc.display(tout);
                      );
                for (literal l : c) {
                    if (was_eliminated(l.var())) IF_VERBOSE(1, verbose_stream() << "eliminated: " << l << "\n";);
                }
                ok = false;
            }
        }
        unsigned l_idx = 0;
        for (watch_list const& wlist : m_watches) {
            literal l = ~to_literal(l_idx);
            if (value_at(l, m) != l_true) {
                for (watched const& w : wlist) {
                    if (!w.is_binary_non_learned_clause())
                        continue;
                    literal l2 = w.get_literal();
                    if (l.index() > l2.index()) 
                        continue;
                    if (value_at(l2, m) != l_true) {
                        IF_VERBOSE(1, verbose_stream() << "failed binary: " << l << " := " << value_at(l, m) << " " << l2 <<  " := " << value_at(l2, m) << "\n");
                        IF_VERBOSE(1, verbose_stream() << "elim l1: " << was_eliminated(l.var()) << " elim l2: " << was_eliminated(l2) << "\n");
                        TRACE("sat", m_mc.display(tout << "failed binary: " << l << " " << l2 << "\n"););
                        ok = false;
                    }
                }
            }
            ++l_idx;
        }
        for (literal l : m_assumptions) {
            if (value_at(l, m) != l_true) {
                VERIFY(is_external(l.var()));
                IF_VERBOSE(1, verbose_stream() << "assumption: " << l << " does not model check " << value_at(l, m) << "\n";);
                TRACE("sat",
                      tout << l << " does not model check\n";
                      tout << "trail: " << m_trail << "\n";
                      tout << "model: " << m << "\n";
                      m_mc.display(tout);
                      );
                ok = false;
            }
        }
        if (m_ext && !m_ext->check_model(m)) {
            ok = false;
        }
        return ok;
    }

    bool solver::check_model(model const & m) const {
        bool ok = check_clauses(m);
        if (ok && !m_mc.check_model(m)) {
            ok = false;
            TRACE("sat", tout << "model: " << m << "\n"; m_mc.display(tout););
            IF_VERBOSE(0, verbose_stream() << "model check failed\n");
        }
        return ok;
    }

    bool solver::should_restart() const {
        if (m_conflicts_since_restart <= m_restart_threshold) return false;
        if (scope_lvl() < 2 + search_lvl()) return false;
        if (m_config.m_restart != RS_EMA) return true;
        return 
            m_fast_glue_avg + search_lvl() <= scope_lvl() && 
            m_config.m_restart_margin * m_slow_glue_avg <= m_fast_glue_avg;
    }

    void solver::log_stats() {
        m_restart_logs++;
        
        std::stringstream strm;
        strm << "(sat.stats " << std::setw(6) << m_stats.m_conflict << " " 
             << std::setw(6) << m_stats.m_decision << " "
             << std::setw(4) << m_stats.m_restart 
             << mk_stat(*this)
             << " " << std::setw(6) << std::setprecision(2) << m_stopwatch.get_current_seconds() << ")\n";
        std::string str(strm.str());
        svector<size_t> nums;
        for (size_t i = 0; i < str.size(); ++i) {
            while (i < str.size() && str[i] != ' ') ++i;
            while (i < str.size() && str[i] == ' ') ++i;
            // position of first character after space
            if (i < str.size()) {
                nums.push_back(i);
            }
        }   
        bool same = m_last_positions.size() == nums.size();
        size_t diff = 0;
        for (unsigned i = 0; i < nums.size() && same; ++i) {
            if (m_last_positions[i] > nums[i]) diff += m_last_positions[i] - nums[i];
            if (m_last_positions[i] < nums[i]) diff += nums[i] - m_last_positions[i];
        }
        if (m_last_positions.empty() || 
            m_restart_logs >= 20 + m_last_position_log || 
            (m_restart_logs >= 6 + m_last_position_log && (!same || diff > 3))) {
            m_last_position_log = m_restart_logs;
            //           conflicts          restarts          learned            gc               time
            //                     decisions         clauses            units          memory
            int adjust[9] = { -3,      -3,      -3,      -1,      -3,      -2,   -1,     -2,       -1 };
            char const* tag[9]  = { ":conflicts ", ":decisions ", ":restarts ", ":clauses/bin ", ":learned/bin ", ":units ", ":gc ", ":memory ", ":time" };
            std::stringstream l1, l2;
            l1 << "(sat.stats ";
            l2 << "(sat.stats ";
            size_t p1 = 11, p2 = 11;
            SASSERT(nums.size() == 9);
            for (unsigned i = 0; i < 9 && i < nums.size(); ++i) {
                size_t p = nums[i];
                if (i & 0x1) {
                    // odd positions
                    for (; p2 < p + adjust[i]; ++p2) l2 << " ";
                    p2 += strlen(tag[i]);
                    l2 << tag[i];
                }
                else {
                    // even positions
                    for (; p1 < p + adjust[i]; ++p1) l1 << " ";
                    p1 += strlen(tag[i]);
                    l1 << tag[i];
                }                               
            }
            for (; p1 + 2 < str.size(); ++p1) l1 << " ";            
            for (; p2 + 2 < str.size(); ++p2) l2 << " ";            
            l1 << ")\n";
            l2 << ")\n";
            IF_VERBOSE(1, verbose_stream() << l1.str() << l2.str());
            m_last_positions.reset();
            m_last_positions.append(nums);
        }
        IF_VERBOSE(1, verbose_stream() << str);            
    }

    void solver::do_restart(bool to_base) {        
        m_stats.m_restart++;
        m_restarts++;
        if (m_conflicts_since_init >= m_restart_next_out && get_verbosity_level() >= 1) {
            if (0 == m_restart_next_out) {
                m_restart_next_out = 1;
            }
            else {
                m_restart_next_out = std::min(m_conflicts_since_init + 50000, (3*m_restart_next_out)/2 + 1); 
            }
            log_stats();
        }
        TRACE("sat", tout << "restart " << restart_level(to_base) << "\n";);
        IF_VERBOSE(30, display_status(verbose_stream()););
        TRACE("sat", tout << "restart " << restart_level(to_base) << "\n";);
        pop_reinit(restart_level(to_base));
<<<<<<< HEAD
        set_next_restart();
=======
        set_next_restart();        
>>>>>>> 39af2a18
    }

    unsigned solver::restart_level(bool to_base) {
        if (to_base || scope_lvl() == search_lvl()) {
            return scope_lvl() - search_lvl();
        }
        else {
            bool_var next = m_case_split_queue.min_var();

            // Implementations of Marijn's idea of reusing the 
            // trail when the next decision literal has lower precedence.
            // pop trail from top
#if 0
            unsigned n = 0;
            do {
                bool_var prev = scope_literal(scope_lvl() - n - 1).var();
                if (m_case_split_queue.more_active(prev, next)) break;                
                ++n;
            }
            while (n < scope_lvl() - search_lvl());
            return n;
#endif
            // pop trail from bottom
            unsigned n = search_lvl();
            for (; n < scope_lvl() && m_case_split_queue.more_active(scope_literal(n).var(), next); ++n) {
            }
            return n - search_lvl();
        }
    }

    void solver::update_activity(bool_var v, double p) {
        unsigned new_act = (unsigned) (num_vars() * m_config.m_activity_scale *  p);
        set_activity(v, new_act);
    }

    void solver::set_next_restart() {
        m_conflicts_since_restart = 0;
        switch (m_config.m_restart) {
        case RS_GEOMETRIC:
            m_restart_threshold = static_cast<unsigned>(m_restart_threshold * m_config.m_restart_factor);
            break;
        case RS_LUBY:
            m_luby_idx++;
            m_restart_threshold = m_config.m_restart_initial * get_luby(m_luby_idx);
            break;
        case RS_EMA:
            m_restart_threshold = m_config.m_restart_initial;
            break;
        case RS_STATIC:
            break;
        default:
            UNREACHABLE();
            break;
        }
        CASSERT("sat_restart", check_invariant());
    }
<<<<<<< HEAD

=======
>>>>>>> 39af2a18


    // -----------------------
    //
    // Conflict resolution
    //
    // -----------------------

    bool solver::resolve_conflict() {
        while (true) {
            lbool r = resolve_conflict_core();
            CASSERT("sat_check_marks", check_marks());
            // after pop, clauses are reinitialized, this may trigger another conflict.
            if (r == l_false)
                return false;
            if (!inconsistent())
                return true;
        }
    }


    lbool solver::resolve_conflict_core() {
        m_conflicts_since_init++;
        m_conflicts_since_restart++;
        m_conflicts_since_gc++;
        m_stats.m_conflict++;
        if (m_step_size > m_config.m_step_size_min) {
            m_step_size -= m_config.m_step_size_dec;
        }

        bool unique_max;
        m_conflict_lvl = get_max_lvl(m_not_l, m_conflict, unique_max);        
        justification js = m_conflict;

        if (m_conflict_lvl <= 1 && tracking_assumptions()) {
            TRACE("sat", tout << "unsat core\n";);
            resolve_conflict_for_unsat_core();
            return l_false;
        }

        if (m_conflict_lvl == 0) {
            drat_explain_conflict();
            if (m_config.m_drat)
                drat_log_clause(0, nullptr, sat::status::redundant());
            TRACE("sat", tout << "conflict level is 0\n";);
            return l_false;
        }

        // force_conflict_analysis is used instead of relying on normal propagation to assign m_not_l 
        // at the backtracking level. This is the case where the external theories miss propagations
        // that only get triggered after decisions.
        
        if (allow_backtracking() && unique_max && !m_force_conflict_analysis) {
            TRACE("sat", tout << "unique max " << js << " " << m_not_l << "\n";);
            pop_reinit(m_scope_lvl - m_conflict_lvl + 1);
            m_force_conflict_analysis = true;
            ++m_stats.m_backtracks;
            return l_undef;
        }
        m_force_conflict_analysis = false;

        updt_phase_of_vars();

        if (m_ext) {
            switch (m_ext->resolve_conflict()) {
            case l_true:                
                learn_lemma_and_backjump();
                return l_undef;
            case l_undef:
                break;
            case l_false:
                // backjumping was taken care of internally.
                return l_undef;
            }
        }

        m_lemma.reset();

        unsigned idx = skip_literals_above_conflict_level();

        // save space for first uip
        m_lemma.push_back(null_literal);

        TRACE("sat_conflict_detail", 
              tout << "resolve: " << m_not_l << " " 
              << " js: " << js 
              << " idx: " << idx 
              << " trail: " << m_trail.size() 
              << " @" << m_conflict_lvl << "\n";);

        unsigned num_marks = 0;
        literal consequent = null_literal;
        if (m_not_l != null_literal) {
            TRACE("sat_conflict_detail", tout << "not_l: " << m_not_l << "\n";);
            process_antecedent(m_not_l, num_marks);
            consequent = ~m_not_l;
        }

        do {
            TRACE("sat_conflict_detail", tout << "processing consequent: " << consequent << " @" << (consequent==null_literal?m_conflict_lvl:lvl(consequent)) << "\n";
                  tout << "num_marks: " << num_marks << "\n";
                  display_justification(tout, js) << "\n";);

            switch (js.get_kind()) {
            case justification::NONE:
                break;
            case justification::BINARY:
                process_antecedent(~(js.get_literal()), num_marks);
                break;
            case justification::TERNARY:
                process_antecedent(~(js.get_literal1()), num_marks);
                process_antecedent(~(js.get_literal2()), num_marks);
                break;
            case justification::CLAUSE: {
                clause & c = get_clause(js);
                unsigned i = 0;
                if (consequent != null_literal) {
                    SASSERT(c[0] == consequent || c[1] == consequent);
                    if (c[0] == consequent) {
                        i = 1;
                    }
                    else {
                        process_antecedent(~c[0], num_marks);
                        i = 2;
                    }
                }
                unsigned sz = c.size();
                for (; i < sz; i++)
                    process_antecedent(~c[i], num_marks);
                break;
            }
            case justification::EXT_JUSTIFICATION: {
                fill_ext_antecedents(consequent, js, false);
<<<<<<< HEAD
                for (literal l : m_ext_antecedents) 
                    process_antecedent(l, num_marks);
=======
                TRACE("sat", tout << "ext antecedents: " << m_ext_antecedents << "\n";);
                for (literal l : m_ext_antecedents) 
                    process_antecedent(l, num_marks);
                
>>>>>>> 39af2a18
#if 0
                if (m_ext_antecedents.size() <= 1) {
                    for (literal& l : m_ext_antecedents) 
                        l.neg();
                    m_ext_antecedents.push_back(consequent);
                    mk_clause(m_ext_antecedents.size(), m_ext_antecedents.c_ptr(), sat::status::redundant());
                }
#endif
                break;
            }
            default:
                UNREACHABLE();
                break;
            }
            
            bool_var c_var;
            while (true) {
                consequent = m_trail[idx];
                c_var = consequent.var();
                if (is_marked(c_var)) {
                    if (lvl(c_var) == m_conflict_lvl) {
                        break;
                    }
                    SASSERT(lvl(c_var) < m_conflict_lvl);
                }
<<<<<<< HEAD
                if (idx == 0)
                    for (literal lit : m_trail)
                        if (is_marked(lit.var()))
                            TRACE("sat", tout << "missed " << lit << "@" << lvl(lit) << "\n";);
                SASSERT(idx > 0);
=======
                CTRACE("sat", idx == 0, 
                       for (literal lit : m_trail)
                           if (is_marked(lit.var()))
                               tout << "missed " << lit << "@" << lvl(lit) << "\n";);
                CTRACE("sat", idx == 0, display(tout););
                if (idx == 0)
                    IF_VERBOSE(0, verbose_stream() << "num-conflicts: " << m_stats.m_conflict << "\n");
                VERIFY(idx > 0);
>>>>>>> 39af2a18
                idx--;
            }
            SASSERT(lvl(consequent) == m_conflict_lvl);
            js             = m_justification[c_var];
            idx--;
            num_marks--;
            reset_mark(c_var);

            TRACE("sat", display_justification(tout << consequent << " ", js) << "\n";);            
        }
        while (num_marks > 0);

        m_lemma[0] = ~consequent;
        learn_lemma_and_backjump();

        return l_undef;
    }

    void solver::learn_lemma_and_backjump() {
        TRACE("sat_lemma", tout << "new lemma size: " << m_lemma.size() << "\n" << m_lemma << "\n";);
        
        if (m_lemma.empty()) {
            pop_reinit(m_scope_lvl);
            mk_clause_core(0, nullptr, sat::status::redundant());
            return;
        }
        
        if (m_config.m_minimize_lemmas) {
            minimize_lemma();
            reset_lemma_var_marks();
            if (m_config.m_dyn_sub_res)
                dyn_sub_res();
            TRACE("sat_lemma", tout << "new lemma (after minimization) size: " << m_lemma.size() << "\n" << m_lemma << "\n";);
        }
        else {
            reset_lemma_var_marks();
        }
        
        unsigned backtrack_lvl = lvl(m_lemma[0]);
        unsigned backjump_lvl  = 0;
        for (unsigned i = m_lemma.size(); i-- > 1;) {
            unsigned level = lvl(m_lemma[i]);
            backjump_lvl = std::max(level, backjump_lvl);
        }    
        // with scope tracking and chronological backtracking, 
        // consequent may not be at highest decision level.
        if (backtrack_lvl < backjump_lvl) {
            backtrack_lvl = backjump_lvl;
            for (unsigned i = m_lemma.size(); i-- > 1;) {
                if (lvl(m_lemma[i]) == backjump_lvl) {
                    TRACE("sat", tout << "swap " << m_lemma[0] << "@" << lvl(m_lemma[0]) << m_lemma[1] << "@" << backjump_lvl << "\n";);
                    std::swap(m_lemma[i], m_lemma[0]);
                    break;
                }
            }
        }
        
        unsigned glue = num_diff_levels(m_lemma.size(), m_lemma.data());        
        m_fast_glue_avg.update(glue);
        m_slow_glue_avg.update(glue);
    
        // compute whether to use backtracking or backjumping
        unsigned num_scopes = m_scope_lvl - backjump_lvl;
        
        if (use_backjumping(num_scopes)) {
            ++m_stats.m_backjumps;
            pop_reinit(num_scopes);
        }
        else {
            TRACE("sat", tout << "backtrack " << (m_scope_lvl - backtrack_lvl + 1) << " scopes\n";);
            ++m_stats.m_backtracks;
            pop_reinit(m_scope_lvl - backtrack_lvl + 1);
        }
<<<<<<< HEAD
        clause * lemma = mk_clause_core(m_lemma.size(), m_lemma.c_ptr(), sat::status::redundant());
=======
        clause * lemma = mk_clause_core(m_lemma.size(), m_lemma.data(), sat::status::redundant());
>>>>>>> 39af2a18
        if (lemma) {
            lemma->set_glue(glue);
        }
        if (m_par && lemma) {
            m_par->share_clause(*this, *lemma);
        }
        m_lemma.reset();
        TRACE("sat_conflict_detail", tout << "consistent " << (!m_inconsistent) << " scopes: " << scope_lvl() << " backtrack: " << backtrack_lvl << " backjump: " << backjump_lvl << "\n";);
        decay_activity();
        updt_phase_counters();
    }

    bool solver::use_backjumping(unsigned num_scopes) const {
        return 
            num_scopes > 0 && 
            (num_scopes <= m_config.m_backtrack_scopes || !allow_backtracking());
    }

    bool solver::allow_backtracking() const {
        return m_conflicts_since_init > m_config.m_backtrack_init_conflicts;
    }

    void solver::process_antecedent_for_unsat_core(literal antecedent) {
        bool_var var     = antecedent.var();
        SASSERT(var < num_vars());
        TRACE("sat", tout << antecedent << " " << (is_marked(var)?"+":"-") << "\n";);
        if (!is_marked(var)) {
            mark(var);
            m_unmark.push_back(var);
            if (is_assumption(antecedent)) {
                m_core.push_back(antecedent);
            }
        }
    }

    void solver::process_consequent_for_unsat_core(literal consequent, justification const& js) {
        TRACE("sat", tout << "processing consequent: ";
              if (consequent == null_literal) tout << "null\n";
              else tout << consequent << "\n";
              display_justification(tout << "js kind: ", js) << "\n";);
        switch (js.get_kind()) {
        case justification::NONE:
            break;
        case justification::BINARY:
            SASSERT(consequent != null_literal);
            process_antecedent_for_unsat_core(~(js.get_literal()));
            break;
        case justification::TERNARY:
            SASSERT(consequent != null_literal);
            process_antecedent_for_unsat_core(~(js.get_literal1()));
            process_antecedent_for_unsat_core(~(js.get_literal2()));
            break;
        case justification::CLAUSE: {
            clause & c = get_clause(js);
            unsigned i = 0;
            if (consequent != null_literal) {
                SASSERT(c[0] == consequent || c[1] == consequent);
                if (c[0] == consequent) {
                    i = 1;
                }
                else {
                    process_antecedent_for_unsat_core(~c[0]);
                    i = 2;
                }
            }
            unsigned sz = c.size();
            for (; i < sz; i++)
                process_antecedent_for_unsat_core(~c[i]);
            break;
        }
        case justification::EXT_JUSTIFICATION: {
            fill_ext_antecedents(consequent, js, false);
            for (literal l : m_ext_antecedents) {
                process_antecedent_for_unsat_core(l);
            }
            break;
        }
        default:
            UNREACHABLE();
            break;
        }
    }

    void solver::resolve_conflict_for_unsat_core() {
        TRACE("sat_verbose", display(tout);
              unsigned level = 0;
              for (literal l : m_trail) {
                  if (level != lvl(l)) {
                      level = lvl(l);
                      tout << level << ": ";
                  }
                  tout << l;
                  if (m_mark[l.var()]) {
                      tout << "*";
                  }
                  tout << " ";
              }
              tout << "\n";
              tout << "conflict level: " << m_conflict_lvl << "\n";
              );

        m_core.reset();
        if (!m_config.m_drat && m_conflict_lvl == 0) {
            return;
        }
        SASSERT(m_unmark.empty());
        DEBUG_CODE({
                for (literal lit : m_trail) {
                    SASSERT(!is_marked(lit.var()));
                }});

        unsigned old_size = m_unmark.size();
        int idx = skip_literals_above_conflict_level();

        literal consequent = m_not_l;
        if (m_not_l != null_literal) {
            justification js = m_justification[m_not_l.var()];
            TRACE("sat", tout << "not_l: " << m_not_l << "\n";
                  display_justification(tout, js) << "\n";);

            process_antecedent_for_unsat_core(m_not_l);
            if (is_assumption(~m_not_l)) {
                m_core.push_back(~m_not_l);
            }
            else {
                process_consequent_for_unsat_core(m_not_l, js);
            }
            consequent = ~m_not_l;
        }

        justification js = m_conflict;

        int init_sz = init_trail_size();
        while (true) {
            process_consequent_for_unsat_core(consequent, js);
            while (idx >= init_sz) {
                consequent = m_trail[idx];
                if (is_marked(consequent.var()) && lvl(consequent) == m_conflict_lvl)
                    break;
                idx--;
            }
            if (idx < init_sz) {
                break;
            }
            SASSERT(lvl(consequent) == m_conflict_lvl);
            js = m_justification[consequent.var()];
            idx--;
        }
        reset_unmark(old_size);
        if (m_core.size() > 1) {
            unsigned j = 0;
            for (unsigned i = 0; i < m_core.size(); ++i) {
                if (lvl(m_core[i]) > 0) m_core[j++] = m_core[i];            
            }
            m_core.shrink(j);
        }

        if (m_config.m_core_minimize) {
            if (m_min_core_valid && m_min_core.size() < m_core.size()) {
                IF_VERBOSE(2, verbose_stream() << "(sat.updating core " << m_min_core.size() << " " << m_core.size() << ")\n";);
                m_core.reset();
                m_core.append(m_min_core);
            }
            // TBD:
            // apply optional clause minimization by detecting subsumed literals.
            // initial experiment suggests it has no effect.
            m_mus(); // ignore return value on cancelation.
            set_model(m_mus.get_model(), !m_mus.get_model().empty());
            IF_VERBOSE(2, verbose_stream() << "(sat.core: " << m_core << ")\n";);
        }
    }


    unsigned solver::get_max_lvl(literal not_l, justification js, bool& unique_max) {
        unique_max = true;
        unsigned level = 0;

        if (not_l != null_literal) {
            level = lvl(not_l);            
        }      

        switch (js.get_kind()) {
        case justification::NONE:
            level = std::max(level, js.level());
            return level;
        case justification::BINARY:
            level = update_max_level(js.get_literal(), level, unique_max);
            return level;
        case justification::TERNARY:
            level = update_max_level(js.get_literal1(), level, unique_max);
            level = update_max_level(js.get_literal2(), level, unique_max);
            return level;
        case justification::CLAUSE: 
            for (literal l : get_clause(js)) 
                level = update_max_level(l, level, unique_max);
            return level;
        case justification::EXT_JUSTIFICATION:
            if (not_l != null_literal) 
                not_l.neg();
            fill_ext_antecedents(not_l, js, true);
            for (literal l : m_ext_antecedents) 
                level = update_max_level(l, level, unique_max);
            return level;
        default:
            UNREACHABLE();
            return 0;
        }
    }

    /**
       \brief Skip literals from levels above m_conflict_lvl.
       It returns an index idx such that lvl(m_trail[idx]) <= m_conflict_lvl, and
       for all idx' > idx, lvl(m_trail[idx']) > m_conflict_lvl
    */
    unsigned solver::skip_literals_above_conflict_level() {
        unsigned idx = m_trail.size();
        if (idx == 0) {
            return idx;
        }
        idx--;
        // skip literals from levels above the conflict level
        while (lvl(m_trail[idx]) > m_conflict_lvl) {
            SASSERT(idx > 0);
            idx--;
        }
        return idx;
    }

    void solver::process_antecedent(literal antecedent, unsigned & num_marks) {
        bool_var var     = antecedent.var();
        unsigned var_lvl = lvl(var);
        SASSERT(var < num_vars());
<<<<<<< HEAD
        TRACE("sat", tout << "process " << var << "@" << var_lvl << " marked " << is_marked(var) << " conflict " << m_conflict_lvl << "\n";);
=======
        TRACE("sat_verbose", tout << "process " << var << "@" << var_lvl << " marked " << is_marked(var) << " conflict " << m_conflict_lvl << "\n";);
>>>>>>> 39af2a18
        if (!is_marked(var) && var_lvl > 0) {
            mark(var);
            switch (m_config.m_branching_heuristic) {
            case BH_VSIDS:
                inc_activity(var);
                break;
            case BH_CHB:
                m_last_conflict[var] = m_stats.m_conflict;
                break;
            default:
                break;
            }
            if (var_lvl == m_conflict_lvl)
                num_marks++;
            else
                m_lemma.push_back(~antecedent);
        }
    }


    /**
       \brief js is an external justification. Collect its antecedents and store at m_ext_antecedents.
    */
    void solver::fill_ext_antecedents(literal consequent, justification js, bool probing) {
        SASSERT(js.is_ext_justification());
        SASSERT(m_ext);
        auto idx = js.get_ext_justification_idx();
        m_ext_antecedents.reset();
        m_ext->get_antecedents(consequent, idx, m_ext_antecedents, probing);
    }

    bool solver::is_two_phase() const {
        return m_config.m_phase == PS_SAT_CACHING;
    }

    bool solver::is_sat_phase() const {
        return is_two_phase() && m_search_state == s_sat;
    }

    void solver::updt_phase_of_vars() {
        if (m_config.m_phase == PS_FROZEN)
            return;
        unsigned from_lvl = m_conflict_lvl;
        unsigned head = from_lvl == 0 ? 0 : m_scopes[from_lvl - 1].m_trail_lim;
        unsigned sz   = m_trail.size();
        for (unsigned i = head; i < sz; i++) {
            bool_var v = m_trail[i].var();
            TRACE("forget_phase", tout << "forgetting phase of v" << v << "\n";);
            m_phase[v] = m_rand() % 2 == 0;
        }
        if (is_sat_phase() && head >= m_best_phase_size) {
            m_best_phase_size = head;
            IF_VERBOSE(12, verbose_stream() << "sticky trail: " << head << "\n");
            for (unsigned i = 0; i < head; ++i) {
                bool_var v = m_trail[i].var();
                m_best_phase[v] = m_phase[v];
            }
        }
    }

    bool solver::should_toggle_search_state() {
        if (m_search_state == s_unsat) {
            m_trail_avg.update(m_trail.size());
        }
        return 
            (m_phase_counter >= m_search_next_toggle) &&
            (m_search_state == s_sat || m_trail.size() > 0.50*m_trail_avg);  
    }

    void solver::do_toggle_search_state() {

        if (is_two_phase()) {
            m_best_phase_size = 0;
            std::swap(m_fast_glue_backup, m_fast_glue_avg);
            std::swap(m_slow_glue_backup, m_slow_glue_avg);
            if (m_search_state == s_sat) {
                m_search_unsat_conflicts += m_config.m_search_unsat_conflicts;   
            }
            else {
                m_search_sat_conflicts += m_config.m_search_sat_conflicts;
            }
        }

        if (m_search_state == s_unsat) {
            m_search_state = s_sat;
            m_search_next_toggle = m_search_sat_conflicts;
        }
        else {
            m_search_state = s_unsat;
            m_search_next_toggle = m_search_unsat_conflicts;
        }

        m_phase_counter = 0;
    }

    bool solver::should_rephase() {
        return m_conflicts_since_init > m_rephase_lim;
    }

    void solver::do_rephase() {
        switch (m_config.m_phase) {
        case PS_ALWAYS_TRUE:
            for (auto& p : m_phase) p = true;
            break;
        case PS_ALWAYS_FALSE:
            for (auto& p : m_phase) p = false;
            break;
        case PS_FROZEN:
            break;
        case PS_BASIC_CACHING:
            switch (m_rephase_lim % 4) {
            case 0:
                for (auto& p : m_phase) p = (m_rand() % 2) == 0;
                break;
            case 1:
                for (auto& p : m_phase) p = false;
                break;
            case 2:
                for (auto& p : m_phase) p = !p;
                break;
            default:
                break;
            }
            break;
        case PS_SAT_CACHING:
            if (m_search_state == s_sat) {
                for (unsigned i = 0; i < m_phase.size(); ++i) {
                    m_phase[i] = m_best_phase[i];
                }
            }
            break;
        case PS_RANDOM:
            for (auto& p : m_phase) p = (m_rand() % 2) == 0;
            break;
        default:
            UNREACHABLE();
            break;
        }
        m_rephase_inc += m_config.m_rephase_base;
        m_rephase_lim += m_rephase_inc;
    }

    bool solver::should_reorder() {
        return m_conflicts_since_init > m_reorder_lim;
    }

    void solver::do_reorder() {
        IF_VERBOSE(1, verbose_stream() << "(reorder)\n");
        m_activity_inc = 128;
        svector<bool_var> vars;
        for (bool_var v = num_vars(); v-- > 0; ) {
            if (!was_eliminated(v) && value(v) == l_undef) {            
                vars.push_back(v);
            }
        }
#if 1
        // 
        //   exp(logits[i]) / sum(exp(logits)) 
        // = 
        //   exp(log(exp(logits[i]) / sum(exp(logits)))) 
        // = 
        //   exp(log(exp(logits[i])) - log(sum(exp(logits)))) 
        // =
        //   exp(logits[i] - lse)
        svector<double> logits(vars.size(), 0.0);
        double itau = m_config.m_reorder_itau;
        double lse = 0;
        double mid = m_rand.max_value()/2;
        double max = 0;
        for (double& f : logits) {
            f = itau * (m_rand() - mid)/mid;
            if (f > max) max = f;
        }
        for (double f : logits) {
            lse += log(f - max);
        }
        lse = max + exp(lse);

        for (unsigned i = 0; i < vars.size(); ++i) {
            update_activity(vars[i], exp(logits[i] - lse));
        }
#else
        shuffle(vars.size(), vars.c_ptr(), m_rand);
        for (bool_var v : vars) {
            update_activity(v, m_rand(10)/10.0);
        }
#endif
        m_reorder_inc += m_config.m_reorder_base;
        m_reorder_lim += m_reorder_inc;
    }

    void solver::updt_phase_counters() {
        m_phase_counter++;
        if (should_toggle_search_state()) {
            do_toggle_search_state();
        }
    }

    /**
       \brief Return the number of different levels in lits.
       All literals in lits must be assigned.
    */
    unsigned solver::num_diff_levels(unsigned num, literal const * lits) {
        m_diff_levels.reserve(scope_lvl() + 1, false);
        unsigned r = 0;
        for (unsigned i = 0; i < num; i++) {
            SASSERT(value(lits[i]) != l_undef);
            unsigned lit_lvl = lvl(lits[i]);
            if (!m_diff_levels[lit_lvl]) {
                m_diff_levels[lit_lvl] = true;
                r++;
            }
        }
        // reset m_diff_levels.
        for (unsigned i = 0; i < num; i++)
            m_diff_levels[lvl(lits[i])] = false;
        return r;
    }

    bool solver::num_diff_levels_below(unsigned num, literal const* lits, unsigned max_glue, unsigned& glue) {
        m_diff_levels.reserve(scope_lvl() + 1, false);
        glue = 0;
        unsigned i = 0;
        for (; i < num && glue < max_glue; i++) {
            SASSERT(value(lits[i]) != l_undef);
            unsigned lit_lvl = lvl(lits[i]);
            if (!m_diff_levels[lit_lvl]) {
                m_diff_levels[lit_lvl] = true;
                glue++;
            }
        }       
        // reset m_diff_levels.
        for (; i-- > 0; )
            m_diff_levels[lvl(lits[i])] = false;
        return glue < max_glue;        
    }

    bool solver::num_diff_false_levels_below(unsigned num, literal const* lits, unsigned max_glue, unsigned& glue) {
        m_diff_levels.reserve(scope_lvl() + 1, false);
        glue = 0;
        unsigned i = 0;
        for (; i < num && glue < max_glue; i++) {
            if (value(lits[i]) == l_false) {
                unsigned lit_lvl = lvl(lits[i]);
                if (!m_diff_levels[lit_lvl]) {
                    m_diff_levels[lit_lvl] = true;
                    glue++;
                }
            }
        }
        // reset m_diff_levels.
        for (; i-- > 0;) {
            literal lit = lits[i];
            if (value(lit) == l_false) {
                VERIFY(lvl(lit) < m_diff_levels.size());
                m_diff_levels[lvl(lit)] = false;
            }
        }
        return glue < max_glue;        
    }


    /**
       \brief Process an antecedent for lemma minimization.
    */
    bool solver::process_antecedent_for_minimization(literal antecedent) {
        bool_var var = antecedent.var();
        unsigned var_lvl = lvl(var);
        if (!is_marked(var) && var_lvl > 0) {
            if (m_lvl_set.may_contain(var_lvl)) {
                mark(var);
                m_unmark.push_back(var);
                m_lemma_min_stack.push_back(antecedent);
            }
            else {
                return false;
            }
        }
        return true;
    }

    /**
       \brief Return true if lit is implied by other marked literals
       and/or literals assigned at the base level.
       The set lvl_set is used as an optimization.
       The idea is to stop the recursive search with a failure
       as soon as we find a literal assigned in a level that is not in lvl_set.
    */
    bool solver::implied_by_marked(literal lit) {
        m_lemma_min_stack.reset();  // avoid recursive function
        m_lemma_min_stack.push_back(lit);
        unsigned old_size = m_unmark.size();

        while (!m_lemma_min_stack.empty()) {
            lit = m_lemma_min_stack.back();
            bool_var var = lit.var();
            m_lemma_min_stack.pop_back();
            justification const& js   = m_justification[var];
            switch(js.get_kind()) {
            case justification::NONE:
                // it is a decision variable from a previous scope level
                if (lvl(var) > 0) {
                    reset_unmark(old_size);
                    return false;
                }
                break;
            case justification::BINARY:
                if (!process_antecedent_for_minimization(~(js.get_literal()))) {
                    reset_unmark(old_size);
                    return false;
                }
                break;
            case justification::TERNARY:
                if (!process_antecedent_for_minimization(~(js.get_literal1())) ||
                    !process_antecedent_for_minimization(~(js.get_literal2()))) {
                    reset_unmark(old_size);
                    return false;
                }
                break;
            case justification::CLAUSE: {
                clause & c = get_clause(js);
                unsigned i   = 0;
                if (c[0].var() == var) {
                    i = 1;
                }
                else {
                    SASSERT(c[1].var() == var);
                    if (!process_antecedent_for_minimization(~c[0])) {
                        reset_unmark(old_size);
                        return false;
                    }
                    i = 2;
                }
                unsigned sz = c.size();
                for (; i < sz; i++) {
                    if (!process_antecedent_for_minimization(~c[i])) {
                        reset_unmark(old_size);
                        return false;
                    }
                }
                break;
            }
            case justification::EXT_JUSTIFICATION: {
                literal consequent(var, value(var) == l_false);
                fill_ext_antecedents(consequent, js, false);
                for (literal l : m_ext_antecedents) {
                    if (!process_antecedent_for_minimization(l)) {
                        reset_unmark(old_size);
                        return false;
                    }
                }
                break;
            }
            default:
                UNREACHABLE();
                break;
            }
            TRACE("sat_conflict", 
                  display_justification(tout << var << " ",js) << "\n";);
        }
        return true;
    }

    /**
       \brief Restore the size of m_unmark to old_size, and
       unmark variables at positions [old_size, m_unmark.size()).
    */
    void solver::reset_unmark(unsigned old_size) {
        unsigned curr_size = m_unmark.size();
        for(unsigned i = old_size; i < curr_size; i++)
            reset_mark(m_unmark[i]);
        m_unmark.shrink(old_size);
    }

    /**
       \brief Store the levels of the literals at m_lemma in the
       approximated set m_lvl_set.
    */
    void solver::updt_lemma_lvl_set() {
        m_lvl_set.reset();
        for (literal l : m_lemma) 
            m_lvl_set.insert(lvl(l));
    }

    /**
       \brief Minimize lemma using binary resolution
    */
    bool solver::minimize_lemma_binres() {
        SASSERT(!m_lemma.empty());
        SASSERT(m_unmark.empty());
        unsigned sz   = m_lemma.size();
        unsigned num_reduced = 0;
        for (unsigned i = 1; i < sz; ++i) {
            mark_lit(m_lemma[i]);            
        }
        watch_list const& wlist = get_wlist(m_lemma[0]);
        for (watched const& w : wlist) {
            if (w.is_binary_clause() && is_marked_lit(w.get_literal())) {
                unmark_lit(~w.get_literal());
                num_reduced++;
            }
        }
        if (num_reduced > 0) {
            unsigned j = 1;
            for (unsigned i = 1; i < sz; ++i) {
                if (is_marked_lit(m_lemma[i])) {
                    m_lemma[j++] = m_lemma[i];
                    unmark_lit(m_lemma[i]);
                }
            }
            m_lemma.shrink(j);
        }

        return num_reduced > 0;
    }

    /**
       \brief Minimize the number of literals in m_lemma. The main idea is to remove
       literals that are implied by other literals in m_lemma and/or literals
       assigned at level 0.
    */
    bool solver::minimize_lemma() {
        SASSERT(!m_lemma.empty());
        SASSERT(m_unmark.empty());
        updt_lemma_lvl_set();

        unsigned sz   = m_lemma.size();
        unsigned i    = 1; // the first literal is the FUIP
        unsigned j    = 1;
        for (; i < sz; i++) {
            literal l = m_lemma[i];
            if (implied_by_marked(l)) {
                m_unmark.push_back(l.var());
            }
            else {
                m_lemma[j++] = m_lemma[i];
            }
        }

        reset_unmark(0);
        m_lemma.shrink(j);
        m_stats.m_minimized_lits += sz - j;
        return j < sz;
    }

    /**
       \brief Reset the mark of the variables in the current lemma.
    */
    void solver::reset_lemma_var_marks() {
        if (m_config.m_branching_heuristic == BH_VSIDS) {
            update_lrb_reasoned();
        }        
        literal_vector::iterator it  = m_lemma.begin();
        literal_vector::iterator end = m_lemma.end();
        SASSERT(!is_marked((*it).var()));
        ++it;
        for(; it != end; ++it) {
            bool_var var = (*it).var();
            reset_mark(var);
        }
    }

    void solver::update_lrb_reasoned() {
        unsigned sz = m_lemma.size();
        SASSERT(!is_marked(m_lemma[0].var()));
        mark(m_lemma[0].var());
        for (unsigned i = m_lemma.size(); i-- > 0; ) {
            justification js = m_justification[m_lemma[i].var()];
            switch (js.get_kind()) {
            case justification::NONE:
                break;                    
            case justification::BINARY:
                update_lrb_reasoned(js.get_literal());
                break;
            case justification::TERNARY:
                update_lrb_reasoned(js.get_literal1());
                update_lrb_reasoned(js.get_literal2());
                break;
            case justification::CLAUSE: {
                clause & c = get_clause(js);
                for (literal l : c) {
                    update_lrb_reasoned(l);
                }
                break;
            }
            case justification::EXT_JUSTIFICATION: {
                fill_ext_antecedents(~m_lemma[i], js, true);
                for (literal l : m_ext_antecedents) {
                    update_lrb_reasoned(l);
                }
                break;
            }
            }
        }
        reset_mark(m_lemma[0].var());
        for (unsigned i = m_lemma.size(); i-- > sz; ) {
            reset_mark(m_lemma[i].var());
        }
        m_lemma.shrink(sz);
    }

    void solver::update_lrb_reasoned(literal lit) {
        bool_var v = lit.var();
        if (!is_marked(v)) {
            mark(v);
            m_reasoned[v]++;
            inc_activity(v);
            m_lemma.push_back(lit);
        }
    }

    /**
       \brief Apply dynamic subsumption resolution to new lemma.
       Only binary and ternary clauses are used.
    */
    bool solver::dyn_sub_res() {
        unsigned sz = m_lemma.size();
        for (unsigned i = 0; i < sz; i++) {
            mark_lit(m_lemma[i]);
        }

        literal l0 = m_lemma[0];
        // l0 is the FUIP, and we never remove the FUIP.
        //
        // In the following loop, we use unmark_lit(l) to remove a
        // literal from m_lemma.

        for (unsigned i = 0; i < sz; i++) {
            literal l = m_lemma[i];
            if (!is_marked_lit(l))
                continue; // literal was eliminated
            // first use watch lists
            watch_list const & wlist = get_wlist(~l);
            for (watched const& w : wlist) {
                // In this for-loop, the conditions l0 != ~l2 and l0 != ~l3
                // are not really needed if the solver does not miss unit propagations.
                // However, we add them anyway because we don't want to rely on this
                // property of the propagator.
                // For example, if this property is relaxed in the future, then the code
                // without the conditions l0 != ~l2 and l0 != ~l3 may remove the FUIP
                if (w.is_binary_clause()) {
                    literal l2 = w.get_literal();
                    if (is_marked_lit(~l2) && l0 != ~l2) {
                        // eliminate ~l2 from lemma because we have the clause l \/ l2
                        unmark_lit(~l2);
                    }
                }
                else if (w.is_ternary_clause()) {
                    literal l2 = w.get_literal1();
                    literal l3 = w.get_literal2();
                    if (is_marked_lit(l2) && is_marked_lit(~l3) && l0 != ~l3) {
                        // eliminate ~l3 from lemma because we have the clause l \/ l2 \/ l3
                        unmark_lit(~l3);
                    }
                    else if (is_marked_lit(~l2) && is_marked_lit(l3) && l0 != ~l2) {
                        // eliminate ~l2 from lemma because we have the clause l \/ l2 \/ l3
                        unmark_lit(~l2);
                    }
                }
                else {
                    // May miss some binary/ternary clauses, but that is ok.
                    // I sort the watch lists at every simplification round.
                    break;
                }
            }
            // try to use cached implication if available
            literal_vector * implied_lits = m_probing.cached_implied_lits(~l);
            if (implied_lits) {
                for (literal l2 : *implied_lits) {
                    // Here, we must check l0 != ~l2.
                    // l \/ l2 is an implied binary clause.
                    // However, it may have been deduced using a lemma that has been deleted.
                    // For example, consider the following sequence of events:
                    //
                    // 1. Initial clause database:
                    //
                    //    l  \/ ~p1
                    //    p1 \/ ~p2
                    //    p2 \/ ~p3
                    //    p3 \/ ~p4
                    //    q1  \/ q2  \/ p1 \/ p2 \/ p3 \/ p4 \/ l2
                    //    q1  \/ ~q2 \/ p1 \/ p2 \/ p3 \/ p4 \/ l2
                    //    ~q1 \/ q2  \/ p1 \/ p2 \/ p3 \/ p4 \/ l2
                    //    ~q1 \/ ~q2 \/ p1 \/ p2 \/ p3 \/ p4 \/ l2
                    //    ...
                    //
                    // 2. Now suppose we learned the lemma
                    //
                    //    p1 \/ p2 \/ p3 \/ p4 \/ l2   (*)
                    //
                    // 3. Probing is executed and we notice hat (~l => l2) when we assign l to false.
                    //    That is, l \/ l2 is an implied clause. Note that probing does not add
                    //    this clause to the clause database (there are too many).
                    //
                    // 4. Lemma (*) is deleted (garbage collected).
                    //
                    // 5. l is decided to be false, p1, p2, p3 and p4 are propagated using BCP,
                    //    but l2 is not since the lemma (*) was deleted.
                    //
                    //    Probing module still "knows" that l \/ l2 is valid binary clause
                    //
                    // 6. A new lemma is created where ~l2 is the FUIP and the lemma also contains l.
                    //    If we remove l0 != ~l2 may try to delete the FUIP.
                    if (is_marked_lit(~l2) && l0 != ~l2) {
                        // eliminate ~l2 from lemma because we have the clause l \/ l2
                        unmark_lit(~l2);
                    }
                }
            }
        }

        // can't eliminat FUIP
        SASSERT(is_marked_lit(m_lemma[0]));

        unsigned j = 0;
        for (unsigned i = 0; i < sz; i++) {
            literal l = m_lemma[i];
            if (is_marked_lit(l)) {
                unmark_lit(l);
                m_lemma[j] = l;
                j++;
            }
        }

        m_stats.m_dyn_sub_res += sz - j;

        SASSERT(j >= 1);
        m_lemma.shrink(j);
        return j < sz;
    }


    // -----------------------
    //
    // Backtracking
    //
    // -----------------------
    void solver::push() {
        SASSERT(!inconsistent());
        TRACE("sat_verbose", tout << "q:" << m_qhead << " trail: " << m_trail.size() << "\n";);
        SASSERT(m_qhead == m_trail.size());
        m_scopes.push_back(scope());
        scope & s = m_scopes.back();
        m_scope_lvl++;
        s.m_trail_lim = m_trail.size();
        s.m_clauses_to_reinit_lim = m_clauses_to_reinit.size();
        s.m_inconsistent = m_inconsistent;
        if (m_ext) {
            m_vars_lim.push(m_active_vars.size());
            m_ext->push();
        }
    }

    void solver::pop_reinit(unsigned num_scopes) {
        pop(num_scopes);
        exchange_par();
        reinit_assumptions();
        m_stats.m_units = init_trail_size();
    }

    void solver::pop_vars(unsigned num_scopes) {
<<<<<<< HEAD
        integrity_checker check(*this);
        check.check_reinit_stack();
=======
        //integrity_checker check(*this);
        //check.check_reinit_stack();
>>>>>>> 39af2a18
        m_vars_to_reinit.reset();
        unsigned old_num_vars = m_vars_lim.pop(num_scopes);
        if (old_num_vars == m_active_vars.size())
            return;
        unsigned free_vars_head = m_free_vars.size();
        unsigned sz = m_active_vars.size(), j = old_num_vars;
        unsigned new_lvl = m_scopes.size() - num_scopes;

        gc_reinit_stack(num_scopes);        

<<<<<<< HEAD
        check.check_reinit_stack();
=======
        // check.check_reinit_stack();
>>>>>>> 39af2a18
        init_visited();
        unsigned old_sz = m_scopes[new_lvl].m_clauses_to_reinit_lim;
        for (unsigned i = m_clauses_to_reinit.size(); i-- > old_sz; ) {
            clause_wrapper const& cw = m_clauses_to_reinit[i];
            for (unsigned j = cw.size(); j-- > 0; )
                mark_visited(cw[j].var());
        }
        for (literal lit : m_lemma)
            mark_visited(lit.var());

        auto is_active = [&](bool_var v) {
            return value(v) != l_undef && lvl(v) <= new_lvl;
        };

<<<<<<< HEAD
               
=======
>>>>>>> 39af2a18
        for (unsigned i = old_num_vars; i < sz; ++i) {
            bool_var v = m_active_vars[i];
            if (is_visited(v) || is_active(v)) {
                m_vars_to_reinit.push_back(v);
                m_active_vars[j++] = v;
                m_var_scope[v] = new_lvl;
            }
            else {
                set_eliminated(v, true);
<<<<<<< HEAD
                m_free_vars.push_back(v);
=======
                if (!is_external(v) || true) {
                    m_free_vars.push_back(v);
                }
>>>>>>> 39af2a18
            }
        }
        m_active_vars.shrink(j);

        auto cleanup_watch = [&](literal lit) {
            for (auto const& w : get_wlist(lit)) {
<<<<<<< HEAD
                std::cout << "cleanup: " << lit << " " << w.is_binary_clause() << "\n";
=======
                IF_VERBOSE(0, verbose_stream() << "cleanup: " << lit << " " << w.is_binary_clause() << "\n");
>>>>>>> 39af2a18
            }
        };
        for (unsigned i = m_free_vars.size(); i-- > free_vars_head; ) {
            bool_var v = m_free_vars[i];
            cleanup_watch(literal(v, false));
            cleanup_watch(literal(v, true));
        }
        TRACE("sat",
            tout << "clauses to reinit: " << (m_clauses_to_reinit.size() - old_sz) << "\n";
            tout << "new level:         " << new_lvl << "\n";
            tout << "vars to reinit:    " << m_vars_to_reinit << "\n";
<<<<<<< HEAD
            tout << "free vars:         " << bool_var_vector(m_free_vars.size() - free_vars_head, m_free_vars.c_ptr() + free_vars_head) << "\n";
=======
            tout << "free vars:         " << bool_var_vector(m_free_vars.size() - free_vars_head, m_free_vars.data() + free_vars_head) << "\n";
>>>>>>> 39af2a18
            for (unsigned i = m_clauses_to_reinit.size(); i-- > old_sz; )
                tout << "reinit:           " << m_clauses_to_reinit[i] << "\n";
            display(tout););        
    }

    void solver::shrink_vars(unsigned v) {
<<<<<<< HEAD
=======
        unsigned j = 0; 
        for (bool_var w : m_free_vars) 
            if (w < v)
                m_free_vars[j++] = w;
        m_free_vars.shrink(j);

>>>>>>> 39af2a18
        for (bool_var i = v; i < m_justification.size(); ++i) {
            m_case_split_queue.del_var_eh(i);
            m_probing.reset_cache(literal(i, true));
            m_probing.reset_cache(literal(i, false));
        }
        m_watches.shrink(2*v);
        m_assignment.shrink(2*v);
        m_justification.shrink(v);
        m_decision.shrink(v);
        m_eliminated.shrink(v);
        m_external.shrink(v);
        m_var_scope.shrink(v);
        m_touched.shrink(v);
        m_activity.shrink(v);
        m_mark.shrink(v);
        m_lit_mark.shrink(2*v);
        m_phase.shrink(v);
        m_best_phase.shrink(v);
        m_prev_phase.shrink(v);
        m_assigned_since_gc.shrink(v);
        m_simplifier.reset_todos();
    }

    void solver::pop(unsigned num_scopes) {
        if (num_scopes == 0)
            return;
        if (m_ext) {
            pop_vars(num_scopes);
            m_ext->pop(num_scopes);
        }
        SASSERT(num_scopes <= scope_lvl());
        unsigned new_lvl = scope_lvl() - num_scopes;
        scope & s        = m_scopes[new_lvl];
        m_inconsistent   = false; // TBD: use model seems to make this redundant: s.m_inconsistent;
        unassign_vars(s.m_trail_lim, new_lvl);
        m_scope_lvl -= num_scopes;
        reinit_clauses(s.m_clauses_to_reinit_lim);
        m_scopes.shrink(new_lvl);
        if (m_ext) 
            m_ext->pop_reinit();
    }

    void solver::unassign_vars(unsigned old_sz, unsigned new_lvl) {
        SASSERT(old_sz <= m_trail.size());
        SASSERT(m_replay_assign.empty());
        for (unsigned i = m_trail.size(); i-- > old_sz; ) {
            literal l  = m_trail[i];
            bool_var v = l.var();
            if (lvl(v) <= new_lvl) {
                m_replay_assign.push_back(l);
                continue;
            }
            m_assignment[l.index()]    = l_undef;
            m_assignment[(~l).index()] = l_undef;
            SASSERT(value(v) == l_undef);
            m_case_split_queue.unassign_var_eh(v);
            if (m_config.m_anti_exploration) {
                m_canceled[v] = m_stats.m_conflict;
            }
        }
        m_trail.shrink(old_sz);        
        m_qhead = m_trail.size();
        if (!m_replay_assign.empty()) IF_VERBOSE(20, verbose_stream() << "replay assign: " << m_replay_assign.size() << "\n");
        CTRACE("sat", !m_replay_assign.empty(), tout << "replay-assign: " << m_replay_assign << "\n";);
        for (unsigned i = m_replay_assign.size(); i-- > 0; ) {
            literal lit = m_replay_assign[i];
            m_trail.push_back(lit);            
        }
        
        m_replay_assign.reset();
    }

    void solver::reinit_clauses(unsigned old_sz) {
        unsigned sz = m_clauses_to_reinit.size();
        SASSERT(old_sz <= sz);
        unsigned j = old_sz;
        for (unsigned i = old_sz; i < sz; i++) {
            clause_wrapper cw = m_clauses_to_reinit[i];
            bool reinit = false;
            if (cw.is_binary()) {
                if (propagate_bin_clause(cw[0], cw[1]) && !at_base_lvl()) 
                    m_clauses_to_reinit[j++] = cw;
                else if (has_variables_to_reinit(cw[0], cw[1]))
                    m_clauses_to_reinit[j++] = cw;
            }
            else {
                clause & c = *(cw.get_clause());
                if (ENABLE_TERNARY && c.size() == 3) {
                    if (!at_base_lvl() && propagate_ter_clause(c))
                        m_clauses_to_reinit[j++] = cw;                
                    else if (has_variables_to_reinit(c))
                        m_clauses_to_reinit[j++] = cw;
                    else 
                        c.set_reinit_stack(false);
                    continue;
                }
                detach_clause(c);
                attach_clause(c, reinit);
                if (!at_base_lvl() && reinit) 
                    // clause propagated literal, must keep it in the reinit stack.
                    m_clauses_to_reinit[j++] = cw;                
                else if (has_variables_to_reinit(c))
                    m_clauses_to_reinit[j++] = cw;
                else 
                    c.set_reinit_stack(false);                
            }
        }
        m_clauses_to_reinit.shrink(j);
    }

    //
    // All new clauses that are added to the solver
    // are relative to the user-scope literals.
    //

    void solver::user_push() {
        pop_to_base_level();
<<<<<<< HEAD
        literal lit;
=======
        m_free_var_freeze.push_back(m_free_vars);
        m_free_vars.reset(); // resetting free_vars forces new variables to be assigned above new_v
>>>>>>> 39af2a18
        bool_var new_v = mk_var(true, false);
        literal lit = literal(new_v, false);
        m_user_scope_literals.push_back(lit);
        m_cut_simplifier = nullptr; // for simplicity, wipe it out
        if (m_ext)
            m_ext->user_push();
        TRACE("sat", tout << "user_push: " << lit << "\n";);
    }

<<<<<<< HEAD
    void solver::gc_lit(clause_vector &clauses, literal lit) {
        unsigned j = 0;
        for (unsigned i = 0; i < clauses.size(); ++i) {
            clause & c = *(clauses[i]);
            if (c.contains(lit) || c.contains(~lit)) {
                detach_clause(c);
                del_clause(c);
            }
            else {
                clauses[j] = &c;
                ++j;
            }
        }
        clauses.shrink(j);
    }

    void solver::gc_bin(literal lit) {
        bool_var v = lit.var();
        for (watch_list& wlist : m_watches) {
            watch_list::iterator it  = wlist.begin();
            watch_list::iterator it2 = wlist.begin();
            watch_list::iterator end = wlist.end();
            for (; it != end; ++it) {
                if (it->is_binary_clause() && it->get_literal().var() == v) {
                    // skip
                }
                else {
                    *it2 = *it;
                    ++it2;
                }
            }
            wlist.set_end(it2);
        }
    }

    bool_var solver::max_var(bool redundant, bool_var v) {
        m_user_bin_clauses.reset();
        collect_bin_clauses(m_user_bin_clauses, redundant, false);
        for (unsigned i = 0; i < m_user_bin_clauses.size(); ++i) {
            literal l1 = m_user_bin_clauses[i].first;
            literal l2 = m_user_bin_clauses[i].second;
            if (l1.var() > v) v = l1.var();
            if (l2.var() > v) v = l2.var();
        }
        return v;
    }

    bool_var solver::max_var(clause_vector& clauses, bool_var v) {
        for (clause* cp : clauses) 
            for (auto it = cp->begin(), end = cp->end(); it != end; ++it) {
                if (it->var() > v) 
                    v = it->var();
            }
        return v;
    }

    void solver::gc_var(bool_var v) {
        bool_var w = max_var(m_learned, v);
        w = max_var(m_clauses, w);
        w = max_var(true, w);
        w = max_var(false, w);
        v = m_mc.max_var(w);
        for (literal lit : m_trail) {
            w = std::max(w, lit.var());
        }
        if (m_ext) {
            w = m_ext->max_var(w);
        }
        v = w + 1;
        
        // v is an index of a variable that does not occur in solver state.
        if (v < m_justification.size()) {
            shrink_vars(v);
        }
    }

=======
>>>>>>> 39af2a18
    void solver::user_pop(unsigned num_scopes) {
        unsigned old_sz = m_user_scope_literals.size() - num_scopes;
        bool_var max_var = m_user_scope_literals[old_sz].var();
        m_user_scope_literals.shrink(old_sz);

        pop_to_base_level();
        if (m_ext)
            m_ext->user_pop(num_scopes);

        gc_vars(max_var);
        TRACE("sat", display(tout););
<<<<<<< HEAD
        if (m_ext)
            m_ext->user_pop(num_scopes);
        while (num_scopes > 0) {
            literal lit = m_user_scope_literals.back();
            m_user_scope_literals.pop_back();
            get_wlist(lit).reset();
            get_wlist(~lit).reset();

            gc_lit(m_learned, lit);
            gc_lit(m_clauses, lit);
            gc_bin(lit);
            TRACE("sat", tout << "gc: " << lit << "\n"; display(tout););
            --num_scopes;
            for (unsigned i = 0; i < m_trail.size(); ++i) {
                if (m_trail[i] == lit) {
                    TRACE("sat", tout << m_trail << "\n";);
                    unassign_vars(i, 0);
                    break;
                }
            }
            gc_var(lit.var());            
        }
        m_qhead = 0;
=======

        m_qhead = 0;
        unsigned j = 0;
        for (bool_var v : m_free_vars) 
            if (v < max_var)
                m_free_vars[j++] = v;
        m_free_vars.shrink(j);
        m_free_vars.append(m_free_var_freeze[old_sz]); 
        m_free_var_freeze.shrink(old_sz);
>>>>>>> 39af2a18
        scoped_suspend_rlimit _sp(m_rlimit);
        propagate(false);
    }

    void solver::pop_to_base_level() {
        reset_assumptions();
        pop(scope_lvl());
    }

    // -----------------------
    //
    // Misc
    //
    // -----------------------

    void solver::updt_params(params_ref const & p) {
        m_params.append(p);
        m_config.updt_params(p);
        m_simplifier.updt_params(p);
        m_asymm_branch.updt_params(p);
        m_probing.updt_params(p);
        m_scc.updt_params(p);
        m_rand.set_seed(m_config.m_random_seed);
        m_step_size = m_config.m_step_size_init;
        m_drat.updt_config();
        m_fast_glue_avg.set_alpha(m_config.m_fast_glue_avg);
        m_slow_glue_avg.set_alpha(m_config.m_slow_glue_avg);
        m_fast_glue_backup.set_alpha(m_config.m_fast_glue_avg);
        m_slow_glue_backup.set_alpha(m_config.m_slow_glue_avg);
        m_trail_avg.set_alpha(m_config.m_slow_glue_avg);

        if (m_config.m_cut_simplify && !m_cut_simplifier && m_user_scope_literals.empty()) {
            m_cut_simplifier = alloc(cut_simplifier, *this);
        }
    }

    void solver::collect_param_descrs(param_descrs & d) {
        config::collect_param_descrs(d);
        simplifier::collect_param_descrs(d);
        asymm_branch::collect_param_descrs(d);
        probing::collect_param_descrs(d);
        scc::collect_param_descrs(d);
    }

    void solver::collect_statistics(statistics & st) const {
        m_stats.collect_statistics(st);
        m_cleaner.collect_statistics(st);
        m_simplifier.collect_statistics(st);
        m_scc.collect_statistics(st);
        m_asymm_branch.collect_statistics(st);
        m_probing.collect_statistics(st);
        if (m_ext) m_ext->collect_statistics(st);
        if (m_local_search) m_local_search->collect_statistics(st);
        if (m_cut_simplifier) m_cut_simplifier->collect_statistics(st);
        st.copy(m_aux_stats);
    }

    void solver::reset_statistics() {
        m_stats.reset();
        m_cleaner.reset_statistics();
        m_simplifier.reset_statistics();
        m_asymm_branch.reset_statistics();
        m_probing.reset_statistics();
        m_aux_stats.reset();
    }

    // -----------------------
    //
    // Activity related stuff
    //
    // -----------------------

    void solver::rescale_activity() {
        SASSERT(m_config.m_branching_heuristic == BH_VSIDS);
        for (unsigned& act : m_activity) {
            act >>= 14;
        }
        m_activity_inc >>= 14;
    }

    void solver::update_chb_activity(bool is_sat, unsigned qhead) {
        SASSERT(m_config.m_branching_heuristic == BH_CHB);
        double multiplier = m_config.m_reward_offset * (is_sat ? m_config.m_reward_multiplier : 1.0);
        for (unsigned i = qhead; i < m_trail.size(); ++i) {
            auto v = m_trail[i].var();
            auto d = m_stats.m_conflict - m_last_conflict[v] + 1;
            if (d == 0) d = 1;
            auto reward = multiplier / d;            
            auto activity = m_activity[v];
            set_activity(v, static_cast<unsigned>(m_step_size * reward + ((1.0 - m_step_size) * activity)));
        }
    }

    void solver::move_to_front(bool_var b) {
        if (b >= num_vars())
            return;
        bool_var next = m_case_split_queue.min_var();
        auto next_act = m_activity[next];
        set_activity(b, next_act + 1);
    }

    // -----------------------
    //
    // Iterators
    //
    // -----------------------
    void solver::collect_bin_clauses(svector<bin_clause> & r, bool redundant, bool learned_only) const {
        SASSERT(redundant || !learned_only);  
        unsigned sz = m_watches.size();
        for (unsigned l_idx = 0; l_idx < sz; l_idx++) {
            literal l = to_literal(l_idx);
            l.neg();
            for (watched const& w : m_watches[l_idx]) {
                if (!w.is_binary_clause())
                    continue;
                if (!redundant && w.is_learned())
                    continue;
                else if (redundant && learned_only && !w.is_learned()) 
                    continue;
                literal l2 = w.get_literal();
                if (l.index() > l2.index())
                    continue;
                TRACE("cleanup_bug", tout << "collected: " << l << " " << l2 << "\n";);
                r.push_back(bin_clause(l, l2));
            }
        }
    }

    // -----------------------
    //
    // Debugging
    //
    // -----------------------
    bool solver::check_invariant() const {
        if (!m_rlimit.inc()) return true;
        integrity_checker checker(*this);
        VERIFY(checker());
        VERIFY(!m_ext || m_ext->validate());
        return true;
    }

    bool solver::check_marks() const {
        for (bool_var v = 0; v < num_vars(); v++) {
            SASSERT(!is_marked(v));
        }
        return true;
    }

    std::ostream& solver::display_model(std::ostream& out) const {
        unsigned num = num_vars();
        for (bool_var v = 0; v < num; v++) {
            out << v << ": " << m_model[v] << "\n";
        }
        return out;
}

    void solver::display_binary(std::ostream & out) const {
        unsigned sz = m_watches.size();
        for (unsigned l_idx = 0; l_idx < sz; l_idx++) {
            literal l = to_literal(l_idx);
            l.neg();
            for (watched const& w : m_watches[l_idx]) {
                if (!w.is_binary_clause())
                    continue;
                literal l2 = w.get_literal();
                if (l.index() > l2.index())
                    continue;
                out << "(" << l << " " << l2 << ")";
                if (w.is_learned()) out << "*";
                out << "\n";
            }
        }
    }

    void solver::display_units(std::ostream & out) const {
        unsigned level = 0;
        for (literal lit : m_trail) {            
            if (lvl(lit) > level) {
                level = lvl(lit);
                out << level << ": ";
            }
            else {
                out << "    ";
            }
            out << lit << " ";
            if (lvl(lit) < level) {
                out << "@" << lvl(lit) << " ";
            }
            display_justification(out, m_justification[lit.var()]) << "\n";
        }
    }

    void solver::display(std::ostream & out) const {
        out << "(sat\n";
        display_units(out);
        display_binary(out);
        out << m_clauses << m_learned;
        if (m_ext) {
            m_ext->display(out);
        }
        out << ")\n";
    }

    std::ostream& solver::display_justification(std::ostream & out, justification const& js) const {
        switch (js.get_kind()) {
        case justification::NONE:
            out << "none @" << js.level();
            break;
        case justification::BINARY:
            out << "binary " << js.get_literal() << "@" << lvl(js.get_literal());
            break;
        case justification::TERNARY:
            out << "ternary " << js.get_literal1() << "@" << lvl(js.get_literal1()) << " ";
            out << js.get_literal2() << "@" << lvl(js.get_literal2());
            break;
        case justification::CLAUSE: {
            out << "(";
            bool first = true;
            for (literal l : get_clause(js)) {
                if (first) first = false; else out << " ";
                out << l << "@" << lvl(l);
            }
            out << ")";
            break;
        }
        case justification::EXT_JUSTIFICATION:
            if (m_ext) 
<<<<<<< HEAD
                m_ext->display_justification(out, js.get_ext_justification_idx());            
=======
                m_ext->display_justification(out << "ext ", js.get_ext_justification_idx());            
>>>>>>> 39af2a18
            break;
        default:
            break;
        }
        return out;
    }


    unsigned solver::num_clauses() const {
        unsigned num_cls = m_trail.size(); // units;
        unsigned l_idx = 0;
        for (auto const& wl : m_watches) {
            literal l = ~to_literal(l_idx++);
            for (auto const& w : wl) {
                if (w.is_binary_clause() && l.index() < w.get_literal().index())
                    num_cls++;
            }
        }
        return num_cls + m_clauses.size() + m_learned.size();
    }

    void solver::num_binary(unsigned& given, unsigned& redundant) const {
        given = redundant = 0;
        unsigned l_idx = 0;
        for (auto const& wl : m_watches) {
            literal l = ~to_literal(l_idx++);
            for (auto const& w : wl) {
                if (w.is_binary_clause() && l.index() < w.get_literal().index()) {
                    if (w.is_learned()) ++redundant; else ++given;
                }
            }
        }
    }

    void solver::display_dimacs(std::ostream & out) const {
        out << "p cnf " << num_vars() << " " << num_clauses() << "\n";
        for (literal lit : m_trail) {
            out << dimacs_lit(lit) << " 0\n";
        }
        unsigned l_idx = 0;
        for (auto const& wlist : m_watches) {
            literal l = ~to_literal(l_idx++);
            for (auto const& w : wlist) {
                if (w.is_binary_clause() && l.index() < w.get_literal().index())
                    out << dimacs_lit(l) << " " << dimacs_lit(w.get_literal()) << " 0\n";
            }
        }
        clause_vector const * vs[2] = { &m_clauses, &m_learned };
        for (unsigned i = 0; i < 2; i++) {
            clause_vector const & cs = *(vs[i]);
            for (auto cp : cs) {
                for (literal l : *cp) {
                    out << dimacs_lit(l) << " ";
                }
                out << "0\n";
            }
        }
    }

    void solver::display_wcnf(std::ostream & out, unsigned sz, literal const* lits, unsigned const* weights) const {
        unsigned max_weight = 0;
        for (unsigned i = 0; i < sz; ++i) 
            max_weight += weights[i];
        ++max_weight;

        if (m_ext)
            throw default_exception("wcnf is only supported for pure CNF problems");

        out << "p wcnf " << num_vars() << " " << num_clauses() + sz << " " << max_weight << "\n";
        out << "c soft " << sz << "\n";

        for (literal lit : m_trail) 
            out << max_weight << " " << dimacs_lit(lit) << " 0\n";
        unsigned l_idx = 0;
        for (watch_list const& wlist : m_watches) {
            literal l = ~to_literal(l_idx);
            for (watched const& w : wlist) {
                if (w.is_binary_clause() && l.index() < w.get_literal().index())
                    out << max_weight << " " << dimacs_lit(l) << " " << dimacs_lit(w.get_literal()) << " 0\n";
            }
            ++l_idx;
        }
        clause_vector const * vs[2] = { &m_clauses, &m_learned };
        for (unsigned i = 0; i < 2; i++) {
            clause_vector const & cs = *(vs[i]);
            for (clause const* cp : cs) {
                clause const & c = *cp;
                out << max_weight << " ";
                for (literal l : c)
                    out << dimacs_lit(l) << " ";
                out << "0\n";
            }
        }
        for (unsigned i = 0; i < sz; ++i) {
            out << weights[i] << " " << lits[i] << " 0\n";
        }
        out.flush();
    }

    void solver::display_watches(std::ostream & out, literal lit) const {
        display_watch_list(out << lit << ": ", get_wlist(lit)) << "\n";
    }

    void solver::display_watches(std::ostream & out) const {
        unsigned l_idx = 0;
        for (watch_list const& wlist : m_watches) {
            literal l = to_literal(l_idx++);
            if (!wlist.empty()) 
                display_watch_list(out << l << ": ", wlist) << "\n";
        }
    }

    std::ostream& solver::display_watch_list(std::ostream& out, watch_list const& wl) const {
        return sat::display_watch_list(out, cls_allocator(), wl, m_ext.get());
    }

    void solver::display_assignment(std::ostream & out) const {
        out << m_trail << "\n";
    }

    /**
       \brief Return true, if c is a clause containing one unassigned literal.
    */
    bool solver::is_unit(clause const & c) const {
        bool found_undef = false;
        for (literal l : c) {
            switch (value(l)) {
            case l_undef:
                if (found_undef)
                    return false;
                found_undef = true;
                break;
            case l_true:
                return false;
            case l_false:
                break;
            }
        }
        return found_undef;
    }

    /**
       \brief Return true, if all literals in c are assigned to false.
    */
    bool solver::is_empty(clause const & c) const {
        for (literal lit : c) 
            if (value(lit) != l_false)
                return false;
        return true;
    }

    bool solver::check_missed_propagation(clause_vector const & cs) const {
        for (clause* cp : cs) {
            clause const & c = *cp;
            if (c.frozen())
                continue;
            if (is_empty(c) || is_unit(c)) {
                TRACE("sat_missed_prop", tout << "missed_propagation: " << c << "\n";
                      for (literal l : c) tout << l << ": " << value(l) << "\n";);
                UNREACHABLE();
            }
            SASSERT(!is_empty(c));
            SASSERT(!is_unit(c));
        }
        return true;
    }

    bool solver::check_missed_propagation() const {
        if (inconsistent())
            return true;
        return check_missed_propagation(m_clauses) && check_missed_propagation(m_learned);
    }

    // -----------------------
    //
    // Simplification
    //
    // -----------------------
    bool solver::do_cleanup(bool force) {
        if (m_conflicts_since_init == 0 && !force)
            return false;
        if (at_base_lvl() && !inconsistent() && m_cleaner(force)) {
            if (m_ext)
                m_ext->clauses_modifed();
            return true;
        }
        return false;
    }

    void solver::simplify(bool redundant) {
        if (!at_base_lvl() || inconsistent())
            return;
        m_simplifier(redundant);
        m_simplifier.finalize();
        if (m_ext)
            m_ext->clauses_modifed();
    }

    unsigned solver::scc_bin() {
        if (!at_base_lvl() || inconsistent())
            return 0;
        unsigned r = m_scc();
        if (r > 0 && m_ext)
            m_ext->clauses_modifed();
        return r;
    }

    // -----------------------
    //
    // Extraction of mutexes
    //
    // -----------------------

    struct neg_literal {
        unsigned negate(unsigned idx) {
            return (~to_literal(idx)).index();
        }
    };

    lbool solver::find_mutexes(literal_vector const& lits, vector<literal_vector> & mutexes) {
        max_cliques<neg_literal> mc;
        m_user_bin_clauses.reset();
        m_binary_clause_graph.reset();
        collect_bin_clauses(m_user_bin_clauses, true, false);
        hashtable<literal_pair, pair_hash<literal_hash, literal_hash>, default_eq<literal_pair> > seen_bc;
        for (auto const& b : m_user_bin_clauses) {
            literal l1 = b.first;
            literal l2 = b.second;
            literal_pair p(l1, l2);
            if (!seen_bc.contains(p)) {
                seen_bc.insert(p);
                mc.add_edge(l1.index(), l2.index());
            }
        }
        vector<unsigned_vector> _mutexes;
        literal_vector _lits(lits);
        if (m_ext) {
            // m_ext->find_mutexes(_lits, mutexes);
        }
        unsigned_vector ps;
        for (literal lit : _lits) {
            ps.push_back(lit.index());
        }
        mc.cliques(ps, _mutexes);
        for (auto const& mux : _mutexes) {
            literal_vector clique;
            for (auto const& idx : mux) {
                clique.push_back(to_literal(idx));
            }
            mutexes.push_back(clique);
        }
        return l_true;
    }

    // -----------------------
    //
    // Consequence generation.
    //
    // -----------------------

    static void prune_unfixed(sat::literal_vector& lambda, sat::model const& m) {
        for (unsigned i = 0; i < lambda.size(); ++i) {
            if ((m[lambda[i].var()] == l_false) != lambda[i].sign()) {
                lambda[i] = lambda.back();
                lambda.pop_back();
                --i;
            }
        }
    }

    // Algorithm 7: Corebased Algorithm with Chunking

    static void back_remove(sat::literal_vector& lits, sat::literal l) {
        for (unsigned i = lits.size(); i > 0; ) {
            --i;
            if (lits[i] == l) {
                lits[i] = lits.back();
                lits.pop_back();
                return;
            }
        }
        UNREACHABLE();
    }

    static void brute_force_consequences(sat::solver& s, sat::literal_vector const& asms, sat::literal_vector const& gamma, vector<sat::literal_vector>& conseq) {
        for (literal lit : gamma) {
            sat::literal_vector asms1(asms);
            asms1.push_back(~lit);
            lbool r = s.check(asms1.size(), asms1.data());
            if (r == l_false) {
                conseq.push_back(s.get_core());
            }
        }
    }

    static lbool core_chunking(sat::solver& s, model const& m, sat::bool_var_vector const& vars, sat::literal_vector const& asms, vector<sat::literal_vector>& conseq, unsigned K) {
        sat::literal_vector lambda;
        for (bool_var v : vars) {
            lambda.push_back(sat::literal(v, m[v] == l_false));
        }
        while (!lambda.empty()) {
            IF_VERBOSE(1, verbose_stream() << "(sat-backbone-core " << lambda.size() << " " << conseq.size() << ")\n";);
            unsigned k = std::min(K, lambda.size());
            sat::literal_vector gamma, omegaN;
            for (unsigned i = 0; i < k; ++i) {
                sat::literal l = lambda[lambda.size() - i - 1];
                gamma.push_back(l);
                omegaN.push_back(~l);
            }
            while (true) {
                sat::literal_vector asms1(asms);
                asms1.append(omegaN);
                lbool r = s.check(asms1.size(), asms1.data());
                if (r == l_true) {
                    IF_VERBOSE(1, verbose_stream() << "(sat) " << omegaN << "\n";);
                    prune_unfixed(lambda, s.get_model());
                    break;
                }
                sat::literal_vector const& core = s.get_core();
                sat::literal_vector occurs;
                IF_VERBOSE(1, verbose_stream() << "(core " << core.size() << ")\n";);
                for (unsigned i = 0; i < omegaN.size(); ++i) {
                    if (core.contains(omegaN[i])) {
                        occurs.push_back(omegaN[i]);
                    }
                }
                if (occurs.size() == 1) {
                    sat::literal lit = occurs.back();
                    sat::literal nlit = ~lit;
                    conseq.push_back(core);
                    back_remove(lambda, ~lit);
                    back_remove(gamma, ~lit);
                    s.mk_clause(1, &nlit);
                }
                for (unsigned i = 0; i < omegaN.size(); ++i) {
                    if (occurs.contains(omegaN[i])) {
                        omegaN[i] = omegaN.back();
                        omegaN.pop_back();
                        --i;
                    }
                }
                if (omegaN.empty() && occurs.size() > 1) {
                    brute_force_consequences(s, asms, gamma, conseq);
                    for (unsigned i = 0; i < gamma.size(); ++i) {
                        back_remove(lambda, gamma[i]);
                    }
                    break;
                }
            }
        }
        return l_true;
    }


    lbool solver::get_consequences(literal_vector const& asms, bool_var_vector const& vars, vector<literal_vector>& conseq) {
        literal_vector lits;
        lbool is_sat = l_true;

        if (m_config.m_restart_max != UINT_MAX && !m_model_is_current) {
            return get_bounded_consequences(asms, vars, conseq);
        }
        if (!m_model_is_current) {
            is_sat = check(asms.size(), asms.data());
        }
        if (is_sat != l_true) {
            return is_sat;
        }
        model mdl = get_model();
        for (unsigned i = 0; i < vars.size(); ++i) {
            bool_var v = vars[i];
            switch (get_model()[v]) {
            case l_true: lits.push_back(literal(v, false)); break;
            case l_false: lits.push_back(literal(v, true)); break;
            default: break;
            }
        }

        if (false && asms.empty()) {
            is_sat = core_chunking(*this, mdl, vars, asms, conseq, 100);
        }
        else {
            is_sat = get_consequences(asms, lits, conseq);
        }
        set_model(mdl, !mdl.empty());
        return is_sat;
    }

    void solver::fixup_consequence_core() {
        index_set s;
        TRACE("sat", tout << m_core << "\n";);
        for (unsigned i = 0; i < m_core.size(); ++i) {
            TRACE("sat", tout << m_core[i] << ": "; display_index_set(tout, m_antecedents.find(m_core[i].var())) << "\n";);
            s |= m_antecedents.find(m_core[i].var());
        }
        m_core.reset();
        for (unsigned idx : s) {
            m_core.push_back(to_literal(idx));
        }
        TRACE("sat", tout << m_core << "\n";);
    }

    bool solver::reached_max_conflicts() {
        if (m_config.m_max_conflicts == 0 || m_conflicts_since_init > m_config.m_max_conflicts) {
            if (m_reason_unknown != "sat.max.conflicts") {
                m_reason_unknown = "sat.max.conflicts";
                IF_VERBOSE(SAT_VB_LVL, verbose_stream() << "(sat \"abort: max-conflicts = " << m_conflicts_since_init << "\")\n";);
            }
            return !inconsistent();
        }
        return false;
    }


    lbool solver::get_bounded_consequences(literal_vector const& asms, bool_var_vector const& vars, vector<literal_vector>& conseq) {
        bool_var_set unfixed_vars;
        unsigned num_units = 0, num_iterations = 0;
        for (bool_var v : vars) {
            unfixed_vars.insert(v);
        }
        TRACE("sat", tout << asms << "\n";);
        m_antecedents.reset();
        pop_to_base_level();
        if (inconsistent()) return l_false;
        flet<bool> _searching(m_searching, true);
        init_search();
        propagate(false);
        if (inconsistent()) return l_false;
        if (asms.empty()) {
            bool_var v = mk_var(true, false);
            literal lit(v, false);
            init_assumptions(1, &lit);
        }
        else {
            init_assumptions(asms.size(), asms.data());
        }
        propagate(false);
        if (check_inconsistent()) return l_false;

        extract_fixed_consequences(num_units, asms, unfixed_vars, conseq);

        do_simplify();
        if (check_inconsistent()) {
            fixup_consequence_core();
            return l_false;
        }

        while (true) {
            ++num_iterations;
            SASSERT(!inconsistent());

            lbool r = bounded_search();
            if (r != l_undef) {
                fixup_consequence_core();
                return r;
            }

            extract_fixed_consequences(num_units, asms, unfixed_vars, conseq);

            do_restart(true);
            do_simplify();
            if (check_inconsistent()) {
                fixup_consequence_core();
                return l_false;
            }
            do_gc();

            if (should_cancel()) {
                return l_undef;
            }
        }
    }

    lbool solver::get_consequences(literal_vector const& asms, literal_vector const& lits, vector<literal_vector>& conseq) {
        TRACE("sat", tout << asms << "\n";);
        m_antecedents.reset();
        literal_set unfixed_lits(lits), assumptions(asms);
        bool_var_set unfixed_vars;
        for (literal lit : lits) {
            unfixed_vars.insert(lit.var());
        }

        pop_to_base_level();
        if (inconsistent()) return l_false;
        init_search();
        propagate(false);
        if (inconsistent()) return l_false;
        if (asms.empty()) {
            bool_var v = mk_var(true, false);
            literal lit(v, false);
            init_assumptions(1, &lit);
        }
        else {
            init_assumptions(asms.size(), asms.data());
        }
        propagate(false);
        if (check_inconsistent()) return l_false;
        SASSERT(search_lvl() == 1);

        unsigned num_iterations = 0;
        extract_fixed_consequences(unfixed_lits, assumptions, unfixed_vars, conseq);
        update_unfixed_literals(unfixed_lits, unfixed_vars);
        while (!unfixed_lits.empty()) {
            if (scope_lvl() > search_lvl()) {
                pop(scope_lvl() - search_lvl());
            }
            propagate(false);
            ++num_iterations;
            checkpoint();
            unsigned num_resolves = 0;
            unsigned num_fixed = 0;
            unsigned num_assigned = 0;
            lbool is_sat = l_true;
            for (literal lit : unfixed_lits) {
                if (value(lit) != l_undef) {
                    ++num_fixed;
                    if (lvl(lit) <= 1 && value(lit) == l_true) {
                        extract_fixed_consequences(lit, assumptions, unfixed_vars, conseq);
                    }
                    continue;
                }
                push();
                ++num_assigned;
                assign_scoped(~lit);
                propagate(false);
                while (inconsistent()) {
                    if (!resolve_conflict()) {
                        TRACE("sat", display(tout << "inconsistent\n"););
                        m_inconsistent = false;
                        is_sat = l_undef;
                        break;
                    }
                    propagate(false);
                    ++num_resolves;
                }
            }

            extract_fixed_consequences(unfixed_lits, assumptions, unfixed_vars, conseq);

            if (is_sat == l_true) {
                if (scope_lvl() == search_lvl() && num_resolves > 0) {
                    IF_VERBOSE(1, verbose_stream() << "(sat.get-consequences backjump)\n";);
                    is_sat = l_undef;
                }
                else {
                    is_sat = bounded_search();
                    if (is_sat == l_undef) {
                        do_restart(true);                        
                        propagate(false);
                    }
                    extract_fixed_consequences(unfixed_lits, assumptions, unfixed_vars, conseq);
                }
            }
            if (is_sat == l_false) {
                TRACE("sat", tout << "unsat\n";);
                m_inconsistent = false;
            }
            if (is_sat == l_true) {
                delete_unfixed(unfixed_lits, unfixed_vars);
            }
            update_unfixed_literals(unfixed_lits, unfixed_vars);
            IF_VERBOSE(1, verbose_stream() << "(sat.get-consequences"
                       << " iterations: " << num_iterations
                       << " variables: " << unfixed_lits.size()
                       << " fixed: " << conseq.size()
                       << " status: " << is_sat
                       << " pre-assigned: " << num_fixed
                       << " unfixed: " << lits.size() - conseq.size() - unfixed_lits.size()
                       << ")\n";);

            if (!unfixed_lits.empty() && m_config.m_restart_max <= num_iterations) {
                return l_undef;
            }
        }
        return l_true;
    }

    void solver::delete_unfixed(literal_set& unfixed_lits, bool_var_set& unfixed_vars) {
        literal_set to_keep;
        for (literal lit : unfixed_lits) {
            if (value(lit) == l_true) {
                to_keep.insert(lit);
            }
            else {
                unfixed_vars.remove(lit.var());
            }
        }
        unfixed_lits = to_keep;
    }

    void solver::update_unfixed_literals(literal_set& unfixed_lits, bool_var_set& unfixed_vars) {
        literal_vector to_delete;
        for (literal lit : unfixed_lits) {
            if (!unfixed_vars.contains(lit.var())) {
                to_delete.push_back(lit);
            }
        }
        for (unsigned i = 0; i < to_delete.size(); ++i) {
            unfixed_lits.remove(to_delete[i]);
        }
    }


    void solver::extract_fixed_consequences(unsigned& start, literal_set const& assumptions, bool_var_set& unfixed, vector<literal_vector>& conseq) {
        SASSERT(!inconsistent());
        unsigned sz = m_trail.size();
        for (unsigned i = start; i < sz && lvl(m_trail[i]) <= 1; ++i) {
            extract_fixed_consequences(m_trail[i], assumptions, unfixed, conseq);
        }
        start = sz;
    }

    void solver::extract_fixed_consequences(literal_set const& unfixed_lits, literal_set const& assumptions, bool_var_set& unfixed_vars, vector<literal_vector>& conseq) {
        for (literal lit: unfixed_lits) {
            TRACE("sat", tout << "extract: " << lit << " " << value(lit) << " " << lvl(lit) << "\n";);

            if (lvl(lit) <= 1 && value(lit) == l_true) {
                extract_fixed_consequences(lit, assumptions, unfixed_vars, conseq);
            }
        }
    }

    bool solver::check_domain(literal lit, literal lit2) {
        if (!m_antecedents.contains(lit2.var())) {
            SASSERT(value(lit2) == l_true);
            SASSERT(m_todo_antecedents.empty() || m_todo_antecedents.back() != lit2);
            m_todo_antecedents.push_back(lit2);
            return false;
        }
        else {
            return true;
        }
    }

    bool solver::extract_assumptions(literal lit, index_set& s) {
        justification js = m_justification[lit.var()];
        TRACE("sat", tout << lit << " " << js << "\n";);
        bool all_found = true;
        switch (js.get_kind()) {
        case justification::NONE:
            break;
        case justification::BINARY:
            if (!check_domain(lit, ~js.get_literal())) return false;
            s |= m_antecedents.find(js.get_literal().var());
            break;
        case justification::TERNARY:
            if (!check_domain(lit, ~js.get_literal1()) ||
                !check_domain(lit, ~js.get_literal2())) return false;
            s |= m_antecedents.find(js.get_literal1().var());
            s |= m_antecedents.find(js.get_literal2().var());
            break;
        case justification::CLAUSE: {
            clause & c = get_clause(js);
            for (literal l : c) {
                if (l != lit) {
                    if (check_domain(lit, ~l) && all_found) {
                        s |= m_antecedents.find(l.var());
                    }
                    else {
                        all_found = false;
                    }
                }
            }
            break;
        }
        case justification::EXT_JUSTIFICATION: {
            fill_ext_antecedents(lit, js, true);
            for (literal l : m_ext_antecedents) {
                if (check_domain(lit, l) && all_found) {
                    s |= m_antecedents.find(l.var());
                }
                else {
                    all_found = false;
                }
            }
            break;
        }
        default:
            UNREACHABLE();
            break;
        }
        TRACE("sat", display_index_set(tout << lit << ": " , s) << "\n";);
        return all_found;
    }

    std::ostream& solver::display_index_set(std::ostream& out, index_set const& s) const {
        for (unsigned idx : s) {
            out << to_literal(idx) << " ";
        }
        return out;
    }


    bool solver::extract_fixed_consequences1(literal lit, literal_set const& assumptions, bool_var_set& unfixed, vector<literal_vector>& conseq) {
        index_set s;
        if (m_antecedents.contains(lit.var())) {
            return true;
        }
        if (assumptions.contains(lit)) {
            s.insert(lit.index());
        }
        else {
            if (!extract_assumptions(lit, s)) {
                SASSERT(!m_todo_antecedents.empty());
                return false;
            }
            add_assumption(lit);
        }
        m_antecedents.insert(lit.var(), s);
        if (unfixed.contains(lit.var())) {
            literal_vector cons;
            cons.push_back(lit);
            for (unsigned idx : s) {
                cons.push_back(to_literal(idx));
            }
            unfixed.remove(lit.var());
            conseq.push_back(cons);
        }
        return true;
    }

    void solver::extract_fixed_consequences(literal lit, literal_set const& assumptions, bool_var_set& unfixed, vector<literal_vector>& conseq) {
        SASSERT(m_todo_antecedents.empty());
        m_todo_antecedents.push_back(lit);
        while (!m_todo_antecedents.empty()) {
            if (extract_fixed_consequences1(m_todo_antecedents.back(), assumptions, unfixed, conseq)) {
                m_todo_antecedents.pop_back();
            }
        }
    }

    // -----------------------
    //
    // Statistics
    //
    // -----------------------

    void solver::display_status(std::ostream & out) const {
        unsigned num_bin = 0;
        unsigned num_ext = 0;
        unsigned num_lits = 0;
        unsigned l_idx = 0;
        for (watch_list const& wlist : m_watches) {
            literal l = ~to_literal(l_idx++);
            for (watched const& w : wlist) {
                switch (w.get_kind()) {
                case watched::BINARY:
                    if (l.index() < w.get_literal().index()) {
                        num_lits += 2;
                        num_bin++;
                    }
                    break;
                case watched::EXT_CONSTRAINT:
                    num_ext++;
                    break;
                default:
                    break;
                }
            }
        }
        unsigned num_elim = 0;
        for (bool_var v = 0; v < num_vars(); v++) {
            if (m_eliminated[v])
                num_elim++;
        }
        unsigned num_ter  = 0;
        unsigned num_cls  = 0;
        clause_vector const * vs[2] = { &m_clauses, &m_learned };
        for (unsigned i = 0; i < 2; i++) {
            clause_vector const & cs = *(vs[i]);
            for (clause* cp : cs) {
                clause & c = *cp;
                if (ENABLE_TERNARY && c.size() == 3)
                    num_ter++;
                else
                    num_cls++;
                num_lits += c.size();
            }
        }
        unsigned total_cls = num_cls + num_ter + num_bin;
        double mem = static_cast<double>(memory::get_allocation_size())/static_cast<double>(1024*1024);
        out << "(sat-status\n";
        out << "  :inconsistent    " << (m_inconsistent ? "true" : "false") << "\n";
        out << "  :vars            " << num_vars() << "\n";
        out << "  :elim-vars       " << num_elim << "\n";
        out << "  :lits            " << num_lits << "\n";
        out << "  :assigned        " << m_trail.size() << "\n";
        out << "  :binary-clauses  " << num_bin << "\n";
        out << "  :ternary-clauses " << num_ter << "\n";
        out << "  :clauses         " << num_cls << "\n";
        out << "  :del-clause      " << m_stats.m_del_clause << "\n";
        out << "  :avg-clause-size " << (total_cls == 0 ? 0.0 : static_cast<double>(num_lits) / static_cast<double>(total_cls)) << "\n";
        out << "  :memory          " << std::fixed << std::setprecision(2) << mem << ")" << std::endl;
    }

    void stats::collect_statistics(statistics & st) const {
        st.update("sat mk clause 2ary", m_mk_bin_clause);
        st.update("sat mk clause 3ary", m_mk_ter_clause);
        st.update("sat mk clause nary", m_mk_clause);
        st.update("sat mk var", m_mk_var);
        st.update("sat gc clause", m_gc_clause);
        st.update("sat del clause", m_del_clause);
        st.update("sat conflicts", m_conflict);
        st.update("sat decisions", m_decision);
        st.update("sat propagations 2ary", m_bin_propagate);
        st.update("sat propagations 3ary", m_ter_propagate);
        st.update("sat propagations nary", m_propagate);
        st.update("sat restarts", m_restart);
        st.update("sat minimized lits", m_minimized_lits);
        st.update("sat subs resolution dyn", m_dyn_sub_res);
        st.update("sat blocked correction sets", m_blocked_corr_sets);
        st.update("sat units", m_units);
        st.update("sat elim bool vars res", m_elim_var_res);
        st.update("sat elim bool vars bdd", m_elim_var_bdd);
        st.update("sat backjumps", m_backjumps);
        st.update("sat backtracks", m_backtracks);
    }

    void stats::reset() {
        memset(this, 0, sizeof(*this));
    }

    void mk_stat::display(std::ostream & out) const {
        unsigned given, redundant;
        m_solver.num_binary(given, redundant);
        out << " " << std::setw(5) << m_solver.m_clauses.size() + given << "/" << given;
        out << " " << std::setw(5) << (m_solver.m_learned.size() + redundant - m_solver.m_num_frozen) << "/" << redundant;
        out << " " << std::setw(3)  << m_solver.init_trail_size();
        out << " " << std::setw(7)  << m_solver.m_stats.m_gc_clause << " ";
        out << " " << std::setw(7)  << mem_stat();
    }

    std::ostream & operator<<(std::ostream & out, mk_stat const & stat) {
        stat.display(out);
        return out;
    }

    bool solver::all_distinct(literal_vector const& lits) {
        init_visited();
        for (literal l : lits) {
            if (is_visited(l.var())) {
                return false;
            }
            mark_visited(l.var());
        }
        return true;
    }

    bool solver::all_distinct(clause const& c) {
        init_visited();
        for (literal l : c) {
            if (is_visited(l.var())) {
                return false;
            }
            mark_visited(l.var());
        }
        return true;
    }

    void solver::init_visited() {
        if (m_visited.empty()) {
            m_visited_ts = 0;
        }
        m_visited_ts++;
        if (m_visited_ts == 0) {
            m_visited_ts = 1;
            m_visited.reset();
        }
        while (m_visited.size() < 2*num_vars()) {
            m_visited.push_back(0);
        }
    }



};<|MERGE_RESOLUTION|>--- conflicted
+++ resolved
@@ -220,11 +220,7 @@
                 if (c->glue() <= 2 || (c->size() <= 40 && c->glue() <= 8) || copy_learned) {
                     buffer.reset();
                     for (literal l : *c) buffer.push_back(l);
-<<<<<<< HEAD
-                    clause* c1 = mk_clause_core(buffer.size(), buffer.c_ptr(), sat::status::redundant());
-=======
                     clause* c1 = mk_clause_core(buffer.size(), buffer.data(), sat::status::redundant());
->>>>>>> 39af2a18
                     if (c1) {
                         ++num_learned;
                         c1->set_glue(c->glue());
@@ -332,27 +328,19 @@
     }
 
     void solver::set_eliminated(bool_var v, bool f) { 
-<<<<<<< HEAD
-        if (m_eliminated[v] && !f) 
-            reset_var(v, m_external[v], m_decision[v]);
-=======
         if (m_eliminated[v] == f)
             return;
         if (!f) 
             reset_var(v, m_external[v], m_decision[v]);
         else if (f && m_ext)
             m_ext->set_eliminated(v);
->>>>>>> 39af2a18
         m_eliminated[v] = f; 
     }
 
 
     clause* solver::mk_clause(unsigned num_lits, literal * lits, sat::status st) {
         m_model_is_current = false;
-<<<<<<< HEAD
-=======
             
->>>>>>> 39af2a18
         for (unsigned i = 0; i < num_lits; i++) 
             VERIFY(!was_eliminated(lits[i]));
         
@@ -370,11 +358,7 @@
             m_aux_literals.reset();
             m_aux_literals.append(num_lits, lits);
             m_aux_literals.append(m_user_scope_literals);
-<<<<<<< HEAD
-            return mk_clause_core(m_aux_literals.size(), m_aux_literals.c_ptr(), st);
-=======
             return mk_clause_core(m_aux_literals.size(), m_aux_literals.data(), st);
->>>>>>> 39af2a18
         }
     }
 
@@ -445,10 +429,7 @@
             }
         }       
 
-<<<<<<< HEAD
-=======
-
->>>>>>> 39af2a18
+
         switch (num_lits) {
         case 0:
             set_conflict();
@@ -582,24 +563,6 @@
         m_watches[(~c[0]).index()].push_back(watched(c[1], c[2]));
         m_watches[(~c[1]).index()].push_back(watched(c[0], c[2]));
         m_watches[(~c[2]).index()].push_back(watched(c[0], c[1]));
-<<<<<<< HEAD
-        if (!at_base_lvl()) {
-            if (value(c[1]) == l_false && value(c[2]) == l_false) {
-                m_stats.m_ter_propagate++;
-                assign(c[0], justification(std::max(lvl(c[1]), lvl(c[2])), c[1], c[2]));
-                reinit = !c.is_learned();
-            }
-            else if (value(c[0]) == l_false && value(c[2]) == l_false) {
-                m_stats.m_ter_propagate++;
-                assign(c[1], justification(std::max(lvl(c[0]), lvl(c[2])), c[0], c[2]));
-                reinit = !c.is_learned();
-            }
-            else if (value(c[0]) == l_false && value(c[1]) == l_false) {
-                m_stats.m_ter_propagate++;
-                assign(c[2], justification(std::max(lvl(c[0]), lvl(c[1])), c[0], c[1]));
-                reinit = !c.is_learned();
-            }
-=======
         if (!at_base_lvl()) 
             reinit = propagate_ter_clause(c);        
         return reinit;
@@ -621,7 +584,6 @@
             m_stats.m_ter_propagate++;
             assign(c[2], justification(std::max(lvl(c[0]), lvl(c[1])), c[0], c[1]));
             reinit = !c.is_learned();
->>>>>>> 39af2a18
         }
         return reinit;
     }
@@ -1021,11 +983,7 @@
             __builtin_prefetch((const char*)((m_watches[l.index()].data())));
 #else
     #if !defined(_M_ARM) && !defined(_M_ARM64)
-<<<<<<< HEAD
-            _mm_prefetch((const char*)((m_watches[l.index()].c_ptr())), _MM_HINT_T1);
-=======
             _mm_prefetch((const char*)((m_watches[l.index()].data())), _MM_HINT_T1);
->>>>>>> 39af2a18
     #endif
 #endif
         }
@@ -1071,11 +1029,7 @@
                     return false;
             } while (m_qhead < m_trail.size());
 
-<<<<<<< HEAD
-            if (m_ext) 
-=======
             if (m_ext && (!is_probing() || at_base_lvl())) 
->>>>>>> 39af2a18
                 m_ext->unit_propagate();            
         }
         if (m_inconsistent)
@@ -1342,11 +1296,7 @@
             return do_local_search(num_lits, lits);
         }
         if ((m_config.m_num_threads > 1 || m_config.m_local_search_threads > 0 || 
-<<<<<<< HEAD
-             m_config.m_ddfw_threads > 0) && !m_par) {
-=======
              m_config.m_ddfw_threads > 0) && !m_par && !m_ext) {
->>>>>>> 39af2a18
             SASSERT(scope_lvl() == 0);
             return check_par(num_lits, lits);
         }
@@ -1397,22 +1347,8 @@
                 m_conflicts_since_restart = 0;
                 m_restart_threshold = m_config.m_restart_initial;
             }
-<<<<<<< HEAD
-            lbool is_sat = l_undef;
-            while (is_sat == l_undef && !should_cancel()) {
-                if (inconsistent()) is_sat = resolve_conflict_core();
-                else if (should_propagate()) propagate(true);
-                else if (do_cleanup(false)) continue;
-                else if (should_gc()) do_gc();
-                else if (should_rephase()) do_rephase();
-                else if (should_restart()) do_restart(!m_config.m_restart_fast);
-                else if (should_simplify()) do_simplify();
-                else if (!decide()) is_sat = final_check();
-            }
-=======
 
             lbool is_sat = search();
->>>>>>> 39af2a18
             log_stats();
             return is_sat;
         }
@@ -1466,11 +1402,7 @@
         m_local_search->add(*this);
         m_local_search->updt_params(m_params);
         scoped_rl.push_child(&(m_local_search->rlimit()));
-<<<<<<< HEAD
-        lbool r = m_local_search->check(_lits.size(), _lits.c_ptr(), nullptr);
-=======
         lbool r = m_local_search->check(_lits.size(), _lits.data(), nullptr);
->>>>>>> 39af2a18
         if (r == l_true) {
             m_model = m_local_search->get_model();
             m_model_is_current = true;
@@ -1508,12 +1440,9 @@
         if (!rlimit().inc()) {
             return l_undef;
         }
-<<<<<<< HEAD
-=======
         if (m_ext)
             return l_undef;
 
->>>>>>> 39af2a18
         scoped_ptr_vector<i_local_search> ls;
         scoped_ptr_vector<solver> uw;
         int num_extra_solvers = m_config.m_num_threads - 1;
@@ -1780,15 +1709,12 @@
     }
 
     lbool solver::bounded_search() {
-<<<<<<< HEAD
-=======
         flet<bool> _disable_simplify(m_simplify_enabled, false);
         flet<bool> _restart_enabled(m_restart_enabled, false);
         return search();
     }
 
     lbool solver::basic_search() {
->>>>>>> 39af2a18
         lbool is_sat = l_undef;
         while (is_sat == l_undef && !should_cancel()) {
             if (inconsistent()) is_sat = resolve_conflict_core();
@@ -1796,10 +1722,6 @@
             else if (do_cleanup(false)) continue;
             else if (should_gc()) do_gc();
             else if (should_rephase()) do_rephase();
-<<<<<<< HEAD
-            else if (should_restart()) return l_undef;
-            else if (!decide()) is_sat = final_check();
-=======
             else if (should_restart()) { if (!m_restart_enabled) return l_undef; do_restart(!m_config.m_restart_fast); }
             else if (should_simplify()) do_simplify();
             else if (!decide()) is_sat = final_check();
@@ -1818,19 +1740,13 @@
                 return r;
             if (!m_ext->should_research(m_core))
                 return r;
->>>>>>> 39af2a18
-        }
-        return is_sat;
+        }
     }
 
     bool solver::should_propagate() const {        
         return !inconsistent() && m_qhead < m_trail.size();
     }
 
-<<<<<<< HEAD
-
-=======
->>>>>>> 39af2a18
     lbool solver::final_check() {
         if (m_ext) {
             switch (m_ext->check()) {
@@ -2392,11 +2308,7 @@
         IF_VERBOSE(30, display_status(verbose_stream()););
         TRACE("sat", tout << "restart " << restart_level(to_base) << "\n";);
         pop_reinit(restart_level(to_base));
-<<<<<<< HEAD
-        set_next_restart();
-=======
         set_next_restart();        
->>>>>>> 39af2a18
     }
 
     unsigned solver::restart_level(bool to_base) {
@@ -2453,10 +2365,6 @@
         }
         CASSERT("sat_restart", check_invariant());
     }
-<<<<<<< HEAD
-
-=======
->>>>>>> 39af2a18
 
 
     // -----------------------
@@ -2590,15 +2498,10 @@
             }
             case justification::EXT_JUSTIFICATION: {
                 fill_ext_antecedents(consequent, js, false);
-<<<<<<< HEAD
-                for (literal l : m_ext_antecedents) 
-                    process_antecedent(l, num_marks);
-=======
                 TRACE("sat", tout << "ext antecedents: " << m_ext_antecedents << "\n";);
                 for (literal l : m_ext_antecedents) 
                     process_antecedent(l, num_marks);
                 
->>>>>>> 39af2a18
 #if 0
                 if (m_ext_antecedents.size() <= 1) {
                     for (literal& l : m_ext_antecedents) 
@@ -2624,13 +2527,6 @@
                     }
                     SASSERT(lvl(c_var) < m_conflict_lvl);
                 }
-<<<<<<< HEAD
-                if (idx == 0)
-                    for (literal lit : m_trail)
-                        if (is_marked(lit.var()))
-                            TRACE("sat", tout << "missed " << lit << "@" << lvl(lit) << "\n";);
-                SASSERT(idx > 0);
-=======
                 CTRACE("sat", idx == 0, 
                        for (literal lit : m_trail)
                            if (is_marked(lit.var()))
@@ -2639,7 +2535,6 @@
                 if (idx == 0)
                     IF_VERBOSE(0, verbose_stream() << "num-conflicts: " << m_stats.m_conflict << "\n");
                 VERIFY(idx > 0);
->>>>>>> 39af2a18
                 idx--;
             }
             SASSERT(lvl(consequent) == m_conflict_lvl);
@@ -2713,11 +2608,7 @@
             ++m_stats.m_backtracks;
             pop_reinit(m_scope_lvl - backtrack_lvl + 1);
         }
-<<<<<<< HEAD
-        clause * lemma = mk_clause_core(m_lemma.size(), m_lemma.c_ptr(), sat::status::redundant());
-=======
         clause * lemma = mk_clause_core(m_lemma.size(), m_lemma.data(), sat::status::redundant());
->>>>>>> 39af2a18
         if (lemma) {
             lemma->set_glue(glue);
         }
@@ -2950,11 +2841,7 @@
         bool_var var     = antecedent.var();
         unsigned var_lvl = lvl(var);
         SASSERT(var < num_vars());
-<<<<<<< HEAD
-        TRACE("sat", tout << "process " << var << "@" << var_lvl << " marked " << is_marked(var) << " conflict " << m_conflict_lvl << "\n";);
-=======
         TRACE("sat_verbose", tout << "process " << var << "@" << var_lvl << " marked " << is_marked(var) << " conflict " << m_conflict_lvl << "\n";);
->>>>>>> 39af2a18
         if (!is_marked(var) && var_lvl > 0) {
             mark(var);
             switch (m_config.m_branching_heuristic) {
@@ -3616,13 +3503,8 @@
     }
 
     void solver::pop_vars(unsigned num_scopes) {
-<<<<<<< HEAD
-        integrity_checker check(*this);
-        check.check_reinit_stack();
-=======
         //integrity_checker check(*this);
         //check.check_reinit_stack();
->>>>>>> 39af2a18
         m_vars_to_reinit.reset();
         unsigned old_num_vars = m_vars_lim.pop(num_scopes);
         if (old_num_vars == m_active_vars.size())
@@ -3633,11 +3515,7 @@
 
         gc_reinit_stack(num_scopes);        
 
-<<<<<<< HEAD
-        check.check_reinit_stack();
-=======
         // check.check_reinit_stack();
->>>>>>> 39af2a18
         init_visited();
         unsigned old_sz = m_scopes[new_lvl].m_clauses_to_reinit_lim;
         for (unsigned i = m_clauses_to_reinit.size(); i-- > old_sz; ) {
@@ -3652,10 +3530,6 @@
             return value(v) != l_undef && lvl(v) <= new_lvl;
         };
 
-<<<<<<< HEAD
-               
-=======
->>>>>>> 39af2a18
         for (unsigned i = old_num_vars; i < sz; ++i) {
             bool_var v = m_active_vars[i];
             if (is_visited(v) || is_active(v)) {
@@ -3665,24 +3539,16 @@
             }
             else {
                 set_eliminated(v, true);
-<<<<<<< HEAD
-                m_free_vars.push_back(v);
-=======
                 if (!is_external(v) || true) {
                     m_free_vars.push_back(v);
                 }
->>>>>>> 39af2a18
             }
         }
         m_active_vars.shrink(j);
 
         auto cleanup_watch = [&](literal lit) {
             for (auto const& w : get_wlist(lit)) {
-<<<<<<< HEAD
-                std::cout << "cleanup: " << lit << " " << w.is_binary_clause() << "\n";
-=======
                 IF_VERBOSE(0, verbose_stream() << "cleanup: " << lit << " " << w.is_binary_clause() << "\n");
->>>>>>> 39af2a18
             }
         };
         for (unsigned i = m_free_vars.size(); i-- > free_vars_head; ) {
@@ -3694,26 +3560,19 @@
             tout << "clauses to reinit: " << (m_clauses_to_reinit.size() - old_sz) << "\n";
             tout << "new level:         " << new_lvl << "\n";
             tout << "vars to reinit:    " << m_vars_to_reinit << "\n";
-<<<<<<< HEAD
-            tout << "free vars:         " << bool_var_vector(m_free_vars.size() - free_vars_head, m_free_vars.c_ptr() + free_vars_head) << "\n";
-=======
             tout << "free vars:         " << bool_var_vector(m_free_vars.size() - free_vars_head, m_free_vars.data() + free_vars_head) << "\n";
->>>>>>> 39af2a18
             for (unsigned i = m_clauses_to_reinit.size(); i-- > old_sz; )
                 tout << "reinit:           " << m_clauses_to_reinit[i] << "\n";
             display(tout););        
     }
 
     void solver::shrink_vars(unsigned v) {
-<<<<<<< HEAD
-=======
         unsigned j = 0; 
         for (bool_var w : m_free_vars) 
             if (w < v)
                 m_free_vars[j++] = w;
         m_free_vars.shrink(j);
 
->>>>>>> 39af2a18
         for (bool_var i = v; i < m_justification.size(); ++i) {
             m_case_split_queue.del_var_eh(i);
             m_probing.reset_cache(literal(i, true));
@@ -3831,12 +3690,8 @@
 
     void solver::user_push() {
         pop_to_base_level();
-<<<<<<< HEAD
-        literal lit;
-=======
         m_free_var_freeze.push_back(m_free_vars);
         m_free_vars.reset(); // resetting free_vars forces new variables to be assigned above new_v
->>>>>>> 39af2a18
         bool_var new_v = mk_var(true, false);
         literal lit = literal(new_v, false);
         m_user_scope_literals.push_back(lit);
@@ -3846,85 +3701,6 @@
         TRACE("sat", tout << "user_push: " << lit << "\n";);
     }
 
-<<<<<<< HEAD
-    void solver::gc_lit(clause_vector &clauses, literal lit) {
-        unsigned j = 0;
-        for (unsigned i = 0; i < clauses.size(); ++i) {
-            clause & c = *(clauses[i]);
-            if (c.contains(lit) || c.contains(~lit)) {
-                detach_clause(c);
-                del_clause(c);
-            }
-            else {
-                clauses[j] = &c;
-                ++j;
-            }
-        }
-        clauses.shrink(j);
-    }
-
-    void solver::gc_bin(literal lit) {
-        bool_var v = lit.var();
-        for (watch_list& wlist : m_watches) {
-            watch_list::iterator it  = wlist.begin();
-            watch_list::iterator it2 = wlist.begin();
-            watch_list::iterator end = wlist.end();
-            for (; it != end; ++it) {
-                if (it->is_binary_clause() && it->get_literal().var() == v) {
-                    // skip
-                }
-                else {
-                    *it2 = *it;
-                    ++it2;
-                }
-            }
-            wlist.set_end(it2);
-        }
-    }
-
-    bool_var solver::max_var(bool redundant, bool_var v) {
-        m_user_bin_clauses.reset();
-        collect_bin_clauses(m_user_bin_clauses, redundant, false);
-        for (unsigned i = 0; i < m_user_bin_clauses.size(); ++i) {
-            literal l1 = m_user_bin_clauses[i].first;
-            literal l2 = m_user_bin_clauses[i].second;
-            if (l1.var() > v) v = l1.var();
-            if (l2.var() > v) v = l2.var();
-        }
-        return v;
-    }
-
-    bool_var solver::max_var(clause_vector& clauses, bool_var v) {
-        for (clause* cp : clauses) 
-            for (auto it = cp->begin(), end = cp->end(); it != end; ++it) {
-                if (it->var() > v) 
-                    v = it->var();
-            }
-        return v;
-    }
-
-    void solver::gc_var(bool_var v) {
-        bool_var w = max_var(m_learned, v);
-        w = max_var(m_clauses, w);
-        w = max_var(true, w);
-        w = max_var(false, w);
-        v = m_mc.max_var(w);
-        for (literal lit : m_trail) {
-            w = std::max(w, lit.var());
-        }
-        if (m_ext) {
-            w = m_ext->max_var(w);
-        }
-        v = w + 1;
-        
-        // v is an index of a variable that does not occur in solver state.
-        if (v < m_justification.size()) {
-            shrink_vars(v);
-        }
-    }
-
-=======
->>>>>>> 39af2a18
     void solver::user_pop(unsigned num_scopes) {
         unsigned old_sz = m_user_scope_literals.size() - num_scopes;
         bool_var max_var = m_user_scope_literals[old_sz].var();
@@ -3936,31 +3712,6 @@
 
         gc_vars(max_var);
         TRACE("sat", display(tout););
-<<<<<<< HEAD
-        if (m_ext)
-            m_ext->user_pop(num_scopes);
-        while (num_scopes > 0) {
-            literal lit = m_user_scope_literals.back();
-            m_user_scope_literals.pop_back();
-            get_wlist(lit).reset();
-            get_wlist(~lit).reset();
-
-            gc_lit(m_learned, lit);
-            gc_lit(m_clauses, lit);
-            gc_bin(lit);
-            TRACE("sat", tout << "gc: " << lit << "\n"; display(tout););
-            --num_scopes;
-            for (unsigned i = 0; i < m_trail.size(); ++i) {
-                if (m_trail[i] == lit) {
-                    TRACE("sat", tout << m_trail << "\n";);
-                    unassign_vars(i, 0);
-                    break;
-                }
-            }
-            gc_var(lit.var());            
-        }
-        m_qhead = 0;
-=======
 
         m_qhead = 0;
         unsigned j = 0;
@@ -3970,7 +3721,6 @@
         m_free_vars.shrink(j);
         m_free_vars.append(m_free_var_freeze[old_sz]); 
         m_free_var_freeze.shrink(old_sz);
->>>>>>> 39af2a18
         scoped_suspend_rlimit _sp(m_rlimit);
         propagate(false);
     }
@@ -4198,11 +3948,7 @@
         }
         case justification::EXT_JUSTIFICATION:
             if (m_ext) 
-<<<<<<< HEAD
-                m_ext->display_justification(out, js.get_ext_justification_idx());            
-=======
                 m_ext->display_justification(out << "ext ", js.get_ext_justification_idx());            
->>>>>>> 39af2a18
             break;
         default:
             break;
