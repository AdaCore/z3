/*++
Copyright (c) 2011 Microsoft Corporation

Module Name:

    sat_probing.cpp

Abstract:

    Probing (aka failed literal detection).


Author:

    Leonardo de Moura (leonardo) 2011-06-04.

Revision History:

--*/
#include "sat/sat_probing.h"
#include "sat/sat_solver.h"
#include "sat/sat_elim_eqs.h"
#include "sat/sat_simplifier_params.hpp"

namespace sat {
    probing::probing(solver & _s, params_ref const & p):
        s(_s),
        m_big(s.rand()) {
        updt_params(p);
        reset_statistics();
        m_stopped_at = 0;
        m_counter    = 0;
    }

    // reset the cache for the given literal
    void probing::reset_cache(literal l) {
        if (l.index() < m_cached_bins.size()) {
            m_cached_bins[l.index()].m_available = false;
            m_cached_bins[l.index()].m_lits.finalize();
        }
    }

    // l implied the literals on the trail stack starting at position old_tr_sz
    // Thus, ~l \/ l2 is a binary clause for every l2 on this fragment of the trail stack.
    void probing::cache_bins(literal l, unsigned old_tr_sz) {
        if (!m_probing_cache)
            return;
        if (memory::get_allocation_size() > m_probing_cache_limit)
            return; // not enough memory to spare
        m_cached_bins.reserve(l.index() + 1);
        cache_entry & entry = m_cached_bins[l.index()];
        entry.m_available = true;
        entry.m_lits.reset();
        unsigned tr_sz = s.m_trail.size();
        for (unsigned i = old_tr_sz; i < tr_sz; i++) {
            entry.m_lits.push_back(s.m_trail[i]);
            if (s.m_config.m_drat) {
                s.m_drat.add(~l, s.m_trail[i], status::redundant());
            }
        }
    }

    // Return true if should keep going.
    // It will assert literals implied by l that are already marked
    // as assigned.
    bool probing::try_lit(literal l, bool updt_cache) {
        SASSERT(s.m_qhead == s.m_trail.size());
        SASSERT(s.value(l.var()) == l_undef);
        literal_vector * implied_lits = updt_cache ? nullptr : cached_implied_lits(l);
        if (implied_lits) {
            for (literal lit : *implied_lits) {
                if (m_assigned.contains(lit)) {
                    if (s.m_config.m_drat) {
                        s.m_drat.add(l, lit, status::redundant());
                        s.m_drat.add(~l, lit, status::redundant());
                    }
                    s.assign_scoped(lit);
                    m_num_assigned++;
                }
            }
        }
        else {
            m_to_assert.reset();
            s.push();
            TRACE("sat", tout << "probing " << l << "\n";);
            s.assign_scoped(l);
            m_counter--;
            unsigned old_tr_sz = s.m_trail.size();
            s.propagate(false);
            if (s.inconsistent()) {
                TRACE("sat", tout << "probe failed: " << ~l << "\n";);
                // ~l must be true
                s.drat_explain_conflict();
                s.pop(1);
                s.assign_scoped(~l);
                s.propagate(false);
                return false;
            }
            // collect literals that were assigned after assigning l
            unsigned tr_sz = s.m_trail.size();
            for (unsigned i = old_tr_sz; i < tr_sz; i++) {
                if (m_assigned.contains(s.m_trail[i])) {
                    m_to_assert.push_back(s.m_trail[i]);
                }
            }
            if (updt_cache)
                cache_bins(l, old_tr_sz);
            s.pop(1);

            for (literal lit : m_to_assert) {
                if (s.m_config.m_drat) {
                    s.m_drat.add(l, lit, status::redundant());
                    s.m_drat.add(~l, lit, status::redundant());
                }
                s.assign_scoped(lit);
                m_num_assigned++;
            }
        }
        s.propagate(false);
        return !s.inconsistent();
    }

    void probing::process_core(bool_var v) {
        TRACE("probing", tout << "processing: " << v << " counter: " << -m_counter << "\n";);
        SASSERT(s.m_qhead == s.m_trail.size());
        SASSERT(s.value(v) == l_undef);
        m_counter--;
        s.push();
        literal l(v, false);
        s.assign_scoped(l);
        TRACE("sat", tout << "probing " << l << "\n";);
        unsigned old_tr_sz = s.m_trail.size();
        s.propagate(false);
        if (s.inconsistent()) {
            // ~l must be true
            TRACE("sat", tout << "probe failed: " << ~l << "\n";
                  s.display(tout););
            s.drat_explain_conflict();
            s.pop(1);
            s.assign_scoped(~l);
            s.propagate(false);
            m_num_assigned++;
            return;
        }
        // collect literals that were assigned after assigning l
        m_assigned.reset();
        unsigned tr_sz = s.m_trail.size();
        for (unsigned i = old_tr_sz; i < tr_sz; i++) {
            literal lit = s.m_trail[i];
            m_assigned.insert(lit);

#if 0
            // learn equivalences during probing:
            if (implies(lit, l)) {
                if (nullptr == find_binary_watch(s.get_wlist(lit), l) ||
                    nullptr == find_binary_watch(s.get_wlist(~l), ~lit)) {
                    m_equivs.push_back(std::make_pair(lit, l));
                }
            }
#endif
        }
        cache_bins(l, old_tr_sz);
        
        s.pop(1);

        if (!try_lit(~l, true))
            return;

        if (m_probing_binary) {
            unsigned sz = s.get_wlist(~l).size();
            for (unsigned i = 0; i < sz; ++i) {
                watch_list& wlist = s.get_wlist(~l);
<<<<<<< HEAD
                watched & w = wlist[i];
                sz = wlist.size();
=======
                watched & w = wlist[i];                
>>>>>>> 39af2a18
                if (!w.is_binary_clause())
                    continue;
                literal l2 = w.get_literal();
                if (l.index() > l2.index())
                    continue;
                if (s.value(l2) != l_undef)
                    continue;
                // Note: that try_lit calls propagate, which may update the watch lists
                // and potentially change the set of variables.
                if (!try_lit(l2, false))
                    return;
                if (s.inconsistent())
                    return;
                sz = wlist.size();
            }
        }
    }

    void probing::process(bool_var v) {
        int old_counter = m_counter;
        unsigned old_num_assigned = m_num_assigned;
        process_core(v);
        if (m_num_assigned > old_num_assigned) {
            // if new variables were assigned when probing x,
            // then assume the cost is 0.
            m_counter = old_counter;
        }
    }

    struct probing::report {
        probing    & p;
        stopwatch    m_watch;
        unsigned     m_num_assigned;        
        report(probing & p):
            p(p),
            m_num_assigned(p.m_num_assigned) {
            m_watch.start();
        }

        ~report() {
            m_watch.stop();
            unsigned units = (p.m_num_assigned - m_num_assigned);
            IF_VERBOSE(2,
                       verbose_stream() << " (sat-probing";
                       if (units > 0) verbose_stream() << " :probing-assigned " << units;
                       if (!p.m_equivs.empty()) verbose_stream() << " :equivs " << p.m_equivs.size();
                       verbose_stream() << " :cost " << p.m_counter;
                       if (p.m_stopped_at != 0) verbose_stream() << " :stopped-at " << p.m_stopped_at;
                       verbose_stream() << mem_stat() << m_watch << ")\n";);
        }
    };

    bool probing::operator()(bool force) {
        if (!m_probing)
            return true;
        s.propagate(false); // make sure propagation queue is empty
        if (s.inconsistent())
            return true;
        SASSERT(s.m_qhead == s.m_trail.size());
        CASSERT("probing", s.check_invariant());
        if (!force && m_counter > 0)
            return true;

        if (m_probing_cache && memory::get_allocation_size() > m_probing_cache_limit)
            m_cached_bins.finalize();

        flet<bool> _is_probing(s.m_is_probing, true);
        report rpt(*this);
        bool r    = true;
        m_counter = 0;
        m_equivs.reset();
        m_big.init(s, true);
        int limit = -static_cast<int>(m_probing_limit);
        unsigned i;
        unsigned num = s.num_vars();
        for (i = 0; i < num; i++) {
            bool_var v = (m_stopped_at + i) % num;
            if (m_counter < limit) {
                m_stopped_at = v;
                r = false;
                break;
            }
            if (s.inconsistent()) {
                break;
            }
            if (s.value(v) != l_undef || s.was_eliminated(v)) {
                if (m_probing_cache) {
                    // cache for v literals is not needed anymore.
                    reset_cache(literal(v, false));
                    reset_cache(literal(v, true));
                }
                continue;
            }
            s.checkpoint();
            process(v);
        }
        if (r)
            m_stopped_at = 0;
        m_counter = -m_counter;
        if (rpt.m_num_assigned == m_num_assigned) {
            // penalize
            m_counter *= 2;
        }
        CASSERT("probing", s.check_invariant());
        finalize();
        if (!m_equivs.empty()) {
            union_find_default_ctx ctx;
            union_find<> uf(ctx);
            for (unsigned i = 2*s.num_vars(); i--> 0; ) uf.mk_var();
            for (auto const& p : m_equivs) {
                literal l1 = p.first, l2 = p.second;
                uf.merge(l1.index(), l2.index());
                uf.merge((~l1).index(), (~l2).index());
            }
            elim_eqs elim(s);
            elim(uf);
        }
        
        return r;
    }

    bool probing::implies(literal a, literal b) {
        return m_big.connected(a, b);
    }

    void probing::updt_params(params_ref const & _p) {
        sat_simplifier_params p(_p);
        m_probing             = p.probing();
        m_probing_limit       = p.probing_limit();
        m_probing_cache       = p.probing_cache();
        m_probing_binary      = p.probing_binary();
        m_probing_cache_limit = p.probing_cache_limit();
    }

    void probing::collect_param_descrs(param_descrs & d) {
        // TODO
    }

    void probing::finalize() {
        m_assigned.finalize();
        m_to_assert.finalize();
        m_cached_bins.finalize();
    }

    void probing::collect_statistics(statistics & st) const {
        st.update("sat probing assigned", m_num_assigned);
    }

    void probing::reset_statistics() {
        m_num_assigned = 0;
    }
};<|MERGE_RESOLUTION|>--- conflicted
+++ resolved
@@ -170,12 +170,7 @@
             unsigned sz = s.get_wlist(~l).size();
             for (unsigned i = 0; i < sz; ++i) {
                 watch_list& wlist = s.get_wlist(~l);
-<<<<<<< HEAD
-                watched & w = wlist[i];
-                sz = wlist.size();
-=======
                 watched & w = wlist[i];                
->>>>>>> 39af2a18
                 if (!w.is_binary_clause())
                     continue;
                 literal l2 = w.get_literal();
