--- conflicted
+++ resolved
@@ -46,21 +46,10 @@
 #include "sat/sat_parallel.h"
 #include "sat/sat_local_search.h"
 #include "sat/sat_solver_core.h"
-<<<<<<< HEAD
-#include "util/params.h"
-#include "util/statistics.h"
-#include "util/stopwatch.h"
-#include "util/ema.h"
-#include "util/trace.h"
-#include "util/rlimit.h"
-#include "util/scoped_ptr_vector.h"
-#include "util/scoped_limit_trail.h"
-=======
 
 namespace pb {
     class solver;
 };
->>>>>>> 39af2a18
 
 namespace sat {
 
@@ -225,11 +214,7 @@
         friend class probing;
         friend class simplifier;
         friend class scc;
-<<<<<<< HEAD
-        friend class ba_solver;
-=======
         friend class pb::solver;
->>>>>>> 39af2a18
         friend class anf_simplifier;
         friend class cut_simplifier;
         friend class parallel;
@@ -279,11 +264,7 @@
 
         bool_var mk_var(bool ext = false, bool dvar = true);
 
-<<<<<<< HEAD
-        clause* mk_clause(literal_vector const& lits, sat::status st = sat::status::asserted()) { return mk_clause(lits.size(), lits.c_ptr(), st); }
-=======
         clause* mk_clause(literal_vector const& lits, sat::status st = sat::status::asserted()) { return mk_clause(lits.size(), lits.data(), st); }
->>>>>>> 39af2a18
         clause* mk_clause(unsigned num_lits, literal * lits, sat::status st = sat::status::asserted());
         clause* mk_clause(literal l1, literal l2, sat::status st = sat::status::asserted());
         clause* mk_clause(literal l1, literal l2, literal l3, sat::status st = sat::status::asserted());
@@ -303,11 +284,7 @@
         bool memory_pressure();
         void del_clause(clause & c);
         clause * mk_clause_core(unsigned num_lits, literal * lits, sat::status st);
-<<<<<<< HEAD
-        clause * mk_clause_core(literal_vector const& lits) { return mk_clause_core(lits.size(), lits.c_ptr()); }
-=======
         clause * mk_clause_core(literal_vector const& lits) { return mk_clause_core(lits.size(), lits.data()); }
->>>>>>> 39af2a18
         clause * mk_clause_core(unsigned num_lits, literal * lits) { return mk_clause_core(num_lits, lits, sat::status::asserted()); }
         void mk_clause_core(literal l1, literal l2) { literal lits[2] = { l1, l2 }; mk_clause_core(2, lits); }
         void mk_bin_clause(literal l1, literal l2, sat::status st);
@@ -315,10 +292,7 @@
         bool propagate_bin_clause(literal l1, literal l2);
         clause * mk_ter_clause(literal * lits, status st);
         bool attach_ter_clause(clause & c, status st);
-<<<<<<< HEAD
-=======
         bool propagate_ter_clause(clause& c);
->>>>>>> 39af2a18
         clause * mk_nary_clause(unsigned num_lits, literal * lits, status st);
         bool has_variables_to_reinit(clause const& c) const;
         bool has_variables_to_reinit(literal l1, literal l2) const;
@@ -383,13 +357,9 @@
         bool was_eliminated(bool_var v) const { return m_eliminated[v]; }
         void set_eliminated(bool_var v, bool f) override;
         bool was_eliminated(literal l) const { return was_eliminated(l.var()); }
-<<<<<<< HEAD
-        void set_phase(literal l) override { m_phase[l.var()] = !l.sign(); }
-=======
         void set_phase(literal l) override { if (l.var() < num_vars()) m_best_phase[l.var()] = m_phase[l.var()] = !l.sign(); }
         bool_var get_phase(bool_var b) { return m_phase.get(b, false); }
         void move_to_front(bool_var b);
->>>>>>> 39af2a18
         unsigned scope_lvl() const { return m_scope_lvl; }
         unsigned search_lvl() const { return m_search_lvl; }
         bool  at_search_lvl() const { return m_scope_lvl == m_search_lvl; }
@@ -413,11 +383,7 @@
             }
         }
         void update_assign(literal l, justification j) {
-<<<<<<< HEAD
-            if (lvl(l) > j.level())
-=======
             if (j.level() == 0) 
->>>>>>> 39af2a18
                 m_justification[l.var()] = j;
         }
         void assign_unit(literal l) { assign(l, justification(0)); }
@@ -536,11 +502,8 @@
         unsigned m_num_checkpoints { 0 };
         double   m_min_d_tk { 0 } ;
         unsigned m_next_simplify { 0 };
-<<<<<<< HEAD
-=======
         bool     m_simplify_enabled { true };
         bool     m_restart_enabled { true };
->>>>>>> 39af2a18
         bool decide();
         bool_var next_var();
         lbool bounded_search();
@@ -717,16 +680,6 @@
         bool is_probing() const { return m_is_probing; }
         bool is_free(bool_var v) const { return m_free_vars.contains(v); }
 
-        // -----------------------
-        //
-        // External
-        //
-        // -----------------------
-    public:
-        void set_should_simplify() { m_next_simplify = m_conflicts_since_init; }
-        bool_var_vector const& get_vars_to_reinit() const { return m_vars_to_reinit;  }
-        bool is_probing() const { return m_is_probing; }
-
     public:
         void user_push() override;
         void user_pop(unsigned num_scopes) override;
