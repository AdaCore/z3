--- conflicted
+++ resolved
@@ -24,10 +24,7 @@
 #include "ast/rewriter/th_rewriter.h"
 #include "ast/array_decl_plugin.h"
 #include "ast/bv_decl_plugin.h"
-<<<<<<< HEAD
-=======
 #include "ast/recfun_decl_plugin.h"
->>>>>>> 39af2a18
 #include "ast/well_sorted.h"
 #include "ast/used_symbols.h"
 #include "ast/for_each_expr.h"
@@ -129,13 +126,10 @@
     return get_factory(s)->get_fresh_value(s);
 }
 
-<<<<<<< HEAD
-=======
 void model::register_value(expr* e) {
     get_factory(e->get_sort())->register_value(e);
 }
 
->>>>>>> 39af2a18
 bool model::get_some_values(sort * s, expr_ref& v1, expr_ref& v2) {
     return get_factory(s)->get_some_values(s, v1, v2);
 }
@@ -168,11 +162,7 @@
         u->append(usize, universe);
     }
     else {
-<<<<<<< HEAD
-        m.dec_array_ref(u->size(), u->c_ptr());
-=======
         m.dec_array_ref(u->size(), u->data());
->>>>>>> 39af2a18
         u->reset();
         u->append(usize, universe);
     }
@@ -183,13 +173,9 @@
 
     // Translate const interps
     for (auto const& kv : m_interp) {
-<<<<<<< HEAD
-        res->register_decl(translator(kv.m_key), translator(kv.m_value));
-=======
         func_decl_ref d(translator(kv.m_key), translator.to());
         expr_ref v(translator(kv.m_value.second), translator.to());
         res->register_decl(d, v);
->>>>>>> 39af2a18
     }
     // Translate func interps
     for (auto const& kv : m_finterp) {
@@ -490,10 +476,6 @@
                 unsigned idx = f->get_parameter(0).get_int();
                 new_t = m.mk_eq(bv.mk_extract(idx, idx, args[0]), bv.mk_numeral(1, 1));
             }
-            else if (bv.is_bit2bool(t)) {
-                unsigned idx = f->get_parameter(0).get_int();
-                new_t = m.mk_eq(bv.mk_extract(idx, idx, args[0]), bv.mk_numeral(1, 1));
-            }
 #if 0
             else if (is_uninterp_const(a) && !get_const_interp(f)) {
                 new_t = get_some_value(f->get_range());
