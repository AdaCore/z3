--- conflicted
+++ resolved
@@ -297,11 +297,7 @@
         }
         m_entries.reset();
         reset_interp_cache();
-<<<<<<< HEAD
-        expr_ref new_else(m().mk_var(0, m().get_sort(m_else)), m());
-=======
         expr_ref new_else(m().mk_var(0, m_else->get_sort()), m());
->>>>>>> 39af2a18
         m().inc_ref(new_else);
         m().dec_ref(m_else);
         m_else = new_else;
@@ -322,11 +318,7 @@
     }    
     if (is_var(m_else)) return true;
     if (!m().is_value(m_else)) return false;    
-<<<<<<< HEAD
-    sort_size const& sz = m().get_sort(m_else)->get_num_elements();
-=======
     sort_size const& sz = m_else->get_sort()->get_num_elements();
->>>>>>> 39af2a18
     if (!sz.is_finite()) return false;
 
     //
@@ -348,11 +340,7 @@
         }
         if (vars.empty()) {
             for (unsigned i = 0; i < m_arity; i++) {
-<<<<<<< HEAD
-                vars.push_back(m().mk_var(i, m().get_sort(curr->get_arg(i))));
-=======
                 vars.push_back(m().mk_var(i, curr->get_arg(i)->get_sort()));
->>>>>>> 39af2a18
             }
         }
         ptr_buffer<expr> eqs;
@@ -360,11 +348,7 @@
             eqs.push_back(m().mk_eq(vars[i], curr->get_arg(i)));
         }
         SASSERT(eqs.size() == m_arity);
-<<<<<<< HEAD
-        expr * cond = mk_and(m(), eqs.size(), eqs.c_ptr());
-=======
         expr * cond = mk_and(m(), eqs.size(), eqs.data());
->>>>>>> 39af2a18
         expr * th = curr->get_result();
         if (m().is_true(th)) {
             r = m().is_false(r) ? cond : m().mk_or(cond, r);
@@ -409,21 +393,13 @@
             vars.push_back(m().mk_var(m_arity - i - 1, sorts.back()));
         }
         r = sub(r, vars);
-<<<<<<< HEAD
-        r = m().mk_lambda(sorts.size(), sorts.c_ptr(), var_names.c_ptr(), r);        
-=======
         r = m().mk_lambda(sorts.size(), sorts.data(), var_names.data(), r);        
->>>>>>> 39af2a18
         return r;
     }
 
     expr_ref_vector args(m());
     array_util autil(m());
-<<<<<<< HEAD
-    sort_ref A(autil.mk_array_sort(domain.size(), domain.c_ptr(), m().get_sort(m_else)), m());
-=======
     sort_ref A(autil.mk_array_sort(domain.size(), domain.data(), m_else->get_sort()), m());
->>>>>>> 39af2a18
     r = autil.mk_const_array(A, m_else);
     for (func_entry * curr : m_entries) {
         expr * res = curr->get_result();
