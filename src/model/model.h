/*++
Copyright (c) 2011 Microsoft Corporation

Module Name:

    model.h

Abstract:

    Model for satisfiable formulas

Author:

    Leonardo de Moura (leonardo) 2011-04-30.

Revision History:

--*/
#pragma once

#include "util/ref.h"
#include "util/vector.h"
#include "ast/ast_translation.h"
#include "util/plugin_manager.h"
#include "model/model_core.h"
#include "model/model_evaluator.h"
#include "model/value_factory.h"

class model;
typedef ref<model> model_ref;

class model : public model_core {
protected:
    typedef obj_map<sort, ptr_vector<expr>*> sort2universe;
    typedef obj_hashtable<func_decl> func_decl_set;

    ptr_vector<sort>              m_usorts;
    sort2universe                 m_usort2universe;
    model_evaluator               m_mev;
    bool                          m_cleaned;
    bool                          m_inline;
    plugin_manager<value_factory> m_factories;

    struct deps_collector;    
    struct occs_collector;    
    struct top_sort;

    func_decl_set* collect_deps(top_sort& ts, expr * e);
    func_decl_set* collect_deps(top_sort& ts, func_interp* fi);
    void collect_deps(top_sort& ts);    
    void collect_occs(top_sort& ts, func_decl* f);
    void collect_occs(top_sort& ts, expr* e);
    void cleanup_interp(top_sort& ts, func_decl * f);
    expr_ref cleanup_expr(top_sort& ts, expr* e, unsigned current_partition);
    void remove_decls(ptr_vector<func_decl> & decls, func_decl_set const & s);
    bool can_inline_def(top_sort& ts, func_decl* f);
    value_factory* get_factory(sort* s);

public:
    model(ast_manager & m);
    ~model() override;

    void copy_func_interps(model const & source);
    void copy_const_interps(model const & source);
    void copy_usort_interps(model const & source);

    model * copy() const;

    bool eval_expr(expr * e, expr_ref & result, bool model_completion = false);

    expr * get_some_value(sort * s) override;
    expr * get_fresh_value(sort * s) override;
<<<<<<< HEAD
=======
    void register_value(expr* n);
>>>>>>> 39af2a18
    bool get_some_values(sort * s, expr_ref & v1, expr_ref & v2) override;

    ptr_vector<expr> const & get_universe(sort * s) const override;
    unsigned get_num_uninterpreted_sorts() const override;
    sort * get_uninterpreted_sort(unsigned idx) const override;
    bool has_uninterpreted_sort(sort * s) const;

    expr_ref get_inlined_const_interp(func_decl* f);
    expr_ref unfold_as_array(expr* e);

    //
    // Primitives for building models
    //
    void register_usort(sort * s, unsigned usize, expr * const * universe);

    // Model translation
    //
    model * translate(ast_translation & translator) const;

    void compress();

    void set_model_completion(bool f) { m_mev.set_model_completion(f); }
    void updt_params(params_ref const & p);

    /**
     * evaluation using the model evaluator. Caches results.
     */
    expr_ref operator()(expr* t);
    expr_ref_vector operator()(expr_ref_vector const& ts);
    bool is_true(expr* t);
    bool is_false(expr* t);
    bool is_true(expr_ref_vector const& ts);
    bool is_false(expr_ref_vector const& ts);
    bool are_equal(expr* s, expr* t);
    void reset_eval_cache();
    bool has_solver(); 
    void set_solver(expr_solver* solver);
    void add_rec_funs();

    class scoped_model_completion {
        bool   m_old_completion;
        model& m_model;
    public:
        scoped_model_completion(model& m, bool c):
            m_old_completion(m.m_mev.get_model_completion()), m_model(m) {
            m.set_model_completion(c);
        }
        scoped_model_completion(model_ref& m, bool c):
            m_old_completion(m->m_mev.get_model_completion()), m_model(*m.get()) {
            m->set_model_completion(c);
        }
        ~scoped_model_completion() {
            m_model.set_model_completion(m_old_completion);
        }
    };
};

<|MERGE_RESOLUTION|>--- conflicted
+++ resolved
@@ -70,10 +70,7 @@
 
     expr * get_some_value(sort * s) override;
     expr * get_fresh_value(sort * s) override;
-<<<<<<< HEAD
-=======
     void register_value(expr* n);
->>>>>>> 39af2a18
     bool get_some_values(sort * s, expr_ref & v1, expr_ref & v2) override;
 
     ptr_vector<expr> const & get_universe(sort * s) const override;
