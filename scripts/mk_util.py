--- conflicted
+++ resolved
@@ -1749,26 +1749,6 @@
             mk_dir(os.path.join(BUILD_DIR, self.sub_dir))
             api_src = get_component(API_COMPONENT).to_src_dir
             out.write('CXXFLAGS_OCAML=$(CXXFLAGS:/GL=)\n') # remove /GL; the ocaml tools don't like it.
-<<<<<<< HEAD
-=======
-
-            self.mk_ml_meta(os.path.join(self.src_dir, 'META'), 
-                            os.path.join(BUILD_DIR, self.sub_dir, 'META'), 
-                            VER_MAJOR, VER_MINOR, VER_BUILD, VER_REVISION)
-
-            for f in filter(lambda f: f.endswith('.ml'), os.listdir(self.src_dir)):
-                out.write('%s: %s\n' % (os.path.join(self.sub_dir, f),os.path.join(src_dir, f)))
-                out.write('\t%s %s %s\n' % (CP_CMD, os.path.join(src_dir, f), os.path.join(self.sub_dir, f)))
-            for f in filter(lambda f: f.endswith('.mli'), os.listdir(self.src_dir)):
-                out.write('%s: %s\n' % (os.path.join(self.sub_dir, f),os.path.join(src_dir, f)))
-                out.write('\t%s %s %s\n' % (CP_CMD, os.path.join(src_dir, f), os.path.join(self.sub_dir, f)))
-            for f in filter(lambda f: f.endswith('.c'), os.listdir(self.src_dir)):
-                out.write('%s: %s\n' % (os.path.join(self.sub_dir,f), os.path.join(src_dir, f)))
-                out.write('\t%s %s %s\n' % (CP_CMD, os.path.join(src_dir, f), os.path.join(self.sub_dir, f)))
-            mls = ''
-            cmos = ''
-            cmxs = ''
->>>>>>> f164f171
 
             substitutions = { 'PREFIX': PREFIX,
                               'VERSION': "{}.{}.{}.{}".format(VER_MAJOR, VER_MINOR, VER_BUILD, VER_REVISION) }
@@ -1779,38 +1759,39 @@
 
             mlis = ''
             for m in self.modules:
-<<<<<<< HEAD
                 mlis = os.path.join(src_dir, m) + '.mli ' + mlis
-=======
-                mf = os.path.join(self.sub_dir, m)
-                sf = os.path.join(self.src_dir, ('%s.mli' % m))
-                if not os.path.exists(sf):
-                    out.write('%s.mli: %s.ml\n' % (mf, mf))
-                    out.write('\t%s -I %s -i -c %s.ml > %s.mli\n' % (OCAMLC, self.sub_dir, mf, mf))
+
+            stubsc = os.path.join(src_dir, self.stubs + '.c')
+            stubso = os.path.join(self.sub_dir, self.stubs) + '$(OBJ_EXT)'
+            z3dllso = get_component(Z3_DLL_COMPONENT).dll_name + '$(SO_EXT)'
+            out.write('%s: %s %s\n' % (stubso, stubsc, z3dllso))
+            out.write('\t%s -ccopt "$(CXXFLAGS_OCAML) -I %s -I %s -I %s -o %s" -c %s\n' %
+                      (OCAMLC, OCAML_LIB, api_src, src_dir, stubso, stubsc))            
 
             for m in self.modules:
-                mf = os.path.join(self.sub_dir, m)                
-                out.write('%s.cmi: %s.mli\n' % (mf, mf))
-                out.write('\t%s -I %s -c %s.mli\n' % (OCAMLC, self.sub_dir, mf))
-                    
+                ff = os.path.join(src_dir, m + '.mli')
+                ft = os.path.join(self.sub_dir, m + '.cmi')
+                out.write('%s: %s\n' % (ft, mlis))
+                out.write('\t%s -I %s -o %s -c %s\n' % (OCAMLC, self.sub_dir, ft, ff))
+
+            cmos = ''                    
             for m in self.modules:
-                mf = os.path.join(self.sub_dir, m)
-                out.write('%s.cmo: %s.ml %s.cmi\n' % (mf, mf, mf))
-                out.write('\t%s -I %s -c %s.ml\n' % (OCAMLC, self.sub_dir, mf))
-                cmos = cmos + ' ' + mf + '.cmo'
-
+                ff = os.path.join(src_dir, m + '.ml')
+                ft = os.path.join(self.sub_dir, m + '.cmo')
+                fd = os.path.join(self.sub_dir, m + '.cmi')
+                out.write('%s: %s %s\n' % (ft, ff, fd))
+                out.write('\t%s -I %s -o %s -c %s\n' % (OCAMLC, self.sub_dir, ft, ff))
+                cmos = cmos + ' ' + ft
+
+            cmxs = ''
             for m in self.modules:
-                mf = os.path.join(self.sub_dir, m)
-                out.write('%s.cmx: %s.ml %s.cmi\n' % (mf, mf, mf))
-                out.write('\t%s -I %s -c %s.ml\n' % (OCAMLOPT, self.sub_dir, mf))
-                cmxs = cmxs + ' ' + mf + '.cmx'
-
-            stubso = os.path.join(self.sub_dir, 'z3native_stubs$(OBJ_EXT)')
-            z3dllso = get_component(Z3_DLL_COMPONENT).dll_name + '$(SO_EXT)'
-            out.write('%s: %s %s\n' % (stubso, os.path.join(self.sub_dir, 'z3native_stubs.c'), z3dllso))
-            out.write('\t%s -ccopt "$(CXXFLAGS_OCAML) -I %s -I %s -o %s" -c %s\n' %
-                      (OCAMLC, OCAML_LIB, api_src, stubso,                       
-                       os.path.join(self.sub_dir, 'z3native_stubs.c')))
+                ff = os.path.join(src_dir, m + '.ml')
+                ft = os.path.join(self.sub_dir, m + '.cmx')
+                fd = os.path.join(self.sub_dir, m + '.cmi')
+                out.write('%s: %s %s\n' % (ft, ff, fd))
+                out.write('\t%s -I %s -o %s -c %s\n' % (OCAMLOPT, self.sub_dir, ft, ff))
+                cmxs = cmxs + ' ' + ft
+
 
             z3mls = os.path.join(self.sub_dir, 'z3ml')
             out.write('%s.cma: %s %s %s\n' % (z3mls, cmos, stubso, z3dllso))
@@ -1824,82 +1805,6 @@
             out.write('ml: %s.cma %s.cmxa %s.cmxs\n' % (z3mls, z3mls, z3mls))
             out.write('\n')
 
-            # Add ocamlfind destdir to rpath
-            if False and OCAMLFIND != '':
-                if is_verbose():
-                    print ("Finding ocamlfind destdir")
-                t = TempFile('output')
-                null = open(os.devnull, 'wb')
-                try:
-                    subprocess.call([OCAMLFIND, 'printconf', 'destdir'], stdout=t.fname, stderr=null)
-                    t.commit()
-                except:
-                    raise MKException('Failed to find Ocamlfind destdir')
-                t = open('output', 'r')
-                for line in t:
-                    ocamlfind_destdir = line[:-1]
-                if is_verbose():
-                    print ('ocamlfind destdir=%s' % ocamlfind_destdir)
-                t.close()
-                rmf('output')
-                # ML-specific DLLs are installed into stublibs if it exists, Z3 if not
-                if os.path.exists(os.path.join(ocamlfind_destdir, 'stublibs')):
-                    dll_path = os.path.join(ocamlfind_destdir, 'stublibs')
-                else:
-                    dll_path = os.path.join(ocamlfind_destdir, 'Z3')
-                out.write("-rpath %s " % dll_path)
-                out.write("-L%s" % dll_path)
-                #dllfile = '%s$(SO_EXT)' % self.dll_name
-                #dllInstallPath = os.path.join(INSTALL_LIB_DIR, dllfile)
->>>>>>> f164f171
-
-            stubsc = os.path.join(src_dir, self.stubs + '.c')
-            stubso = os.path.join(self.sub_dir, self.stubs) + '$(OBJ_EXT)'
-            z3dllso = get_component(Z3_DLL_COMPONENT).dll_name + '$(SO_EXT)'
-            out.write('%s: %s %s\n' % (stubso, stubsc, z3dllso))
-            out.write('\t%s -ccopt "$(CXXFLAGS_OCAML) -I %s -I %s -I %s -o %s" -c %s\n' %
-                      (OCAMLC, OCAML_LIB, api_src, src_dir, stubso, stubsc))            
-
-<<<<<<< HEAD
-            for m in self.modules:
-                ff = os.path.join(src_dir, m + '.mli')
-                ft = os.path.join(self.sub_dir, m + '.cmi')
-                out.write('%s: %s\n' % (ft, mlis))
-                out.write('\t%s -I %s -o %s -c %s\n' % (OCAMLC, self.sub_dir, ft, ff))
-
-            cmos = ''                    
-            for m in self.modules:
-                ff = os.path.join(src_dir, m + '.ml')
-                ft = os.path.join(self.sub_dir, m + '.cmo')
-                fd = os.path.join(self.sub_dir, m + '.cmi')
-                out.write('%s: %s %s\n' % (ft, ff, fd))
-                out.write('\t%s -I %s -o %s -c %s\n' % (OCAMLC, self.sub_dir, ft, ff))
-                cmos = cmos + ' ' + ft
-
-            cmxs = ''
-            for m in self.modules:
-                ff = os.path.join(src_dir, m + '.ml')
-                ft = os.path.join(self.sub_dir, m + '.cmx')
-                fd = os.path.join(self.sub_dir, m + '.cmi')
-                out.write('%s: %s %s\n' % (ft, ff, fd))
-                out.write('\t%s -I %s -o %s -c %s\n' % (OCAMLOPT, self.sub_dir, ft, ff))
-                cmxs = cmxs + ' ' + ft
-
-
-            z3mls = os.path.join(self.sub_dir, 'z3ml')
-            out.write('%s.cma: %s %s %s\n' % (z3mls, cmos, stubso, z3dllso))
-            out.write('\tocamlmklib -o %s -I %s %s %s -L. -lz3\n' % (z3mls, self.sub_dir, stubso, cmos))
-            out.write('%s.cmxa: %s %s %s\n' % (z3mls, cmxs, stubso, z3dllso))
-            out.write('\tocamlmklib -o %s -I %s %s %s -L. -lz3\n' % (z3mls, self.sub_dir, stubso, cmxs))
-            out.write('%s.cmxs: %s.cmxa\n' % (z3mls, z3mls))
-            out.write('\t%s -shared -o %s.cmxs -I %s %s.cmxa\n' % (OCAMLOPT, z3mls, self.sub_dir, z3mls))
-                    
-            out.write('\n')
-            out.write('ml: %s.cma %s.cmxa %s.cmxs\n' % (z3mls, z3mls, z3mls))
-            out.write('\n')
-
-=======
->>>>>>> f164f171
     def mk_install_deps(self, out):
         if is_ml_enabled() and OCAMLFIND != '':
             out.write(get_component(Z3_DLL_COMPONENT).dll_name + '$(SO_EXT) ')
@@ -1913,13 +1818,8 @@
             out.write('\t@%s install Z3 %s' % (OCAMLFIND, (os.path.join(self.sub_dir, 'META'))))
 
             for m in self.modules:
-<<<<<<< HEAD
                 out.write(' ' + os.path.join(self.to_src_dir, m) + '.mli')
                 out.write(' ' + os.path.join(self.sub_dir, m) + '.cmi')
-=======
-                mf = os.path.join(self.sub_dir, m)
-                out.write(' %s.mli %s.cmi' % (mf, mf))
->>>>>>> f164f171
             out.write(' %s' % ((os.path.join(self.sub_dir, 'libz3ml$(LIB_EXT)'))))
             out.write(' %s' % ((os.path.join(self.sub_dir, 'z3ml$(LIB_EXT)'))))
             out.write(' %s' % ((os.path.join(self.sub_dir, 'z3ml.cma'))))
@@ -3761,4 +3661,4 @@
 
 if __name__ == '__main__':
     import doctest
-    doctest.testmod()+    doctest.testmod()
